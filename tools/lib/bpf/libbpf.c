// SPDX-License-Identifier: (LGPL-2.1 OR BSD-2-Clause)

/*
 * Common eBPF ELF object loading operations.
 *
 * Copyright (C) 2013-2015 Alexei Starovoitov <ast@kernel.org>
 * Copyright (C) 2015 Wang Nan <wangnan0@huawei.com>
 * Copyright (C) 2015 Huawei Inc.
 * Copyright (C) 2017 Nicira, Inc.
 * Copyright (C) 2019 Isovalent, Inc.
 */

#ifndef _GNU_SOURCE
#define _GNU_SOURCE
#endif
#include <stdlib.h>
#include <stdio.h>
#include <stdarg.h>
#include <libgen.h>
#include <inttypes.h>
#include <limits.h>
#include <string.h>
#include <unistd.h>
#include <endian.h>
#include <fcntl.h>
#include <errno.h>
#include <ctype.h>
#include <asm/unistd.h>
#include <linux/err.h>
#include <linux/kernel.h>
#include <linux/bpf.h>
#include <linux/btf.h>
#include <linux/filter.h>
#include <linux/list.h>
#include <linux/limits.h>
#include <linux/perf_event.h>
#include <linux/ring_buffer.h>
#include <linux/version.h>
#include <sys/epoll.h>
#include <sys/ioctl.h>
#include <sys/mman.h>
#include <sys/stat.h>
#include <sys/types.h>
#include <sys/vfs.h>
#include <sys/utsname.h>
#include <sys/resource.h>
#include <tools/libc_compat.h>
#include <libelf.h>
#include <gelf.h>
#include <zlib.h>

#include "libbpf.h"
#include "bpf.h"
#include "btf.h"
#include "str_error.h"
#include "libbpf_internal.h"
#include "hashmap.h"

/* make sure libbpf doesn't use kernel-only integer typedefs */
#pragma GCC poison u8 u16 u32 u64 s8 s16 s32 s64

#ifndef EM_BPF
#define EM_BPF 247
#endif

#ifndef BPF_FS_MAGIC
#define BPF_FS_MAGIC		0xcafe4a11
#endif

/* vsprintf() in __base_pr() uses nonliteral format string. It may break
 * compilation if user enables corresponding warning. Disable it explicitly.
 */
#pragma GCC diagnostic ignored "-Wformat-nonliteral"

#define __printf(a, b)	__attribute__((format(printf, a, b)))

static struct bpf_map *bpf_object__add_map(struct bpf_object *obj);
static struct bpf_program *bpf_object__find_prog_by_idx(struct bpf_object *obj,
							int idx);
static const struct btf_type *
skip_mods_and_typedefs(const struct btf *btf, __u32 id, __u32 *res_id);

static int __base_pr(enum libbpf_print_level level, const char *format,
		     va_list args)
{
	if (level == LIBBPF_DEBUG)
		return 0;

	return vfprintf(stderr, format, args);
}

static libbpf_print_fn_t __libbpf_pr = __base_pr;

libbpf_print_fn_t libbpf_set_print(libbpf_print_fn_t fn)
{
	libbpf_print_fn_t old_print_fn = __libbpf_pr;

	__libbpf_pr = fn;
	return old_print_fn;
}

__printf(2, 3)
void libbpf_print(enum libbpf_print_level level, const char *format, ...)
{
	va_list args;

	if (!__libbpf_pr)
		return;

	va_start(args, format);
	__libbpf_pr(level, format, args);
	va_end(args);
}

static void pr_perm_msg(int err)
{
	struct rlimit limit;
	char buf[100];

	if (err != -EPERM || geteuid() != 0)
		return;

	err = getrlimit(RLIMIT_MEMLOCK, &limit);
	if (err)
		return;

	if (limit.rlim_cur == RLIM_INFINITY)
		return;

	if (limit.rlim_cur < 1024)
		snprintf(buf, sizeof(buf), "%zu bytes", (size_t)limit.rlim_cur);
	else if (limit.rlim_cur < 1024*1024)
		snprintf(buf, sizeof(buf), "%.1f KiB", (double)limit.rlim_cur / 1024);
	else
		snprintf(buf, sizeof(buf), "%.1f MiB", (double)limit.rlim_cur / (1024*1024));

	pr_warn("permission error while running as root; try raising 'ulimit -l'? current value: %s\n",
		buf);
}

#define STRERR_BUFSIZE  128

/* Copied from tools/perf/util/util.h */
#ifndef zfree
# define zfree(ptr) ({ free(*ptr); *ptr = NULL; })
#endif

#ifndef zclose
# define zclose(fd) ({			\
	int ___err = 0;			\
	if ((fd) >= 0)			\
		___err = close((fd));	\
	fd = -1;			\
	___err; })
#endif

#ifdef HAVE_LIBELF_MMAP_SUPPORT
# define LIBBPF_ELF_C_READ_MMAP ELF_C_READ_MMAP
#else
# define LIBBPF_ELF_C_READ_MMAP ELF_C_READ
#endif

static inline __u64 ptr_to_u64(const void *ptr)
{
	return (__u64) (unsigned long) ptr;
}

struct bpf_capabilities {
	/* v4.14: kernel support for program & map names. */
	__u32 name:1;
	/* v5.2: kernel support for global data sections. */
	__u32 global_data:1;
	/* BTF_KIND_FUNC and BTF_KIND_FUNC_PROTO support */
	__u32 btf_func:1;
	/* BTF_KIND_VAR and BTF_KIND_DATASEC support */
	__u32 btf_datasec:1;
	/* BPF_F_MMAPABLE is supported for arrays */
	__u32 array_mmap:1;
	/* BTF_FUNC_GLOBAL is supported */
	__u32 btf_func_global:1;
	/* kernel support for expected_attach_type in BPF_PROG_LOAD */
	__u32 exp_attach_type:1;
};

enum reloc_type {
	RELO_LD64,
	RELO_CALL,
	RELO_DATA,
	RELO_EXTERN,
};

struct reloc_desc {
	enum reloc_type type;
	int insn_idx;
	int map_idx;
	int sym_off;
};

struct bpf_sec_def;

typedef struct bpf_link *(*attach_fn_t)(const struct bpf_sec_def *sec,
					struct bpf_program *prog);

struct bpf_sec_def {
	const char *sec;
	size_t len;
	enum bpf_prog_type prog_type;
	enum bpf_attach_type expected_attach_type;
	bool is_exp_attach_type_optional;
	bool is_attachable;
	bool is_attach_btf;
	attach_fn_t attach_fn;
};

/*
 * bpf_prog should be a better name but it has been used in
 * linux/filter.h.
 */
struct bpf_program {
	/* Index in elf obj file, for relocation use. */
	int idx;
	char *name;
	int prog_ifindex;
	char *section_name;
	const struct bpf_sec_def *sec_def;
	/* section_name with / replaced by _; makes recursive pinning
	 * in bpf_object__pin_programs easier
	 */
	char *pin_name;
	struct bpf_insn *insns;
	size_t insns_cnt, main_prog_cnt;
	enum bpf_prog_type type;

	struct reloc_desc *reloc_desc;
	int nr_reloc;
	int log_level;

	struct {
		int nr;
		int *fds;
	} instances;
	bpf_program_prep_t preprocessor;

	struct bpf_object *obj;
	void *priv;
	bpf_program_clear_priv_t clear_priv;

	enum bpf_attach_type expected_attach_type;
	__u32 attach_btf_id;
	__u32 attach_prog_fd;
	void *func_info;
	__u32 func_info_rec_size;
	__u32 func_info_cnt;

	struct bpf_capabilities *caps;

	void *line_info;
	__u32 line_info_rec_size;
	__u32 line_info_cnt;
	__u32 prog_flags;
};

struct bpf_struct_ops {
	const char *tname;
	const struct btf_type *type;
	struct bpf_program **progs;
	__u32 *kern_func_off;
	/* e.g. struct tcp_congestion_ops in bpf_prog's btf format */
	void *data;
	/* e.g. struct bpf_struct_ops_tcp_congestion_ops in
	 *      btf_vmlinux's format.
	 * struct bpf_struct_ops_tcp_congestion_ops {
	 *	[... some other kernel fields ...]
	 *	struct tcp_congestion_ops data;
	 * }
	 * kern_vdata-size == sizeof(struct bpf_struct_ops_tcp_congestion_ops)
	 * bpf_map__init_kern_struct_ops() will populate the "kern_vdata"
	 * from "data".
	 */
	void *kern_vdata;
	__u32 type_id;
};

#define DATA_SEC ".data"
#define BSS_SEC ".bss"
#define RODATA_SEC ".rodata"
#define KCONFIG_SEC ".kconfig"
#define STRUCT_OPS_SEC ".struct_ops"

enum libbpf_map_type {
	LIBBPF_MAP_UNSPEC,
	LIBBPF_MAP_DATA,
	LIBBPF_MAP_BSS,
	LIBBPF_MAP_RODATA,
	LIBBPF_MAP_KCONFIG,
};

static const char * const libbpf_type_to_btf_name[] = {
	[LIBBPF_MAP_DATA]	= DATA_SEC,
	[LIBBPF_MAP_BSS]	= BSS_SEC,
	[LIBBPF_MAP_RODATA]	= RODATA_SEC,
	[LIBBPF_MAP_KCONFIG]	= KCONFIG_SEC,
};

struct bpf_map {
	char *name;
	int fd;
	int sec_idx;
	size_t sec_offset;
	int map_ifindex;
	int inner_map_fd;
	struct bpf_map_def def;
	__u32 btf_var_idx;
	__u32 btf_key_type_id;
	__u32 btf_value_type_id;
	__u32 btf_vmlinux_value_type_id;
	void *priv;
	bpf_map_clear_priv_t clear_priv;
	enum libbpf_map_type libbpf_type;
	void *mmaped;
	struct bpf_struct_ops *st_ops;
	struct bpf_map *inner_map;
	void **init_slots;
	int init_slots_sz;
	char *pin_path;
	bool pinned;
	bool reused;
};

enum extern_type {
	EXT_UNKNOWN,
	EXT_CHAR,
	EXT_BOOL,
	EXT_INT,
	EXT_TRISTATE,
	EXT_CHAR_ARR,
};

struct extern_desc {
	const char *name;
	int sym_idx;
	int btf_id;
	enum extern_type type;
	int sz;
	int align;
	int data_off;
	bool is_signed;
	bool is_weak;
	bool is_set;
};

static LIST_HEAD(bpf_objects_list);

struct bpf_object {
	char name[BPF_OBJ_NAME_LEN];
	char license[64];
	__u32 kern_version;

	struct bpf_program *programs;
	size_t nr_programs;
	struct bpf_map *maps;
	size_t nr_maps;
	size_t maps_cap;

	char *kconfig;
	struct extern_desc *externs;
	int nr_extern;
	int kconfig_map_idx;

	bool loaded;
	bool has_pseudo_calls;

	/*
	 * Information when doing elf related work. Only valid if fd
	 * is valid.
	 */
	struct {
		int fd;
		const void *obj_buf;
		size_t obj_buf_sz;
		Elf *elf;
		GElf_Ehdr ehdr;
		Elf_Data *symbols;
		Elf_Data *data;
		Elf_Data *rodata;
		Elf_Data *bss;
		Elf_Data *st_ops_data;
		size_t strtabidx;
		struct {
			GElf_Shdr shdr;
			Elf_Data *data;
		} *reloc_sects;
		int nr_reloc_sects;
		int maps_shndx;
		int btf_maps_shndx;
		__u32 btf_maps_sec_btf_id;
		int text_shndx;
		int symbols_shndx;
		int data_shndx;
		int rodata_shndx;
		int bss_shndx;
		int st_ops_shndx;
	} efile;
	/*
	 * All loaded bpf_object is linked in a list, which is
	 * hidden to caller. bpf_objects__<func> handlers deal with
	 * all objects.
	 */
	struct list_head list;

	struct btf *btf;
	/* Parse and load BTF vmlinux if any of the programs in the object need
	 * it at load time.
	 */
	struct btf *btf_vmlinux;
	struct btf_ext *btf_ext;

	void *priv;
	bpf_object_clear_priv_t clear_priv;

	struct bpf_capabilities caps;

	char path[];
};
#define obj_elf_valid(o)	((o)->efile.elf)

void bpf_program__unload(struct bpf_program *prog)
{
	int i;

	if (!prog)
		return;

	/*
	 * If the object is opened but the program was never loaded,
	 * it is possible that prog->instances.nr == -1.
	 */
	if (prog->instances.nr > 0) {
		for (i = 0; i < prog->instances.nr; i++)
			zclose(prog->instances.fds[i]);
	} else if (prog->instances.nr != -1) {
		pr_warn("Internal error: instances.nr is %d\n",
			prog->instances.nr);
	}

	prog->instances.nr = -1;
	zfree(&prog->instances.fds);

	zfree(&prog->func_info);
	zfree(&prog->line_info);
}

static void bpf_program__exit(struct bpf_program *prog)
{
	if (!prog)
		return;

	if (prog->clear_priv)
		prog->clear_priv(prog, prog->priv);

	prog->priv = NULL;
	prog->clear_priv = NULL;

	bpf_program__unload(prog);
	zfree(&prog->name);
	zfree(&prog->section_name);
	zfree(&prog->pin_name);
	zfree(&prog->insns);
	zfree(&prog->reloc_desc);

	prog->nr_reloc = 0;
	prog->insns_cnt = 0;
	prog->idx = -1;
}

static char *__bpf_program__pin_name(struct bpf_program *prog)
{
	char *name, *p;

	name = p = strdup(prog->section_name);
	while ((p = strchr(p, '/')))
		*p = '_';

	return name;
}

static int
bpf_program__init(void *data, size_t size, char *section_name, int idx,
		  struct bpf_program *prog)
{
	const size_t bpf_insn_sz = sizeof(struct bpf_insn);

	if (size == 0 || size % bpf_insn_sz) {
		pr_warn("corrupted section '%s', size: %zu\n",
			section_name, size);
		return -EINVAL;
	}

	memset(prog, 0, sizeof(*prog));

	prog->section_name = strdup(section_name);
	if (!prog->section_name) {
		pr_warn("failed to alloc name for prog under section(%d) %s\n",
			idx, section_name);
		goto errout;
	}

	prog->pin_name = __bpf_program__pin_name(prog);
	if (!prog->pin_name) {
		pr_warn("failed to alloc pin name for prog under section(%d) %s\n",
			idx, section_name);
		goto errout;
	}

	prog->insns = malloc(size);
	if (!prog->insns) {
		pr_warn("failed to alloc insns for prog under section %s\n",
			section_name);
		goto errout;
	}
	prog->insns_cnt = size / bpf_insn_sz;
	memcpy(prog->insns, data, size);
	prog->idx = idx;
	prog->instances.fds = NULL;
	prog->instances.nr = -1;
	prog->type = BPF_PROG_TYPE_UNSPEC;

	return 0;
errout:
	bpf_program__exit(prog);
	return -ENOMEM;
}

static int
bpf_object__add_program(struct bpf_object *obj, void *data, size_t size,
			char *section_name, int idx)
{
	struct bpf_program prog, *progs;
	int nr_progs, err;

	err = bpf_program__init(data, size, section_name, idx, &prog);
	if (err)
		return err;

	prog.caps = &obj->caps;
	progs = obj->programs;
	nr_progs = obj->nr_programs;

	progs = reallocarray(progs, nr_progs + 1, sizeof(progs[0]));
	if (!progs) {
		/*
		 * In this case the original obj->programs
		 * is still valid, so don't need special treat for
		 * bpf_close_object().
		 */
		pr_warn("failed to alloc a new program under section '%s'\n",
			section_name);
		bpf_program__exit(&prog);
		return -ENOMEM;
	}

	pr_debug("found program %s\n", prog.section_name);
	obj->programs = progs;
	obj->nr_programs = nr_progs + 1;
	prog.obj = obj;
	progs[nr_progs] = prog;
	return 0;
}

static int
bpf_object__init_prog_names(struct bpf_object *obj)
{
	Elf_Data *symbols = obj->efile.symbols;
	struct bpf_program *prog;
	size_t pi, si;

	for (pi = 0; pi < obj->nr_programs; pi++) {
		const char *name = NULL;

		prog = &obj->programs[pi];

		for (si = 0; si < symbols->d_size / sizeof(GElf_Sym) && !name;
		     si++) {
			GElf_Sym sym;

			if (!gelf_getsym(symbols, si, &sym))
				continue;
			if (sym.st_shndx != prog->idx)
				continue;
			if (GELF_ST_BIND(sym.st_info) != STB_GLOBAL)
				continue;

			name = elf_strptr(obj->efile.elf,
					  obj->efile.strtabidx,
					  sym.st_name);
			if (!name) {
				pr_warn("failed to get sym name string for prog %s\n",
					prog->section_name);
				return -LIBBPF_ERRNO__LIBELF;
			}
		}

		if (!name && prog->idx == obj->efile.text_shndx)
			name = ".text";

		if (!name) {
			pr_warn("failed to find sym for prog %s\n",
				prog->section_name);
			return -EINVAL;
		}

		prog->name = strdup(name);
		if (!prog->name) {
			pr_warn("failed to allocate memory for prog sym %s\n",
				name);
			return -ENOMEM;
		}
	}

	return 0;
}

static __u32 get_kernel_version(void)
{
	__u32 major, minor, patch;
	struct utsname info;

	uname(&info);
	if (sscanf(info.release, "%u.%u.%u", &major, &minor, &patch) != 3)
		return 0;
	return KERNEL_VERSION(major, minor, patch);
}

static const struct btf_member *
find_member_by_offset(const struct btf_type *t, __u32 bit_offset)
{
	struct btf_member *m;
	int i;

	for (i = 0, m = btf_members(t); i < btf_vlen(t); i++, m++) {
		if (btf_member_bit_offset(t, i) == bit_offset)
			return m;
	}

	return NULL;
}

static const struct btf_member *
find_member_by_name(const struct btf *btf, const struct btf_type *t,
		    const char *name)
{
	struct btf_member *m;
	int i;

	for (i = 0, m = btf_members(t); i < btf_vlen(t); i++, m++) {
		if (!strcmp(btf__name_by_offset(btf, m->name_off), name))
			return m;
	}

	return NULL;
}

#define STRUCT_OPS_VALUE_PREFIX "bpf_struct_ops_"
static int find_btf_by_prefix_kind(const struct btf *btf, const char *prefix,
				   const char *name, __u32 kind);

static int
find_struct_ops_kern_types(const struct btf *btf, const char *tname,
			   const struct btf_type **type, __u32 *type_id,
			   const struct btf_type **vtype, __u32 *vtype_id,
			   const struct btf_member **data_member)
{
	const struct btf_type *kern_type, *kern_vtype;
	const struct btf_member *kern_data_member;
	__s32 kern_vtype_id, kern_type_id;
	__u32 i;

	kern_type_id = btf__find_by_name_kind(btf, tname, BTF_KIND_STRUCT);
	if (kern_type_id < 0) {
		pr_warn("struct_ops init_kern: struct %s is not found in kernel BTF\n",
			tname);
		return kern_type_id;
	}
	kern_type = btf__type_by_id(btf, kern_type_id);

	/* Find the corresponding "map_value" type that will be used
	 * in map_update(BPF_MAP_TYPE_STRUCT_OPS).  For example,
	 * find "struct bpf_struct_ops_tcp_congestion_ops" from the
	 * btf_vmlinux.
	 */
	kern_vtype_id = find_btf_by_prefix_kind(btf, STRUCT_OPS_VALUE_PREFIX,
						tname, BTF_KIND_STRUCT);
	if (kern_vtype_id < 0) {
		pr_warn("struct_ops init_kern: struct %s%s is not found in kernel BTF\n",
			STRUCT_OPS_VALUE_PREFIX, tname);
		return kern_vtype_id;
	}
	kern_vtype = btf__type_by_id(btf, kern_vtype_id);

	/* Find "struct tcp_congestion_ops" from
	 * struct bpf_struct_ops_tcp_congestion_ops {
	 *	[ ... ]
	 *	struct tcp_congestion_ops data;
	 * }
	 */
	kern_data_member = btf_members(kern_vtype);
	for (i = 0; i < btf_vlen(kern_vtype); i++, kern_data_member++) {
		if (kern_data_member->type == kern_type_id)
			break;
	}
	if (i == btf_vlen(kern_vtype)) {
		pr_warn("struct_ops init_kern: struct %s data is not found in struct %s%s\n",
			tname, STRUCT_OPS_VALUE_PREFIX, tname);
		return -EINVAL;
	}

	*type = kern_type;
	*type_id = kern_type_id;
	*vtype = kern_vtype;
	*vtype_id = kern_vtype_id;
	*data_member = kern_data_member;

	return 0;
}

static bool bpf_map__is_struct_ops(const struct bpf_map *map)
{
	return map->def.type == BPF_MAP_TYPE_STRUCT_OPS;
}

/* Init the map's fields that depend on kern_btf */
static int bpf_map__init_kern_struct_ops(struct bpf_map *map,
					 const struct btf *btf,
					 const struct btf *kern_btf)
{
	const struct btf_member *member, *kern_member, *kern_data_member;
	const struct btf_type *type, *kern_type, *kern_vtype;
	__u32 i, kern_type_id, kern_vtype_id, kern_data_off;
	struct bpf_struct_ops *st_ops;
	void *data, *kern_data;
	const char *tname;
	int err;

	st_ops = map->st_ops;
	type = st_ops->type;
	tname = st_ops->tname;
	err = find_struct_ops_kern_types(kern_btf, tname,
					 &kern_type, &kern_type_id,
					 &kern_vtype, &kern_vtype_id,
					 &kern_data_member);
	if (err)
		return err;

	pr_debug("struct_ops init_kern %s: type_id:%u kern_type_id:%u kern_vtype_id:%u\n",
		 map->name, st_ops->type_id, kern_type_id, kern_vtype_id);

	map->def.value_size = kern_vtype->size;
	map->btf_vmlinux_value_type_id = kern_vtype_id;

	st_ops->kern_vdata = calloc(1, kern_vtype->size);
	if (!st_ops->kern_vdata)
		return -ENOMEM;

	data = st_ops->data;
	kern_data_off = kern_data_member->offset / 8;
	kern_data = st_ops->kern_vdata + kern_data_off;

	member = btf_members(type);
	for (i = 0; i < btf_vlen(type); i++, member++) {
		const struct btf_type *mtype, *kern_mtype;
		__u32 mtype_id, kern_mtype_id;
		void *mdata, *kern_mdata;
		__s64 msize, kern_msize;
		__u32 moff, kern_moff;
		__u32 kern_member_idx;
		const char *mname;

		mname = btf__name_by_offset(btf, member->name_off);
		kern_member = find_member_by_name(kern_btf, kern_type, mname);
		if (!kern_member) {
			pr_warn("struct_ops init_kern %s: Cannot find member %s in kernel BTF\n",
				map->name, mname);
			return -ENOTSUP;
		}

		kern_member_idx = kern_member - btf_members(kern_type);
		if (btf_member_bitfield_size(type, i) ||
		    btf_member_bitfield_size(kern_type, kern_member_idx)) {
			pr_warn("struct_ops init_kern %s: bitfield %s is not supported\n",
				map->name, mname);
			return -ENOTSUP;
		}

		moff = member->offset / 8;
		kern_moff = kern_member->offset / 8;

		mdata = data + moff;
		kern_mdata = kern_data + kern_moff;

		mtype = skip_mods_and_typedefs(btf, member->type, &mtype_id);
		kern_mtype = skip_mods_and_typedefs(kern_btf, kern_member->type,
						    &kern_mtype_id);
		if (BTF_INFO_KIND(mtype->info) !=
		    BTF_INFO_KIND(kern_mtype->info)) {
			pr_warn("struct_ops init_kern %s: Unmatched member type %s %u != %u(kernel)\n",
				map->name, mname, BTF_INFO_KIND(mtype->info),
				BTF_INFO_KIND(kern_mtype->info));
			return -ENOTSUP;
		}

		if (btf_is_ptr(mtype)) {
			struct bpf_program *prog;

			mtype = skip_mods_and_typedefs(btf, mtype->type, &mtype_id);
			kern_mtype = skip_mods_and_typedefs(kern_btf,
							    kern_mtype->type,
							    &kern_mtype_id);
			if (!btf_is_func_proto(mtype) ||
			    !btf_is_func_proto(kern_mtype)) {
				pr_warn("struct_ops init_kern %s: non func ptr %s is not supported\n",
					map->name, mname);
				return -ENOTSUP;
			}

			prog = st_ops->progs[i];
			if (!prog) {
				pr_debug("struct_ops init_kern %s: func ptr %s is not set\n",
					 map->name, mname);
				continue;
			}

			prog->attach_btf_id = kern_type_id;
			prog->expected_attach_type = kern_member_idx;

			st_ops->kern_func_off[i] = kern_data_off + kern_moff;

			pr_debug("struct_ops init_kern %s: func ptr %s is set to prog %s from data(+%u) to kern_data(+%u)\n",
				 map->name, mname, prog->name, moff,
				 kern_moff);

			continue;
		}

		msize = btf__resolve_size(btf, mtype_id);
		kern_msize = btf__resolve_size(kern_btf, kern_mtype_id);
		if (msize < 0 || kern_msize < 0 || msize != kern_msize) {
			pr_warn("struct_ops init_kern %s: Error in size of member %s: %zd != %zd(kernel)\n",
				map->name, mname, (ssize_t)msize,
				(ssize_t)kern_msize);
			return -ENOTSUP;
		}

		pr_debug("struct_ops init_kern %s: copy %s %u bytes from data(+%u) to kern_data(+%u)\n",
			 map->name, mname, (unsigned int)msize,
			 moff, kern_moff);
		memcpy(kern_mdata, mdata, msize);
	}

	return 0;
}

static int bpf_object__init_kern_struct_ops_maps(struct bpf_object *obj)
{
	struct bpf_map *map;
	size_t i;
	int err;

	for (i = 0; i < obj->nr_maps; i++) {
		map = &obj->maps[i];

		if (!bpf_map__is_struct_ops(map))
			continue;

		err = bpf_map__init_kern_struct_ops(map, obj->btf,
						    obj->btf_vmlinux);
		if (err)
			return err;
	}

	return 0;
}

static int bpf_object__init_struct_ops_maps(struct bpf_object *obj)
{
	const struct btf_type *type, *datasec;
	const struct btf_var_secinfo *vsi;
	struct bpf_struct_ops *st_ops;
	const char *tname, *var_name;
	__s32 type_id, datasec_id;
	const struct btf *btf;
	struct bpf_map *map;
	__u32 i;

	if (obj->efile.st_ops_shndx == -1)
		return 0;

	btf = obj->btf;
	datasec_id = btf__find_by_name_kind(btf, STRUCT_OPS_SEC,
					    BTF_KIND_DATASEC);
	if (datasec_id < 0) {
		pr_warn("struct_ops init: DATASEC %s not found\n",
			STRUCT_OPS_SEC);
		return -EINVAL;
	}

	datasec = btf__type_by_id(btf, datasec_id);
	vsi = btf_var_secinfos(datasec);
	for (i = 0; i < btf_vlen(datasec); i++, vsi++) {
		type = btf__type_by_id(obj->btf, vsi->type);
		var_name = btf__name_by_offset(obj->btf, type->name_off);

		type_id = btf__resolve_type(obj->btf, vsi->type);
		if (type_id < 0) {
			pr_warn("struct_ops init: Cannot resolve var type_id %u in DATASEC %s\n",
				vsi->type, STRUCT_OPS_SEC);
			return -EINVAL;
		}

		type = btf__type_by_id(obj->btf, type_id);
		tname = btf__name_by_offset(obj->btf, type->name_off);
		if (!tname[0]) {
			pr_warn("struct_ops init: anonymous type is not supported\n");
			return -ENOTSUP;
		}
		if (!btf_is_struct(type)) {
			pr_warn("struct_ops init: %s is not a struct\n", tname);
			return -EINVAL;
		}

		map = bpf_object__add_map(obj);
		if (IS_ERR(map))
			return PTR_ERR(map);

		map->sec_idx = obj->efile.st_ops_shndx;
		map->sec_offset = vsi->offset;
		map->name = strdup(var_name);
		if (!map->name)
			return -ENOMEM;

		map->def.type = BPF_MAP_TYPE_STRUCT_OPS;
		map->def.key_size = sizeof(int);
		map->def.value_size = type->size;
		map->def.max_entries = 1;

		map->st_ops = calloc(1, sizeof(*map->st_ops));
		if (!map->st_ops)
			return -ENOMEM;
		st_ops = map->st_ops;
		st_ops->data = malloc(type->size);
		st_ops->progs = calloc(btf_vlen(type), sizeof(*st_ops->progs));
		st_ops->kern_func_off = malloc(btf_vlen(type) *
					       sizeof(*st_ops->kern_func_off));
		if (!st_ops->data || !st_ops->progs || !st_ops->kern_func_off)
			return -ENOMEM;

		if (vsi->offset + type->size > obj->efile.st_ops_data->d_size) {
			pr_warn("struct_ops init: var %s is beyond the end of DATASEC %s\n",
				var_name, STRUCT_OPS_SEC);
			return -EINVAL;
		}

		memcpy(st_ops->data,
		       obj->efile.st_ops_data->d_buf + vsi->offset,
		       type->size);
		st_ops->tname = tname;
		st_ops->type = type;
		st_ops->type_id = type_id;

		pr_debug("struct_ops init: struct %s(type_id=%u) %s found at offset %u\n",
			 tname, type_id, var_name, vsi->offset);
	}

	return 0;
}

static struct bpf_object *bpf_object__new(const char *path,
					  const void *obj_buf,
					  size_t obj_buf_sz,
					  const char *obj_name)
{
	struct bpf_object *obj;
	char *end;

	obj = calloc(1, sizeof(struct bpf_object) + strlen(path) + 1);
	if (!obj) {
		pr_warn("alloc memory failed for %s\n", path);
		return ERR_PTR(-ENOMEM);
	}

	strcpy(obj->path, path);
	if (obj_name) {
		strncpy(obj->name, obj_name, sizeof(obj->name) - 1);
		obj->name[sizeof(obj->name) - 1] = 0;
	} else {
		/* Using basename() GNU version which doesn't modify arg. */
		strncpy(obj->name, basename((void *)path),
			sizeof(obj->name) - 1);
		end = strchr(obj->name, '.');
		if (end)
			*end = 0;
	}

	obj->efile.fd = -1;
	/*
	 * Caller of this function should also call
	 * bpf_object__elf_finish() after data collection to return
	 * obj_buf to user. If not, we should duplicate the buffer to
	 * avoid user freeing them before elf finish.
	 */
	obj->efile.obj_buf = obj_buf;
	obj->efile.obj_buf_sz = obj_buf_sz;
	obj->efile.maps_shndx = -1;
	obj->efile.btf_maps_shndx = -1;
	obj->efile.data_shndx = -1;
	obj->efile.rodata_shndx = -1;
	obj->efile.bss_shndx = -1;
	obj->efile.st_ops_shndx = -1;
	obj->kconfig_map_idx = -1;

	obj->kern_version = get_kernel_version();
	obj->loaded = false;

	INIT_LIST_HEAD(&obj->list);
	list_add(&obj->list, &bpf_objects_list);
	return obj;
}

static void bpf_object__elf_finish(struct bpf_object *obj)
{
	if (!obj_elf_valid(obj))
		return;

	if (obj->efile.elf) {
		elf_end(obj->efile.elf);
		obj->efile.elf = NULL;
	}
	obj->efile.symbols = NULL;
	obj->efile.data = NULL;
	obj->efile.rodata = NULL;
	obj->efile.bss = NULL;
	obj->efile.st_ops_data = NULL;

	zfree(&obj->efile.reloc_sects);
	obj->efile.nr_reloc_sects = 0;
	zclose(obj->efile.fd);
	obj->efile.obj_buf = NULL;
	obj->efile.obj_buf_sz = 0;
}

static int bpf_object__elf_init(struct bpf_object *obj)
{
	int err = 0;
	GElf_Ehdr *ep;

	if (obj_elf_valid(obj)) {
		pr_warn("elf init: internal error\n");
		return -LIBBPF_ERRNO__LIBELF;
	}

	if (obj->efile.obj_buf_sz > 0) {
		/*
		 * obj_buf should have been validated by
		 * bpf_object__open_buffer().
		 */
		obj->efile.elf = elf_memory((char *)obj->efile.obj_buf,
					    obj->efile.obj_buf_sz);
	} else {
		obj->efile.fd = open(obj->path, O_RDONLY);
		if (obj->efile.fd < 0) {
			char errmsg[STRERR_BUFSIZE], *cp;

			err = -errno;
			cp = libbpf_strerror_r(err, errmsg, sizeof(errmsg));
			pr_warn("failed to open %s: %s\n", obj->path, cp);
			return err;
		}

		obj->efile.elf = elf_begin(obj->efile.fd,
					   LIBBPF_ELF_C_READ_MMAP, NULL);
	}

	if (!obj->efile.elf) {
		pr_warn("failed to open %s as ELF file\n", obj->path);
		err = -LIBBPF_ERRNO__LIBELF;
		goto errout;
	}

	if (!gelf_getehdr(obj->efile.elf, &obj->efile.ehdr)) {
		pr_warn("failed to get EHDR from %s\n", obj->path);
		err = -LIBBPF_ERRNO__FORMAT;
		goto errout;
	}
	ep = &obj->efile.ehdr;

	/* Old LLVM set e_machine to EM_NONE */
	if (ep->e_type != ET_REL ||
	    (ep->e_machine && ep->e_machine != EM_BPF)) {
		pr_warn("%s is not an eBPF object file\n", obj->path);
		err = -LIBBPF_ERRNO__FORMAT;
		goto errout;
	}

	return 0;
errout:
	bpf_object__elf_finish(obj);
	return err;
}

static int bpf_object__check_endianness(struct bpf_object *obj)
{
#if __BYTE_ORDER == __LITTLE_ENDIAN
	if (obj->efile.ehdr.e_ident[EI_DATA] == ELFDATA2LSB)
		return 0;
#elif __BYTE_ORDER == __BIG_ENDIAN
	if (obj->efile.ehdr.e_ident[EI_DATA] == ELFDATA2MSB)
		return 0;
#else
# error "Unrecognized __BYTE_ORDER__"
#endif
	pr_warn("endianness mismatch.\n");
	return -LIBBPF_ERRNO__ENDIAN;
}

static int
bpf_object__init_license(struct bpf_object *obj, void *data, size_t size)
{
	memcpy(obj->license, data, min(size, sizeof(obj->license) - 1));
	pr_debug("license of %s is %s\n", obj->path, obj->license);
	return 0;
}

static int
bpf_object__init_kversion(struct bpf_object *obj, void *data, size_t size)
{
	__u32 kver;

	if (size != sizeof(kver)) {
		pr_warn("invalid kver section in %s\n", obj->path);
		return -LIBBPF_ERRNO__FORMAT;
	}
	memcpy(&kver, data, sizeof(kver));
	obj->kern_version = kver;
	pr_debug("kernel version of %s is %x\n", obj->path, obj->kern_version);
	return 0;
}

static bool bpf_map_type__is_map_in_map(enum bpf_map_type type)
{
	if (type == BPF_MAP_TYPE_ARRAY_OF_MAPS ||
	    type == BPF_MAP_TYPE_HASH_OF_MAPS)
		return true;
	return false;
}

static int bpf_object_search_section_size(const struct bpf_object *obj,
					  const char *name, size_t *d_size)
{
	const GElf_Ehdr *ep = &obj->efile.ehdr;
	Elf *elf = obj->efile.elf;
	Elf_Scn *scn = NULL;
	int idx = 0;

	while ((scn = elf_nextscn(elf, scn)) != NULL) {
		const char *sec_name;
		Elf_Data *data;
		GElf_Shdr sh;

		idx++;
		if (gelf_getshdr(scn, &sh) != &sh) {
			pr_warn("failed to get section(%d) header from %s\n",
				idx, obj->path);
			return -EIO;
		}

		sec_name = elf_strptr(elf, ep->e_shstrndx, sh.sh_name);
		if (!sec_name) {
			pr_warn("failed to get section(%d) name from %s\n",
				idx, obj->path);
			return -EIO;
		}

		if (strcmp(name, sec_name))
			continue;

		data = elf_getdata(scn, 0);
		if (!data) {
			pr_warn("failed to get section(%d) data from %s(%s)\n",
				idx, name, obj->path);
			return -EIO;
		}

		*d_size = data->d_size;
		return 0;
	}

	return -ENOENT;
}

int bpf_object__section_size(const struct bpf_object *obj, const char *name,
			     __u32 *size)
{
	int ret = -ENOENT;
	size_t d_size;

	*size = 0;
	if (!name) {
		return -EINVAL;
	} else if (!strcmp(name, DATA_SEC)) {
		if (obj->efile.data)
			*size = obj->efile.data->d_size;
	} else if (!strcmp(name, BSS_SEC)) {
		if (obj->efile.bss)
			*size = obj->efile.bss->d_size;
	} else if (!strcmp(name, RODATA_SEC)) {
		if (obj->efile.rodata)
			*size = obj->efile.rodata->d_size;
	} else if (!strcmp(name, STRUCT_OPS_SEC)) {
		if (obj->efile.st_ops_data)
			*size = obj->efile.st_ops_data->d_size;
	} else {
		ret = bpf_object_search_section_size(obj, name, &d_size);
		if (!ret)
			*size = d_size;
	}

	return *size ? 0 : ret;
}

int bpf_object__variable_offset(const struct bpf_object *obj, const char *name,
				__u32 *off)
{
	Elf_Data *symbols = obj->efile.symbols;
	const char *sname;
	size_t si;

	if (!name || !off)
		return -EINVAL;

	for (si = 0; si < symbols->d_size / sizeof(GElf_Sym); si++) {
		GElf_Sym sym;

		if (!gelf_getsym(symbols, si, &sym))
			continue;
		if (GELF_ST_BIND(sym.st_info) != STB_GLOBAL ||
		    GELF_ST_TYPE(sym.st_info) != STT_OBJECT)
			continue;

		sname = elf_strptr(obj->efile.elf, obj->efile.strtabidx,
				   sym.st_name);
		if (!sname) {
			pr_warn("failed to get sym name string for var %s\n",
				name);
			return -EIO;
		}
		if (strcmp(name, sname) == 0) {
			*off = sym.st_value;
			return 0;
		}
	}

	return -ENOENT;
}

static struct bpf_map *bpf_object__add_map(struct bpf_object *obj)
{
	struct bpf_map *new_maps;
	size_t new_cap;
	int i;

	if (obj->nr_maps < obj->maps_cap)
		return &obj->maps[obj->nr_maps++];

	new_cap = max((size_t)4, obj->maps_cap * 3 / 2);
	new_maps = realloc(obj->maps, new_cap * sizeof(*obj->maps));
	if (!new_maps) {
		pr_warn("alloc maps for object failed\n");
		return ERR_PTR(-ENOMEM);
	}

	obj->maps_cap = new_cap;
	obj->maps = new_maps;

	/* zero out new maps */
	memset(obj->maps + obj->nr_maps, 0,
	       (obj->maps_cap - obj->nr_maps) * sizeof(*obj->maps));
	/*
	 * fill all fd with -1 so won't close incorrect fd (fd=0 is stdin)
	 * when failure (zclose won't close negative fd)).
	 */
	for (i = obj->nr_maps; i < obj->maps_cap; i++) {
		obj->maps[i].fd = -1;
		obj->maps[i].inner_map_fd = -1;
	}

	return &obj->maps[obj->nr_maps++];
}

static size_t bpf_map_mmap_sz(const struct bpf_map *map)
{
	long page_sz = sysconf(_SC_PAGE_SIZE);
	size_t map_sz;

	map_sz = (size_t)roundup(map->def.value_size, 8) * map->def.max_entries;
	map_sz = roundup(map_sz, page_sz);
	return map_sz;
}

static char *internal_map_name(struct bpf_object *obj,
			       enum libbpf_map_type type)
{
	char map_name[BPF_OBJ_NAME_LEN], *p;
	const char *sfx = libbpf_type_to_btf_name[type];
	int sfx_len = max((size_t)7, strlen(sfx));
	int pfx_len = min((size_t)BPF_OBJ_NAME_LEN - sfx_len - 1,
			  strlen(obj->name));

	snprintf(map_name, sizeof(map_name), "%.*s%.*s", pfx_len, obj->name,
		 sfx_len, libbpf_type_to_btf_name[type]);

	/* sanitise map name to characters allowed by kernel */
	for (p = map_name; *p && p < map_name + sizeof(map_name); p++)
		if (!isalnum(*p) && *p != '_' && *p != '.')
			*p = '_';

	return strdup(map_name);
}

static int
bpf_object__init_internal_map(struct bpf_object *obj, enum libbpf_map_type type,
			      int sec_idx, void *data, size_t data_sz)
{
	struct bpf_map_def *def;
	struct bpf_map *map;
	int err;

	map = bpf_object__add_map(obj);
	if (IS_ERR(map))
		return PTR_ERR(map);

	map->libbpf_type = type;
	map->sec_idx = sec_idx;
	map->sec_offset = 0;
	map->name = internal_map_name(obj, type);
	if (!map->name) {
		pr_warn("failed to alloc map name\n");
		return -ENOMEM;
	}

	def = &map->def;
	def->type = BPF_MAP_TYPE_ARRAY;
	def->key_size = sizeof(int);
	def->value_size = data_sz;
	def->max_entries = 1;
	def->map_flags = type == LIBBPF_MAP_RODATA || type == LIBBPF_MAP_KCONFIG
			 ? BPF_F_RDONLY_PROG : 0;
	def->map_flags |= BPF_F_MMAPABLE;

	pr_debug("map '%s' (global data): at sec_idx %d, offset %zu, flags %x.\n",
		 map->name, map->sec_idx, map->sec_offset, def->map_flags);

	map->mmaped = mmap(NULL, bpf_map_mmap_sz(map), PROT_READ | PROT_WRITE,
			   MAP_SHARED | MAP_ANONYMOUS, -1, 0);
	if (map->mmaped == MAP_FAILED) {
		err = -errno;
		map->mmaped = NULL;
		pr_warn("failed to alloc map '%s' content buffer: %d\n",
			map->name, err);
		zfree(&map->name);
		return err;
	}

	if (data)
		memcpy(map->mmaped, data, data_sz);

	pr_debug("map %td is \"%s\"\n", map - obj->maps, map->name);
	return 0;
}

static int bpf_object__init_global_data_maps(struct bpf_object *obj)
{
	int err;

	/*
	 * Populate obj->maps with libbpf internal maps.
	 */
	if (obj->efile.data_shndx >= 0) {
		err = bpf_object__init_internal_map(obj, LIBBPF_MAP_DATA,
						    obj->efile.data_shndx,
						    obj->efile.data->d_buf,
						    obj->efile.data->d_size);
		if (err)
			return err;
	}
	if (obj->efile.rodata_shndx >= 0) {
		err = bpf_object__init_internal_map(obj, LIBBPF_MAP_RODATA,
						    obj->efile.rodata_shndx,
						    obj->efile.rodata->d_buf,
						    obj->efile.rodata->d_size);
		if (err)
			return err;
	}
	if (obj->efile.bss_shndx >= 0) {
		err = bpf_object__init_internal_map(obj, LIBBPF_MAP_BSS,
						    obj->efile.bss_shndx,
						    NULL,
						    obj->efile.bss->d_size);
		if (err)
			return err;
	}
	return 0;
}


static struct extern_desc *find_extern_by_name(const struct bpf_object *obj,
					       const void *name)
{
	int i;

	for (i = 0; i < obj->nr_extern; i++) {
		if (strcmp(obj->externs[i].name, name) == 0)
			return &obj->externs[i];
	}
	return NULL;
}

static int set_ext_value_tri(struct extern_desc *ext, void *ext_val,
			     char value)
{
	switch (ext->type) {
	case EXT_BOOL:
		if (value == 'm') {
			pr_warn("extern %s=%c should be tristate or char\n",
				ext->name, value);
			return -EINVAL;
		}
		*(bool *)ext_val = value == 'y' ? true : false;
		break;
	case EXT_TRISTATE:
		if (value == 'y')
			*(enum libbpf_tristate *)ext_val = TRI_YES;
		else if (value == 'm')
			*(enum libbpf_tristate *)ext_val = TRI_MODULE;
		else /* value == 'n' */
			*(enum libbpf_tristate *)ext_val = TRI_NO;
		break;
	case EXT_CHAR:
		*(char *)ext_val = value;
		break;
	case EXT_UNKNOWN:
	case EXT_INT:
	case EXT_CHAR_ARR:
	default:
		pr_warn("extern %s=%c should be bool, tristate, or char\n",
			ext->name, value);
		return -EINVAL;
	}
	ext->is_set = true;
	return 0;
}

static int set_ext_value_str(struct extern_desc *ext, char *ext_val,
			     const char *value)
{
	size_t len;

	if (ext->type != EXT_CHAR_ARR) {
		pr_warn("extern %s=%s should char array\n", ext->name, value);
		return -EINVAL;
	}

	len = strlen(value);
	if (value[len - 1] != '"') {
		pr_warn("extern '%s': invalid string config '%s'\n",
			ext->name, value);
		return -EINVAL;
	}

	/* strip quotes */
	len -= 2;
	if (len >= ext->sz) {
		pr_warn("extern '%s': long string config %s of (%zu bytes) truncated to %d bytes\n",
			ext->name, value, len, ext->sz - 1);
		len = ext->sz - 1;
	}
	memcpy(ext_val, value + 1, len);
	ext_val[len] = '\0';
	ext->is_set = true;
	return 0;
}

static int parse_u64(const char *value, __u64 *res)
{
	char *value_end;
	int err;

	errno = 0;
	*res = strtoull(value, &value_end, 0);
	if (errno) {
		err = -errno;
		pr_warn("failed to parse '%s' as integer: %d\n", value, err);
		return err;
	}
	if (*value_end) {
		pr_warn("failed to parse '%s' as integer completely\n", value);
		return -EINVAL;
	}
	return 0;
}

static bool is_ext_value_in_range(const struct extern_desc *ext, __u64 v)
{
	int bit_sz = ext->sz * 8;

	if (ext->sz == 8)
		return true;

	/* Validate that value stored in u64 fits in integer of `ext->sz`
	 * bytes size without any loss of information. If the target integer
	 * is signed, we rely on the following limits of integer type of
	 * Y bits and subsequent transformation:
	 *
	 *     -2^(Y-1) <= X           <= 2^(Y-1) - 1
	 *            0 <= X + 2^(Y-1) <= 2^Y - 1
	 *            0 <= X + 2^(Y-1) <  2^Y
	 *
	 *  For unsigned target integer, check that all the (64 - Y) bits are
	 *  zero.
	 */
	if (ext->is_signed)
		return v + (1ULL << (bit_sz - 1)) < (1ULL << bit_sz);
	else
		return (v >> bit_sz) == 0;
}

static int set_ext_value_num(struct extern_desc *ext, void *ext_val,
			     __u64 value)
{
	if (ext->type != EXT_INT && ext->type != EXT_CHAR) {
		pr_warn("extern %s=%llu should be integer\n",
			ext->name, (unsigned long long)value);
		return -EINVAL;
	}
	if (!is_ext_value_in_range(ext, value)) {
		pr_warn("extern %s=%llu value doesn't fit in %d bytes\n",
			ext->name, (unsigned long long)value, ext->sz);
		return -ERANGE;
	}
	switch (ext->sz) {
		case 1: *(__u8 *)ext_val = value; break;
		case 2: *(__u16 *)ext_val = value; break;
		case 4: *(__u32 *)ext_val = value; break;
		case 8: *(__u64 *)ext_val = value; break;
		default:
			return -EINVAL;
	}
	ext->is_set = true;
	return 0;
}

static int bpf_object__process_kconfig_line(struct bpf_object *obj,
					    char *buf, void *data)
{
	struct extern_desc *ext;
	char *sep, *value;
	int len, err = 0;
	void *ext_val;
	__u64 num;

	if (strncmp(buf, "CONFIG_", 7))
		return 0;

	sep = strchr(buf, '=');
	if (!sep) {
		pr_warn("failed to parse '%s': no separator\n", buf);
		return -EINVAL;
	}

	/* Trim ending '\n' */
	len = strlen(buf);
	if (buf[len - 1] == '\n')
		buf[len - 1] = '\0';
	/* Split on '=' and ensure that a value is present. */
	*sep = '\0';
	if (!sep[1]) {
		*sep = '=';
		pr_warn("failed to parse '%s': no value\n", buf);
		return -EINVAL;
	}

	ext = find_extern_by_name(obj, buf);
	if (!ext || ext->is_set)
		return 0;

	ext_val = data + ext->data_off;
	value = sep + 1;

	switch (*value) {
	case 'y': case 'n': case 'm':
		err = set_ext_value_tri(ext, ext_val, *value);
		break;
	case '"':
		err = set_ext_value_str(ext, ext_val, value);
		break;
	default:
		/* assume integer */
		err = parse_u64(value, &num);
		if (err) {
			pr_warn("extern %s=%s should be integer\n",
				ext->name, value);
			return err;
		}
		err = set_ext_value_num(ext, ext_val, num);
		break;
	}
	if (err)
		return err;
	pr_debug("extern %s=%s\n", ext->name, value);
	return 0;
}

static int bpf_object__read_kconfig_file(struct bpf_object *obj, void *data)
{
	char buf[PATH_MAX];
	struct utsname uts;
	int len, err = 0;
	gzFile file;

	uname(&uts);
	len = snprintf(buf, PATH_MAX, "/boot/config-%s", uts.release);
	if (len < 0)
		return -EINVAL;
	else if (len >= PATH_MAX)
		return -ENAMETOOLONG;

	/* gzopen also accepts uncompressed files. */
	file = gzopen(buf, "r");
	if (!file)
		file = gzopen("/proc/config.gz", "r");

	if (!file) {
		pr_warn("failed to open system Kconfig\n");
		return -ENOENT;
	}

	while (gzgets(file, buf, sizeof(buf))) {
		err = bpf_object__process_kconfig_line(obj, buf, data);
		if (err) {
			pr_warn("error parsing system Kconfig line '%s': %d\n",
				buf, err);
			goto out;
		}
	}

out:
	gzclose(file);
	return err;
}

static int bpf_object__read_kconfig_mem(struct bpf_object *obj,
					const char *config, void *data)
{
	char buf[PATH_MAX];
	int err = 0;
	FILE *file;

	file = fmemopen((void *)config, strlen(config), "r");
	if (!file) {
		err = -errno;
		pr_warn("failed to open in-memory Kconfig: %d\n", err);
		return err;
	}

	while (fgets(buf, sizeof(buf), file)) {
		err = bpf_object__process_kconfig_line(obj, buf, data);
		if (err) {
			pr_warn("error parsing in-memory Kconfig line '%s': %d\n",
				buf, err);
			break;
		}
	}

	fclose(file);
	return err;
}

static int bpf_object__init_kconfig_map(struct bpf_object *obj)
{
	struct extern_desc *last_ext;
	size_t map_sz;
	int err;

	if (obj->nr_extern == 0)
		return 0;

	last_ext = &obj->externs[obj->nr_extern - 1];
	map_sz = last_ext->data_off + last_ext->sz;

	err = bpf_object__init_internal_map(obj, LIBBPF_MAP_KCONFIG,
					    obj->efile.symbols_shndx,
					    NULL, map_sz);
	if (err)
		return err;

	obj->kconfig_map_idx = obj->nr_maps - 1;

	return 0;
}

static int bpf_object__init_user_maps(struct bpf_object *obj, bool strict)
{
	Elf_Data *symbols = obj->efile.symbols;
	int i, map_def_sz = 0, nr_maps = 0, nr_syms;
	Elf_Data *data = NULL;
	Elf_Scn *scn;

	if (obj->efile.maps_shndx < 0)
		return 0;

	if (!symbols)
		return -EINVAL;

	scn = elf_getscn(obj->efile.elf, obj->efile.maps_shndx);
	if (scn)
		data = elf_getdata(scn, NULL);
	if (!scn || !data) {
		pr_warn("failed to get Elf_Data from map section %d\n",
			obj->efile.maps_shndx);
		return -EINVAL;
	}

	/*
	 * Count number of maps. Each map has a name.
	 * Array of maps is not supported: only the first element is
	 * considered.
	 *
	 * TODO: Detect array of map and report error.
	 */
	nr_syms = symbols->d_size / sizeof(GElf_Sym);
	for (i = 0; i < nr_syms; i++) {
		GElf_Sym sym;

		if (!gelf_getsym(symbols, i, &sym))
			continue;
		if (sym.st_shndx != obj->efile.maps_shndx)
			continue;
		nr_maps++;
	}
	/* Assume equally sized map definitions */
	pr_debug("maps in %s: %d maps in %zd bytes\n",
		 obj->path, nr_maps, data->d_size);

	if (!data->d_size || nr_maps == 0 || (data->d_size % nr_maps) != 0) {
		pr_warn("unable to determine map definition size section %s, %d maps in %zd bytes\n",
			obj->path, nr_maps, data->d_size);
		return -EINVAL;
	}
	map_def_sz = data->d_size / nr_maps;

	/* Fill obj->maps using data in "maps" section.  */
	for (i = 0; i < nr_syms; i++) {
		GElf_Sym sym;
		const char *map_name;
		struct bpf_map_def *def;
		struct bpf_map *map;

		if (!gelf_getsym(symbols, i, &sym))
			continue;
		if (sym.st_shndx != obj->efile.maps_shndx)
			continue;

		map = bpf_object__add_map(obj);
		if (IS_ERR(map))
			return PTR_ERR(map);

		map_name = elf_strptr(obj->efile.elf, obj->efile.strtabidx,
				      sym.st_name);
		if (!map_name) {
			pr_warn("failed to get map #%d name sym string for obj %s\n",
				i, obj->path);
			return -LIBBPF_ERRNO__FORMAT;
		}

		map->libbpf_type = LIBBPF_MAP_UNSPEC;
		map->sec_idx = sym.st_shndx;
		map->sec_offset = sym.st_value;
		pr_debug("map '%s' (legacy): at sec_idx %d, offset %zu.\n",
			 map_name, map->sec_idx, map->sec_offset);
		if (sym.st_value + map_def_sz > data->d_size) {
			pr_warn("corrupted maps section in %s: last map \"%s\" too small\n",
				obj->path, map_name);
			return -EINVAL;
		}

		map->name = strdup(map_name);
		if (!map->name) {
			pr_warn("failed to alloc map name\n");
			return -ENOMEM;
		}
		pr_debug("map %d is \"%s\"\n", i, map->name);
		def = (struct bpf_map_def *)(data->d_buf + sym.st_value);
		/*
		 * If the definition of the map in the object file fits in
		 * bpf_map_def, copy it.  Any extra fields in our version
		 * of bpf_map_def will default to zero as a result of the
		 * calloc above.
		 */
		if (map_def_sz <= sizeof(struct bpf_map_def)) {
			memcpy(&map->def, def, map_def_sz);
		} else {
			/*
			 * Here the map structure being read is bigger than what
			 * we expect, truncate if the excess bits are all zero.
			 * If they are not zero, reject this map as
			 * incompatible.
			 */
			char *b;

			for (b = ((char *)def) + sizeof(struct bpf_map_def);
			     b < ((char *)def) + map_def_sz; b++) {
				if (*b != 0) {
					pr_warn("maps section in %s: \"%s\" has unrecognized, non-zero options\n",
						obj->path, map_name);
					if (strict)
						return -EINVAL;
				}
			}
			memcpy(&map->def, def, sizeof(struct bpf_map_def));
		}
	}
	return 0;
}

static const struct btf_type *
skip_mods_and_typedefs(const struct btf *btf, __u32 id, __u32 *res_id)
{
	const struct btf_type *t = btf__type_by_id(btf, id);

	if (res_id)
		*res_id = id;

	while (btf_is_mod(t) || btf_is_typedef(t)) {
		if (res_id)
			*res_id = t->type;
		t = btf__type_by_id(btf, t->type);
	}

	return t;
}

static const struct btf_type *
resolve_func_ptr(const struct btf *btf, __u32 id, __u32 *res_id)
{
	const struct btf_type *t;

	t = skip_mods_and_typedefs(btf, id, NULL);
	if (!btf_is_ptr(t))
		return NULL;

	t = skip_mods_and_typedefs(btf, t->type, res_id);

	return btf_is_func_proto(t) ? t : NULL;
}

/*
 * Fetch integer attribute of BTF map definition. Such attributes are
 * represented using a pointer to an array, in which dimensionality of array
 * encodes specified integer value. E.g., int (*type)[BPF_MAP_TYPE_ARRAY];
 * encodes `type => BPF_MAP_TYPE_ARRAY` key/value pair completely using BTF
 * type definition, while using only sizeof(void *) space in ELF data section.
 */
static bool get_map_field_int(const char *map_name, const struct btf *btf,
			      const struct btf_member *m, __u32 *res)
{
	const struct btf_type *t = skip_mods_and_typedefs(btf, m->type, NULL);
	const char *name = btf__name_by_offset(btf, m->name_off);
	const struct btf_array *arr_info;
	const struct btf_type *arr_t;

	if (!btf_is_ptr(t)) {
		pr_warn("map '%s': attr '%s': expected PTR, got %u.\n",
			map_name, name, btf_kind(t));
		return false;
	}

	arr_t = btf__type_by_id(btf, t->type);
	if (!arr_t) {
		pr_warn("map '%s': attr '%s': type [%u] not found.\n",
			map_name, name, t->type);
		return false;
	}
	if (!btf_is_array(arr_t)) {
		pr_warn("map '%s': attr '%s': expected ARRAY, got %u.\n",
			map_name, name, btf_kind(arr_t));
		return false;
	}
	arr_info = btf_array(arr_t);
	*res = arr_info->nelems;
	return true;
}

static int build_map_pin_path(struct bpf_map *map, const char *path)
{
	char buf[PATH_MAX];
	int err, len;

	if (!path)
		path = "/sys/fs/bpf";

	len = snprintf(buf, PATH_MAX, "%s/%s", path, bpf_map__name(map));
	if (len < 0)
		return -EINVAL;
	else if (len >= PATH_MAX)
		return -ENAMETOOLONG;

	err = bpf_map__set_pin_path(map, buf);
	if (err)
		return err;

	return 0;
}


static int parse_btf_map_def(struct bpf_object *obj,
			     struct bpf_map *map,
			     const struct btf_type *def,
			     bool strict, bool is_inner,
			     const char *pin_root_path)
{
	const struct btf_type *t;
	const struct btf_member *m;
	int vlen, i;

	vlen = btf_vlen(def);
	m = btf_members(def);
	for (i = 0; i < vlen; i++, m++) {
		const char *name = btf__name_by_offset(obj->btf, m->name_off);

		if (!name) {
			pr_warn("map '%s': invalid field #%d.\n", map->name, i);
			return -EINVAL;
		}
		if (strcmp(name, "type") == 0) {
			if (!get_map_field_int(map->name, obj->btf, m,
					       &map->def.type))
				return -EINVAL;
			pr_debug("map '%s': found type = %u.\n",
				 map->name, map->def.type);
		} else if (strcmp(name, "max_entries") == 0) {
			if (!get_map_field_int(map->name, obj->btf, m,
					       &map->def.max_entries))
				return -EINVAL;
			pr_debug("map '%s': found max_entries = %u.\n",
				 map->name, map->def.max_entries);
		} else if (strcmp(name, "map_flags") == 0) {
			if (!get_map_field_int(map->name, obj->btf, m,
					       &map->def.map_flags))
				return -EINVAL;
			pr_debug("map '%s': found map_flags = %u.\n",
				 map->name, map->def.map_flags);
		} else if (strcmp(name, "key_size") == 0) {
			__u32 sz;

			if (!get_map_field_int(map->name, obj->btf, m, &sz))
				return -EINVAL;
			pr_debug("map '%s': found key_size = %u.\n",
				 map->name, sz);
			if (map->def.key_size && map->def.key_size != sz) {
				pr_warn("map '%s': conflicting key size %u != %u.\n",
					map->name, map->def.key_size, sz);
				return -EINVAL;
			}
			map->def.key_size = sz;
		} else if (strcmp(name, "key") == 0) {
			__s64 sz;

			t = btf__type_by_id(obj->btf, m->type);
			if (!t) {
				pr_warn("map '%s': key type [%d] not found.\n",
					map->name, m->type);
				return -EINVAL;
			}
			if (!btf_is_ptr(t)) {
				pr_warn("map '%s': key spec is not PTR: %u.\n",
					map->name, btf_kind(t));
				return -EINVAL;
			}
			sz = btf__resolve_size(obj->btf, t->type);
			if (sz < 0) {
				pr_warn("map '%s': can't determine key size for type [%u]: %zd.\n",
					map->name, t->type, (ssize_t)sz);
				return sz;
			}
			pr_debug("map '%s': found key [%u], sz = %zd.\n",
				 map->name, t->type, (ssize_t)sz);
			if (map->def.key_size && map->def.key_size != sz) {
				pr_warn("map '%s': conflicting key size %u != %zd.\n",
					map->name, map->def.key_size, (ssize_t)sz);
				return -EINVAL;
			}
			map->def.key_size = sz;
			map->btf_key_type_id = t->type;
		} else if (strcmp(name, "value_size") == 0) {
			__u32 sz;

			if (!get_map_field_int(map->name, obj->btf, m, &sz))
				return -EINVAL;
			pr_debug("map '%s': found value_size = %u.\n",
				 map->name, sz);
			if (map->def.value_size && map->def.value_size != sz) {
				pr_warn("map '%s': conflicting value size %u != %u.\n",
					map->name, map->def.value_size, sz);
				return -EINVAL;
			}
			map->def.value_size = sz;
		} else if (strcmp(name, "value") == 0) {
			__s64 sz;

			t = btf__type_by_id(obj->btf, m->type);
			if (!t) {
				pr_warn("map '%s': value type [%d] not found.\n",
					map->name, m->type);
				return -EINVAL;
			}
			if (!btf_is_ptr(t)) {
				pr_warn("map '%s': value spec is not PTR: %u.\n",
					map->name, btf_kind(t));
				return -EINVAL;
			}
			sz = btf__resolve_size(obj->btf, t->type);
			if (sz < 0) {
				pr_warn("map '%s': can't determine value size for type [%u]: %zd.\n",
					map->name, t->type, (ssize_t)sz);
				return sz;
			}
			pr_debug("map '%s': found value [%u], sz = %zd.\n",
				 map->name, t->type, (ssize_t)sz);
			if (map->def.value_size && map->def.value_size != sz) {
				pr_warn("map '%s': conflicting value size %u != %zd.\n",
					map->name, map->def.value_size, (ssize_t)sz);
				return -EINVAL;
			}
			map->def.value_size = sz;
			map->btf_value_type_id = t->type;
		}
		else if (strcmp(name, "values") == 0) {
			int err;

			if (is_inner) {
				pr_warn("map '%s': multi-level inner maps not supported.\n",
					map->name);
				return -ENOTSUP;
			}
			if (i != vlen - 1) {
				pr_warn("map '%s': '%s' member should be last.\n",
					map->name, name);
				return -EINVAL;
			}
			if (!bpf_map_type__is_map_in_map(map->def.type)) {
				pr_warn("map '%s': should be map-in-map.\n",
					map->name);
				return -ENOTSUP;
			}
			if (map->def.value_size && map->def.value_size != 4) {
				pr_warn("map '%s': conflicting value size %u != 4.\n",
					map->name, map->def.value_size);
				return -EINVAL;
			}
			map->def.value_size = 4;
			t = btf__type_by_id(obj->btf, m->type);
			if (!t) {
				pr_warn("map '%s': map-in-map inner type [%d] not found.\n",
					map->name, m->type);
				return -EINVAL;
			}
			if (!btf_is_array(t) || btf_array(t)->nelems) {
				pr_warn("map '%s': map-in-map inner spec is not a zero-sized array.\n",
					map->name);
				return -EINVAL;
			}
			t = skip_mods_and_typedefs(obj->btf, btf_array(t)->type,
						   NULL);
			if (!btf_is_ptr(t)) {
				pr_warn("map '%s': map-in-map inner def is of unexpected kind %u.\n",
					map->name, btf_kind(t));
				return -EINVAL;
			}
			t = skip_mods_and_typedefs(obj->btf, t->type, NULL);
			if (!btf_is_struct(t)) {
				pr_warn("map '%s': map-in-map inner def is of unexpected kind %u.\n",
					map->name, btf_kind(t));
				return -EINVAL;
			}

			map->inner_map = calloc(1, sizeof(*map->inner_map));
			if (!map->inner_map)
				return -ENOMEM;
			map->inner_map->sec_idx = obj->efile.btf_maps_shndx;
			map->inner_map->name = malloc(strlen(map->name) +
						      sizeof(".inner") + 1);
			if (!map->inner_map->name)
				return -ENOMEM;
			sprintf(map->inner_map->name, "%s.inner", map->name);

			err = parse_btf_map_def(obj, map->inner_map, t, strict,
						true /* is_inner */, NULL);
			if (err)
				return err;
		} else if (strcmp(name, "pinning") == 0) {
			__u32 val;
			int err;

			if (is_inner) {
				pr_debug("map '%s': inner def can't be pinned.\n",
					 map->name);
				return -EINVAL;
			}
			if (!get_map_field_int(map->name, obj->btf, m, &val))
				return -EINVAL;
			pr_debug("map '%s': found pinning = %u.\n",
				 map->name, val);

			if (val != LIBBPF_PIN_NONE &&
			    val != LIBBPF_PIN_BY_NAME) {
				pr_warn("map '%s': invalid pinning value %u.\n",
					map->name, val);
				return -EINVAL;
			}
			if (val == LIBBPF_PIN_BY_NAME) {
				err = build_map_pin_path(map, pin_root_path);
				if (err) {
					pr_warn("map '%s': couldn't build pin path.\n",
						map->name);
					return err;
				}
			}
		} else {
			if (strict) {
				pr_warn("map '%s': unknown field '%s'.\n",
					map->name, name);
				return -ENOTSUP;
			}
			pr_debug("map '%s': ignoring unknown field '%s'.\n",
				 map->name, name);
		}
	}

	if (map->def.type == BPF_MAP_TYPE_UNSPEC) {
		pr_warn("map '%s': map type isn't specified.\n", map->name);
		return -EINVAL;
	}

	return 0;
}

static int bpf_object__init_user_btf_map(struct bpf_object *obj,
					 const struct btf_type *sec,
					 int var_idx, int sec_idx,
					 const Elf_Data *data, bool strict,
					 const char *pin_root_path)
{
	const struct btf_type *var, *def;
	const struct btf_var_secinfo *vi;
	const struct btf_var *var_extra;
	const char *map_name;
	struct bpf_map *map;

	vi = btf_var_secinfos(sec) + var_idx;
	var = btf__type_by_id(obj->btf, vi->type);
	var_extra = btf_var(var);
	map_name = btf__name_by_offset(obj->btf, var->name_off);

	if (map_name == NULL || map_name[0] == '\0') {
		pr_warn("map #%d: empty name.\n", var_idx);
		return -EINVAL;
	}
	if ((__u64)vi->offset + vi->size > data->d_size) {
		pr_warn("map '%s' BTF data is corrupted.\n", map_name);
		return -EINVAL;
	}
	if (!btf_is_var(var)) {
		pr_warn("map '%s': unexpected var kind %u.\n",
			map_name, btf_kind(var));
		return -EINVAL;
	}
	if (var_extra->linkage != BTF_VAR_GLOBAL_ALLOCATED &&
	    var_extra->linkage != BTF_VAR_STATIC) {
		pr_warn("map '%s': unsupported var linkage %u.\n",
			map_name, var_extra->linkage);
		return -EOPNOTSUPP;
	}

	def = skip_mods_and_typedefs(obj->btf, var->type, NULL);
	if (!btf_is_struct(def)) {
		pr_warn("map '%s': unexpected def kind %u.\n",
			map_name, btf_kind(var));
		return -EINVAL;
	}
	if (def->size > vi->size) {
		pr_warn("map '%s': invalid def size.\n", map_name);
		return -EINVAL;
	}

	map = bpf_object__add_map(obj);
	if (IS_ERR(map))
		return PTR_ERR(map);
	map->name = strdup(map_name);
	if (!map->name) {
		pr_warn("map '%s': failed to alloc map name.\n", map_name);
		return -ENOMEM;
	}
	map->libbpf_type = LIBBPF_MAP_UNSPEC;
	map->def.type = BPF_MAP_TYPE_UNSPEC;
	map->sec_idx = sec_idx;
	map->sec_offset = vi->offset;
	map->btf_var_idx = var_idx;
	pr_debug("map '%s': at sec_idx %d, offset %zu.\n",
		 map_name, map->sec_idx, map->sec_offset);

	return parse_btf_map_def(obj, map, def, strict, false, pin_root_path);
}

static int bpf_object__init_user_btf_maps(struct bpf_object *obj, bool strict,
					  const char *pin_root_path)
{
	const struct btf_type *sec = NULL;
	int nr_types, i, vlen, err;
	const struct btf_type *t;
	const char *name;
	Elf_Data *data;
	Elf_Scn *scn;

	if (obj->efile.btf_maps_shndx < 0)
		return 0;

	scn = elf_getscn(obj->efile.elf, obj->efile.btf_maps_shndx);
	if (scn)
		data = elf_getdata(scn, NULL);
	if (!scn || !data) {
		pr_warn("failed to get Elf_Data from map section %d (%s)\n",
			obj->efile.maps_shndx, MAPS_ELF_SEC);
		return -EINVAL;
	}

	nr_types = btf__get_nr_types(obj->btf);
	for (i = 1; i <= nr_types; i++) {
		t = btf__type_by_id(obj->btf, i);
		if (!btf_is_datasec(t))
			continue;
		name = btf__name_by_offset(obj->btf, t->name_off);
		if (strcmp(name, MAPS_ELF_SEC) == 0) {
			sec = t;
			obj->efile.btf_maps_sec_btf_id = i;
			break;
		}
	}

	if (!sec) {
		pr_warn("DATASEC '%s' not found.\n", MAPS_ELF_SEC);
		return -ENOENT;
	}

	vlen = btf_vlen(sec);
	for (i = 0; i < vlen; i++) {
		err = bpf_object__init_user_btf_map(obj, sec, i,
						    obj->efile.btf_maps_shndx,
						    data, strict,
						    pin_root_path);
		if (err)
			return err;
	}

	return 0;
}

static int bpf_object__init_maps(struct bpf_object *obj,
				 const struct bpf_object_open_opts *opts)
{
	const char *pin_root_path;
	bool strict;
	int err;

	strict = !OPTS_GET(opts, relaxed_maps, false);
	pin_root_path = OPTS_GET(opts, pin_root_path, NULL);

	err = bpf_object__init_user_maps(obj, strict);
	err = err ?: bpf_object__init_user_btf_maps(obj, strict, pin_root_path);
	err = err ?: bpf_object__init_global_data_maps(obj);
	err = err ?: bpf_object__init_kconfig_map(obj);
	err = err ?: bpf_object__init_struct_ops_maps(obj);
	if (err)
		return err;

	return 0;
}

static bool section_have_execinstr(struct bpf_object *obj, int idx)
{
	Elf_Scn *scn;
	GElf_Shdr sh;

	scn = elf_getscn(obj->efile.elf, idx);
	if (!scn)
		return false;

	if (gelf_getshdr(scn, &sh) != &sh)
		return false;

	if (sh.sh_flags & SHF_EXECINSTR)
		return true;

	return false;
}

static void bpf_object__sanitize_btf(struct bpf_object *obj)
{
	bool has_func_global = obj->caps.btf_func_global;
	bool has_datasec = obj->caps.btf_datasec;
	bool has_func = obj->caps.btf_func;
	struct btf *btf = obj->btf;
	struct btf_type *t;
	int i, j, vlen;

	if (!obj->btf || (has_func && has_datasec && has_func_global))
		return;

	for (i = 1; i <= btf__get_nr_types(btf); i++) {
		t = (struct btf_type *)btf__type_by_id(btf, i);

		if (!has_datasec && btf_is_var(t)) {
			/* replace VAR with INT */
			t->info = BTF_INFO_ENC(BTF_KIND_INT, 0, 0);
			/*
			 * using size = 1 is the safest choice, 4 will be too
			 * big and cause kernel BTF validation failure if
			 * original variable took less than 4 bytes
			 */
			t->size = 1;
			*(int *)(t + 1) = BTF_INT_ENC(0, 0, 8);
		} else if (!has_datasec && btf_is_datasec(t)) {
			/* replace DATASEC with STRUCT */
			const struct btf_var_secinfo *v = btf_var_secinfos(t);
			struct btf_member *m = btf_members(t);
			struct btf_type *vt;
			char *name;

			name = (char *)btf__name_by_offset(btf, t->name_off);
			while (*name) {
				if (*name == '.')
					*name = '_';
				name++;
			}

			vlen = btf_vlen(t);
			t->info = BTF_INFO_ENC(BTF_KIND_STRUCT, 0, vlen);
			for (j = 0; j < vlen; j++, v++, m++) {
				/* order of field assignments is important */
				m->offset = v->offset * 8;
				m->type = v->type;
				/* preserve variable name as member name */
				vt = (void *)btf__type_by_id(btf, v->type);
				m->name_off = vt->name_off;
			}
		} else if (!has_func && btf_is_func_proto(t)) {
			/* replace FUNC_PROTO with ENUM */
			vlen = btf_vlen(t);
			t->info = BTF_INFO_ENC(BTF_KIND_ENUM, 0, vlen);
			t->size = sizeof(__u32); /* kernel enforced */
		} else if (!has_func && btf_is_func(t)) {
			/* replace FUNC with TYPEDEF */
			t->info = BTF_INFO_ENC(BTF_KIND_TYPEDEF, 0, 0);
		} else if (!has_func_global && btf_is_func(t)) {
			/* replace BTF_FUNC_GLOBAL with BTF_FUNC_STATIC */
			t->info = BTF_INFO_ENC(BTF_KIND_FUNC, 0, 0);
		}
	}
}

static void bpf_object__sanitize_btf_ext(struct bpf_object *obj)
{
	if (!obj->btf_ext)
		return;

	if (!obj->caps.btf_func) {
		btf_ext__free(obj->btf_ext);
		obj->btf_ext = NULL;
	}
}

static bool libbpf_needs_btf(const struct bpf_object *obj)
{
	return obj->efile.btf_maps_shndx >= 0 ||
	       obj->efile.st_ops_shndx >= 0 ||
	       obj->nr_extern > 0;
}

static bool kernel_needs_btf(const struct bpf_object *obj)
{
	return obj->efile.st_ops_shndx >= 0;
}

static int bpf_object__init_btf(struct bpf_object *obj,
				Elf_Data *btf_data,
				Elf_Data *btf_ext_data)
{
	int err = -ENOENT;

	if (btf_data) {
		obj->btf = btf__new(btf_data->d_buf, btf_data->d_size);
		if (IS_ERR(obj->btf)) {
			err = PTR_ERR(obj->btf);
			obj->btf = NULL;
			pr_warn("Error loading ELF section %s: %d.\n",
				BTF_ELF_SEC, err);
			goto out;
		}
		err = 0;
	}
	if (btf_ext_data) {
		if (!obj->btf) {
			pr_debug("Ignore ELF section %s because its depending ELF section %s is not found.\n",
				 BTF_EXT_ELF_SEC, BTF_ELF_SEC);
			goto out;
		}
		obj->btf_ext = btf_ext__new(btf_ext_data->d_buf,
					    btf_ext_data->d_size);
		if (IS_ERR(obj->btf_ext)) {
			pr_warn("Error loading ELF section %s: %ld. Ignored and continue.\n",
				BTF_EXT_ELF_SEC, PTR_ERR(obj->btf_ext));
			obj->btf_ext = NULL;
			goto out;
		}
	}
out:
	if (err && libbpf_needs_btf(obj)) {
		pr_warn("BTF is required, but is missing or corrupted.\n");
		return err;
	}
	return 0;
}

static int bpf_object__finalize_btf(struct bpf_object *obj)
{
	int err;

	if (!obj->btf)
		return 0;

	err = btf__finalize_data(obj, obj->btf);
	if (!err)
		return 0;

	pr_warn("Error finalizing %s: %d.\n", BTF_ELF_SEC, err);
	btf__free(obj->btf);
	obj->btf = NULL;
	btf_ext__free(obj->btf_ext);
	obj->btf_ext = NULL;

	if (libbpf_needs_btf(obj)) {
		pr_warn("BTF is required, but is missing or corrupted.\n");
		return -ENOENT;
	}
	return 0;
}

static inline bool libbpf_prog_needs_vmlinux_btf(struct bpf_program *prog)
{
	if (prog->type == BPF_PROG_TYPE_STRUCT_OPS ||
	    prog->type == BPF_PROG_TYPE_LSM)
		return true;

	/* BPF_PROG_TYPE_TRACING programs which do not attach to other programs
	 * also need vmlinux BTF
	 */
	if (prog->type == BPF_PROG_TYPE_TRACING && !prog->attach_prog_fd)
		return true;

	return false;
}

static int bpf_object__load_vmlinux_btf(struct bpf_object *obj)
{
	struct bpf_program *prog;
	int err;

	bpf_object__for_each_program(prog, obj) {
		if (libbpf_prog_needs_vmlinux_btf(prog)) {
			obj->btf_vmlinux = libbpf_find_kernel_btf();
			if (IS_ERR(obj->btf_vmlinux)) {
				err = PTR_ERR(obj->btf_vmlinux);
				pr_warn("Error loading vmlinux BTF: %d\n", err);
				obj->btf_vmlinux = NULL;
				return err;
			}
			return 0;
		}
	}

	return 0;
}

static int bpf_object__sanitize_and_load_btf(struct bpf_object *obj)
{
	int err = 0;

	if (!obj->btf)
		return 0;

	bpf_object__sanitize_btf(obj);
	bpf_object__sanitize_btf_ext(obj);

	err = btf__load(obj->btf);
	if (err) {
		pr_warn("Error loading %s into kernel: %d.\n",
			BTF_ELF_SEC, err);
		btf__free(obj->btf);
		obj->btf = NULL;
		/* btf_ext can't exist without btf, so free it as well */
		if (obj->btf_ext) {
			btf_ext__free(obj->btf_ext);
			obj->btf_ext = NULL;
		}

		if (kernel_needs_btf(obj))
			return err;
	}
	return 0;
}

static int bpf_object__elf_collect(struct bpf_object *obj)
{
	Elf *elf = obj->efile.elf;
	GElf_Ehdr *ep = &obj->efile.ehdr;
	Elf_Data *btf_ext_data = NULL;
	Elf_Data *btf_data = NULL;
	Elf_Scn *scn = NULL;
	int idx = 0, err = 0;

	/* Elf is corrupted/truncated, avoid calling elf_strptr. */
	if (!elf_rawdata(elf_getscn(elf, ep->e_shstrndx), NULL)) {
		pr_warn("failed to get e_shstrndx from %s\n", obj->path);
		return -LIBBPF_ERRNO__FORMAT;
	}

	while ((scn = elf_nextscn(elf, scn)) != NULL) {
		char *name;
		GElf_Shdr sh;
		Elf_Data *data;

		idx++;
		if (gelf_getshdr(scn, &sh) != &sh) {
			pr_warn("failed to get section(%d) header from %s\n",
				idx, obj->path);
			return -LIBBPF_ERRNO__FORMAT;
		}

		name = elf_strptr(elf, ep->e_shstrndx, sh.sh_name);
		if (!name) {
			pr_warn("failed to get section(%d) name from %s\n",
				idx, obj->path);
			return -LIBBPF_ERRNO__FORMAT;
		}

		data = elf_getdata(scn, 0);
		if (!data) {
			pr_warn("failed to get section(%d) data from %s(%s)\n",
				idx, name, obj->path);
			return -LIBBPF_ERRNO__FORMAT;
		}
		pr_debug("section(%d) %s, size %ld, link %d, flags %lx, type=%d\n",
			 idx, name, (unsigned long)data->d_size,
			 (int)sh.sh_link, (unsigned long)sh.sh_flags,
			 (int)sh.sh_type);

		if (strcmp(name, "license") == 0) {
			err = bpf_object__init_license(obj,
						       data->d_buf,
						       data->d_size);
			if (err)
				return err;
		} else if (strcmp(name, "version") == 0) {
			err = bpf_object__init_kversion(obj,
							data->d_buf,
							data->d_size);
			if (err)
				return err;
		} else if (strcmp(name, "maps") == 0) {
			obj->efile.maps_shndx = idx;
		} else if (strcmp(name, MAPS_ELF_SEC) == 0) {
			obj->efile.btf_maps_shndx = idx;
		} else if (strcmp(name, BTF_ELF_SEC) == 0) {
			btf_data = data;
		} else if (strcmp(name, BTF_EXT_ELF_SEC) == 0) {
			btf_ext_data = data;
		} else if (sh.sh_type == SHT_SYMTAB) {
			if (obj->efile.symbols) {
				pr_warn("bpf: multiple SYMTAB in %s\n",
					obj->path);
				return -LIBBPF_ERRNO__FORMAT;
			}
			obj->efile.symbols = data;
			obj->efile.symbols_shndx = idx;
			obj->efile.strtabidx = sh.sh_link;
		} else if (sh.sh_type == SHT_PROGBITS && data->d_size > 0) {
			if (sh.sh_flags & SHF_EXECINSTR) {
				if (strcmp(name, ".text") == 0)
					obj->efile.text_shndx = idx;
				err = bpf_object__add_program(obj, data->d_buf,
							      data->d_size,
							      name, idx);
				if (err) {
					char errmsg[STRERR_BUFSIZE];
					char *cp;

					cp = libbpf_strerror_r(-err, errmsg,
							       sizeof(errmsg));
					pr_warn("failed to alloc program %s (%s): %s",
						name, obj->path, cp);
					return err;
				}
			} else if (strcmp(name, DATA_SEC) == 0) {
				obj->efile.data = data;
				obj->efile.data_shndx = idx;
			} else if (strcmp(name, RODATA_SEC) == 0) {
				obj->efile.rodata = data;
				obj->efile.rodata_shndx = idx;
			} else if (strcmp(name, STRUCT_OPS_SEC) == 0) {
				obj->efile.st_ops_data = data;
				obj->efile.st_ops_shndx = idx;
			} else {
				pr_debug("skip section(%d) %s\n", idx, name);
			}
		} else if (sh.sh_type == SHT_REL) {
			int nr_sects = obj->efile.nr_reloc_sects;
			void *sects = obj->efile.reloc_sects;
			int sec = sh.sh_info; /* points to other section */

			/* Only do relo for section with exec instructions */
			if (!section_have_execinstr(obj, sec) &&
			    strcmp(name, ".rel" STRUCT_OPS_SEC) &&
			    strcmp(name, ".rel" MAPS_ELF_SEC)) {
				pr_debug("skip relo %s(%d) for section(%d)\n",
					 name, idx, sec);
				continue;
			}

			sects = reallocarray(sects, nr_sects + 1,
					     sizeof(*obj->efile.reloc_sects));
			if (!sects) {
				pr_warn("reloc_sects realloc failed\n");
				return -ENOMEM;
			}

			obj->efile.reloc_sects = sects;
			obj->efile.nr_reloc_sects++;

			obj->efile.reloc_sects[nr_sects].shdr = sh;
			obj->efile.reloc_sects[nr_sects].data = data;
		} else if (sh.sh_type == SHT_NOBITS &&
			   strcmp(name, BSS_SEC) == 0) {
			obj->efile.bss = data;
			obj->efile.bss_shndx = idx;
		} else {
			pr_debug("skip section(%d) %s\n", idx, name);
		}
	}

	if (!obj->efile.strtabidx || obj->efile.strtabidx > idx) {
		pr_warn("Corrupted ELF file: index of strtab invalid\n");
		return -LIBBPF_ERRNO__FORMAT;
	}
	return bpf_object__init_btf(obj, btf_data, btf_ext_data);
}

static bool sym_is_extern(const GElf_Sym *sym)
{
	int bind = GELF_ST_BIND(sym->st_info);
	/* externs are symbols w/ type=NOTYPE, bind=GLOBAL|WEAK, section=UND */
	return sym->st_shndx == SHN_UNDEF &&
	       (bind == STB_GLOBAL || bind == STB_WEAK) &&
	       GELF_ST_TYPE(sym->st_info) == STT_NOTYPE;
}

static int find_extern_btf_id(const struct btf *btf, const char *ext_name)
{
	const struct btf_type *t;
	const char *var_name;
	int i, n;

	if (!btf)
		return -ESRCH;

	n = btf__get_nr_types(btf);
	for (i = 1; i <= n; i++) {
		t = btf__type_by_id(btf, i);

		if (!btf_is_var(t))
			continue;

		var_name = btf__name_by_offset(btf, t->name_off);
		if (strcmp(var_name, ext_name))
			continue;

		if (btf_var(t)->linkage != BTF_VAR_GLOBAL_EXTERN)
			return -EINVAL;

		return i;
	}

	return -ENOENT;
}

static enum extern_type find_extern_type(const struct btf *btf, int id,
					 bool *is_signed)
{
	const struct btf_type *t;
	const char *name;

	t = skip_mods_and_typedefs(btf, id, NULL);
	name = btf__name_by_offset(btf, t->name_off);

	if (is_signed)
		*is_signed = false;
	switch (btf_kind(t)) {
	case BTF_KIND_INT: {
		int enc = btf_int_encoding(t);

		if (enc & BTF_INT_BOOL)
			return t->size == 1 ? EXT_BOOL : EXT_UNKNOWN;
		if (is_signed)
			*is_signed = enc & BTF_INT_SIGNED;
		if (t->size == 1)
			return EXT_CHAR;
		if (t->size < 1 || t->size > 8 || (t->size & (t->size - 1)))
			return EXT_UNKNOWN;
		return EXT_INT;
	}
	case BTF_KIND_ENUM:
		if (t->size != 4)
			return EXT_UNKNOWN;
		if (strcmp(name, "libbpf_tristate"))
			return EXT_UNKNOWN;
		return EXT_TRISTATE;
	case BTF_KIND_ARRAY:
		if (btf_array(t)->nelems == 0)
			return EXT_UNKNOWN;
		if (find_extern_type(btf, btf_array(t)->type, NULL) != EXT_CHAR)
			return EXT_UNKNOWN;
		return EXT_CHAR_ARR;
	default:
		return EXT_UNKNOWN;
	}
}

static int cmp_externs(const void *_a, const void *_b)
{
	const struct extern_desc *a = _a;
	const struct extern_desc *b = _b;

	/* descending order by alignment requirements */
	if (a->align != b->align)
		return a->align > b->align ? -1 : 1;
	/* ascending order by size, within same alignment class */
	if (a->sz != b->sz)
		return a->sz < b->sz ? -1 : 1;
	/* resolve ties by name */
	return strcmp(a->name, b->name);
}

static int bpf_object__collect_externs(struct bpf_object *obj)
{
	const struct btf_type *t;
	struct extern_desc *ext;
	int i, n, off, btf_id;
	struct btf_type *sec;
	const char *ext_name;
	Elf_Scn *scn;
	GElf_Shdr sh;

	if (!obj->efile.symbols)
		return 0;

	scn = elf_getscn(obj->efile.elf, obj->efile.symbols_shndx);
	if (!scn)
		return -LIBBPF_ERRNO__FORMAT;
	if (gelf_getshdr(scn, &sh) != &sh)
		return -LIBBPF_ERRNO__FORMAT;
	n = sh.sh_size / sh.sh_entsize;

	pr_debug("looking for externs among %d symbols...\n", n);
	for (i = 0; i < n; i++) {
		GElf_Sym sym;

		if (!gelf_getsym(obj->efile.symbols, i, &sym))
			return -LIBBPF_ERRNO__FORMAT;
		if (!sym_is_extern(&sym))
			continue;
		ext_name = elf_strptr(obj->efile.elf, obj->efile.strtabidx,
				      sym.st_name);
		if (!ext_name || !ext_name[0])
			continue;

		ext = obj->externs;
		ext = reallocarray(ext, obj->nr_extern + 1, sizeof(*ext));
		if (!ext)
			return -ENOMEM;
		obj->externs = ext;
		ext = &ext[obj->nr_extern];
		memset(ext, 0, sizeof(*ext));
		obj->nr_extern++;

		ext->btf_id = find_extern_btf_id(obj->btf, ext_name);
		if (ext->btf_id <= 0) {
			pr_warn("failed to find BTF for extern '%s': %d\n",
				ext_name, ext->btf_id);
			return ext->btf_id;
		}
		t = btf__type_by_id(obj->btf, ext->btf_id);
		ext->name = btf__name_by_offset(obj->btf, t->name_off);
		ext->sym_idx = i;
		ext->is_weak = GELF_ST_BIND(sym.st_info) == STB_WEAK;
		ext->sz = btf__resolve_size(obj->btf, t->type);
		if (ext->sz <= 0) {
			pr_warn("failed to resolve size of extern '%s': %d\n",
				ext_name, ext->sz);
			return ext->sz;
		}
		ext->align = btf__align_of(obj->btf, t->type);
		if (ext->align <= 0) {
			pr_warn("failed to determine alignment of extern '%s': %d\n",
				ext_name, ext->align);
			return -EINVAL;
		}
		ext->type = find_extern_type(obj->btf, t->type,
					     &ext->is_signed);
		if (ext->type == EXT_UNKNOWN) {
			pr_warn("extern '%s' type is unsupported\n", ext_name);
			return -ENOTSUP;
		}
	}
	pr_debug("collected %d externs total\n", obj->nr_extern);

	if (!obj->nr_extern)
		return 0;

	/* sort externs by (alignment, size, name) and calculate their offsets
	 * within a map */
	qsort(obj->externs, obj->nr_extern, sizeof(*ext), cmp_externs);
	off = 0;
	for (i = 0; i < obj->nr_extern; i++) {
		ext = &obj->externs[i];
		ext->data_off = roundup(off, ext->align);
		off = ext->data_off + ext->sz;
		pr_debug("extern #%d: symbol %d, off %u, name %s\n",
			 i, ext->sym_idx, ext->data_off, ext->name);
	}

	btf_id = btf__find_by_name(obj->btf, KCONFIG_SEC);
	if (btf_id <= 0) {
		pr_warn("no BTF info found for '%s' datasec\n", KCONFIG_SEC);
		return -ESRCH;
	}

	sec = (struct btf_type *)btf__type_by_id(obj->btf, btf_id);
	sec->size = off;
	n = btf_vlen(sec);
	for (i = 0; i < n; i++) {
		struct btf_var_secinfo *vs = btf_var_secinfos(sec) + i;

		t = btf__type_by_id(obj->btf, vs->type);
		ext_name = btf__name_by_offset(obj->btf, t->name_off);
		ext = find_extern_by_name(obj, ext_name);
		if (!ext) {
			pr_warn("failed to find extern definition for BTF var '%s'\n",
				ext_name);
			return -ESRCH;
		}
		vs->offset = ext->data_off;
		btf_var(t)->linkage = BTF_VAR_GLOBAL_ALLOCATED;
	}

	return 0;
}

static struct bpf_program *
bpf_object__find_prog_by_idx(struct bpf_object *obj, int idx)
{
	struct bpf_program *prog;
	size_t i;

	for (i = 0; i < obj->nr_programs; i++) {
		prog = &obj->programs[i];
		if (prog->idx == idx)
			return prog;
	}
	return NULL;
}

struct bpf_program *
bpf_object__find_program_by_title(const struct bpf_object *obj,
				  const char *title)
{
	struct bpf_program *pos;

	bpf_object__for_each_program(pos, obj) {
		if (pos->section_name && !strcmp(pos->section_name, title))
			return pos;
	}
	return NULL;
}

struct bpf_program *
bpf_object__find_program_by_name(const struct bpf_object *obj,
				 const char *name)
{
	struct bpf_program *prog;

	bpf_object__for_each_program(prog, obj) {
		if (!strcmp(prog->name, name))
			return prog;
	}
	return NULL;
}

static bool bpf_object__shndx_is_data(const struct bpf_object *obj,
				      int shndx)
{
	return shndx == obj->efile.data_shndx ||
	       shndx == obj->efile.bss_shndx ||
	       shndx == obj->efile.rodata_shndx;
}

static bool bpf_object__shndx_is_maps(const struct bpf_object *obj,
				      int shndx)
{
	return shndx == obj->efile.maps_shndx ||
	       shndx == obj->efile.btf_maps_shndx;
}

static enum libbpf_map_type
bpf_object__section_to_libbpf_map_type(const struct bpf_object *obj, int shndx)
{
	if (shndx == obj->efile.data_shndx)
		return LIBBPF_MAP_DATA;
	else if (shndx == obj->efile.bss_shndx)
		return LIBBPF_MAP_BSS;
	else if (shndx == obj->efile.rodata_shndx)
		return LIBBPF_MAP_RODATA;
	else if (shndx == obj->efile.symbols_shndx)
		return LIBBPF_MAP_KCONFIG;
	else
		return LIBBPF_MAP_UNSPEC;
}

static int bpf_program__record_reloc(struct bpf_program *prog,
				     struct reloc_desc *reloc_desc,
				     __u32 insn_idx, const char *name,
				     const GElf_Sym *sym, const GElf_Rel *rel)
{
	struct bpf_insn *insn = &prog->insns[insn_idx];
	size_t map_idx, nr_maps = prog->obj->nr_maps;
	struct bpf_object *obj = prog->obj;
	__u32 shdr_idx = sym->st_shndx;
	enum libbpf_map_type type;
	struct bpf_map *map;

	/* sub-program call relocation */
	if (insn->code == (BPF_JMP | BPF_CALL)) {
		if (insn->src_reg != BPF_PSEUDO_CALL) {
			pr_warn("incorrect bpf_call opcode\n");
			return -LIBBPF_ERRNO__RELOC;
		}
		/* text_shndx can be 0, if no default "main" program exists */
		if (!shdr_idx || shdr_idx != obj->efile.text_shndx) {
			pr_warn("bad call relo against section %u\n", shdr_idx);
			return -LIBBPF_ERRNO__RELOC;
		}
		if (sym->st_value % 8) {
			pr_warn("bad call relo offset: %zu\n",
				(size_t)sym->st_value);
			return -LIBBPF_ERRNO__RELOC;
		}
		reloc_desc->type = RELO_CALL;
		reloc_desc->insn_idx = insn_idx;
		reloc_desc->sym_off = sym->st_value;
		obj->has_pseudo_calls = true;
		return 0;
	}

	if (insn->code != (BPF_LD | BPF_IMM | BPF_DW)) {
		pr_warn("invalid relo for insns[%d].code 0x%x\n",
			insn_idx, insn->code);
		return -LIBBPF_ERRNO__RELOC;
	}

	if (sym_is_extern(sym)) {
		int sym_idx = GELF_R_SYM(rel->r_info);
		int i, n = obj->nr_extern;
		struct extern_desc *ext;

		for (i = 0; i < n; i++) {
			ext = &obj->externs[i];
			if (ext->sym_idx == sym_idx)
				break;
		}
		if (i >= n) {
			pr_warn("extern relo failed to find extern for sym %d\n",
				sym_idx);
			return -LIBBPF_ERRNO__RELOC;
		}
		pr_debug("found extern #%d '%s' (sym %d, off %u) for insn %u\n",
			 i, ext->name, ext->sym_idx, ext->data_off, insn_idx);
		reloc_desc->type = RELO_EXTERN;
		reloc_desc->insn_idx = insn_idx;
		reloc_desc->sym_off = ext->data_off;
		return 0;
	}

	if (!shdr_idx || shdr_idx >= SHN_LORESERVE) {
		pr_warn("invalid relo for \'%s\' in special section 0x%x; forgot to initialize global var?..\n",
			name, shdr_idx);
		return -LIBBPF_ERRNO__RELOC;
	}

	type = bpf_object__section_to_libbpf_map_type(obj, shdr_idx);

	/* generic map reference relocation */
	if (type == LIBBPF_MAP_UNSPEC) {
		if (!bpf_object__shndx_is_maps(obj, shdr_idx)) {
			pr_warn("bad map relo against section %u\n",
				shdr_idx);
			return -LIBBPF_ERRNO__RELOC;
		}
		for (map_idx = 0; map_idx < nr_maps; map_idx++) {
			map = &obj->maps[map_idx];
			if (map->libbpf_type != type ||
			    map->sec_idx != sym->st_shndx ||
			    map->sec_offset != sym->st_value)
				continue;
			pr_debug("found map %zd (%s, sec %d, off %zu) for insn %u\n",
				 map_idx, map->name, map->sec_idx,
				 map->sec_offset, insn_idx);
			break;
		}
		if (map_idx >= nr_maps) {
			pr_warn("map relo failed to find map for sec %u, off %zu\n",
				shdr_idx, (size_t)sym->st_value);
			return -LIBBPF_ERRNO__RELOC;
		}
		reloc_desc->type = RELO_LD64;
		reloc_desc->insn_idx = insn_idx;
		reloc_desc->map_idx = map_idx;
		reloc_desc->sym_off = 0; /* sym->st_value determines map_idx */
		return 0;
	}

	/* global data map relocation */
	if (!bpf_object__shndx_is_data(obj, shdr_idx)) {
		pr_warn("bad data relo against section %u\n", shdr_idx);
		return -LIBBPF_ERRNO__RELOC;
	}
	for (map_idx = 0; map_idx < nr_maps; map_idx++) {
		map = &obj->maps[map_idx];
		if (map->libbpf_type != type)
			continue;
		pr_debug("found data map %zd (%s, sec %d, off %zu) for insn %u\n",
			 map_idx, map->name, map->sec_idx, map->sec_offset,
			 insn_idx);
		break;
	}
	if (map_idx >= nr_maps) {
		pr_warn("data relo failed to find map for sec %u\n",
			shdr_idx);
		return -LIBBPF_ERRNO__RELOC;
	}

	reloc_desc->type = RELO_DATA;
	reloc_desc->insn_idx = insn_idx;
	reloc_desc->map_idx = map_idx;
	reloc_desc->sym_off = sym->st_value;
	return 0;
}

static int
bpf_program__collect_reloc(struct bpf_program *prog, GElf_Shdr *shdr,
			   Elf_Data *data, struct bpf_object *obj)
{
	Elf_Data *symbols = obj->efile.symbols;
	int err, i, nrels;

	pr_debug("collecting relocating info for: '%s'\n", prog->section_name);
	nrels = shdr->sh_size / shdr->sh_entsize;

	prog->reloc_desc = malloc(sizeof(*prog->reloc_desc) * nrels);
	if (!prog->reloc_desc) {
		pr_warn("failed to alloc memory in relocation\n");
		return -ENOMEM;
	}
	prog->nr_reloc = nrels;

	for (i = 0; i < nrels; i++) {
		const char *name;
		__u32 insn_idx;
		GElf_Sym sym;
		GElf_Rel rel;

		if (!gelf_getrel(data, i, &rel)) {
			pr_warn("relocation: failed to get %d reloc\n", i);
			return -LIBBPF_ERRNO__FORMAT;
		}
		if (!gelf_getsym(symbols, GELF_R_SYM(rel.r_info), &sym)) {
			pr_warn("relocation: symbol %"PRIx64" not found\n",
				GELF_R_SYM(rel.r_info));
			return -LIBBPF_ERRNO__FORMAT;
		}
		if (rel.r_offset % sizeof(struct bpf_insn))
			return -LIBBPF_ERRNO__FORMAT;

		insn_idx = rel.r_offset / sizeof(struct bpf_insn);
		name = elf_strptr(obj->efile.elf, obj->efile.strtabidx,
				  sym.st_name) ? : "<?>";

		pr_debug("relo for shdr %u, symb %zu, value %zu, type %d, bind %d, name %d (\'%s\'), insn %u\n",
			 (__u32)sym.st_shndx, (size_t)GELF_R_SYM(rel.r_info),
			 (size_t)sym.st_value, GELF_ST_TYPE(sym.st_info),
			 GELF_ST_BIND(sym.st_info), sym.st_name, name,
			 insn_idx);

		err = bpf_program__record_reloc(prog, &prog->reloc_desc[i],
						insn_idx, name, &sym, &rel);
		if (err)
			return err;
	}
	return 0;
}

static int bpf_map_find_btf_info(struct bpf_object *obj, struct bpf_map *map)
{
	struct bpf_map_def *def = &map->def;
	__u32 key_type_id = 0, value_type_id = 0;
	int ret;

	/* if it's BTF-defined map, we don't need to search for type IDs.
	 * For struct_ops map, it does not need btf_key_type_id and
	 * btf_value_type_id.
	 */
	if (map->sec_idx == obj->efile.btf_maps_shndx ||
	    bpf_map__is_struct_ops(map))
		return 0;

	if (!bpf_map__is_internal(map)) {
		ret = btf__get_map_kv_tids(obj->btf, map->name, def->key_size,
					   def->value_size, &key_type_id,
					   &value_type_id);
	} else {
		/*
		 * LLVM annotates global data differently in BTF, that is,
		 * only as '.data', '.bss' or '.rodata'.
		 */
		ret = btf__find_by_name(obj->btf,
				libbpf_type_to_btf_name[map->libbpf_type]);
	}
	if (ret < 0)
		return ret;

	map->btf_key_type_id = key_type_id;
	map->btf_value_type_id = bpf_map__is_internal(map) ?
				 ret : value_type_id;
	return 0;
}

int bpf_map__reuse_fd(struct bpf_map *map, int fd)
{
	struct bpf_map_info info = {};
	__u32 len = sizeof(info);
	int new_fd, err;
	char *new_name;

	err = bpf_obj_get_info_by_fd(fd, &info, &len);
	if (err)
		return err;

	new_name = strdup(info.name);
	if (!new_name)
		return -errno;

	new_fd = open("/", O_RDONLY | O_CLOEXEC);
	if (new_fd < 0) {
		err = -errno;
		goto err_free_new_name;
	}

	new_fd = dup3(fd, new_fd, O_CLOEXEC);
	if (new_fd < 0) {
		err = -errno;
		goto err_close_new_fd;
	}

	err = zclose(map->fd);
	if (err) {
		err = -errno;
		goto err_close_new_fd;
	}
	free(map->name);

	map->fd = new_fd;
	map->name = new_name;
	map->def.type = info.type;
	map->def.key_size = info.key_size;
	map->def.value_size = info.value_size;
	map->def.max_entries = info.max_entries;
	map->def.map_flags = info.map_flags;
	map->btf_key_type_id = info.btf_key_type_id;
	map->btf_value_type_id = info.btf_value_type_id;
	map->reused = true;

	return 0;

err_close_new_fd:
	close(new_fd);
err_free_new_name:
	free(new_name);
	return err;
}

int bpf_map__resize(struct bpf_map *map, __u32 max_entries)
{
	if (!map || !max_entries)
		return -EINVAL;

	/* If map already created, its attributes can't be changed. */
	if (map->fd >= 0)
		return -EBUSY;

	map->def.max_entries = max_entries;

	return 0;
}

static int
bpf_object__probe_loading(struct bpf_object *obj)
{
	struct bpf_load_program_attr attr;
	char *cp, errmsg[STRERR_BUFSIZE];
	struct bpf_insn insns[] = {
		BPF_MOV64_IMM(BPF_REG_0, 0),
		BPF_EXIT_INSN(),
	};
	int ret;

	/* make sure basic loading works */

	memset(&attr, 0, sizeof(attr));
	attr.prog_type = BPF_PROG_TYPE_SOCKET_FILTER;
	attr.insns = insns;
	attr.insns_cnt = ARRAY_SIZE(insns);
	attr.license = "GPL";

	ret = bpf_load_program_xattr(&attr, NULL, 0);
	if (ret < 0) {
		ret = errno;
		cp = libbpf_strerror_r(ret, errmsg, sizeof(errmsg));
		pr_warn("Error in %s():%s(%d). Couldn't load trivial BPF "
			"program. Make sure your kernel supports BPF "
			"(CONFIG_BPF_SYSCALL=y) and/or that RLIMIT_MEMLOCK is "
			"set to big enough value.\n", __func__, cp, ret);
		return -ret;
	}
	close(ret);

	return 0;
}

static int
bpf_object__probe_name(struct bpf_object *obj)
{
	struct bpf_load_program_attr attr;
	struct bpf_insn insns[] = {
		BPF_MOV64_IMM(BPF_REG_0, 0),
		BPF_EXIT_INSN(),
	};
	int ret;

	/* make sure loading with name works */

	memset(&attr, 0, sizeof(attr));
	attr.prog_type = BPF_PROG_TYPE_SOCKET_FILTER;
	attr.insns = insns;
	attr.insns_cnt = ARRAY_SIZE(insns);
	attr.license = "GPL";
	attr.name = "test";
	ret = bpf_load_program_xattr(&attr, NULL, 0);
	if (ret >= 0) {
		obj->caps.name = 1;
		close(ret);
	}

	return 0;
}

static int
bpf_object__probe_global_data(struct bpf_object *obj)
{
	struct bpf_load_program_attr prg_attr;
	struct bpf_create_map_attr map_attr;
	char *cp, errmsg[STRERR_BUFSIZE];
	struct bpf_insn insns[] = {
		BPF_LD_MAP_VALUE(BPF_REG_1, 0, 16),
		BPF_ST_MEM(BPF_DW, BPF_REG_1, 0, 42),
		BPF_MOV64_IMM(BPF_REG_0, 0),
		BPF_EXIT_INSN(),
	};
	int ret, map;

	memset(&map_attr, 0, sizeof(map_attr));
	map_attr.map_type = BPF_MAP_TYPE_ARRAY;
	map_attr.key_size = sizeof(int);
	map_attr.value_size = 32;
	map_attr.max_entries = 1;

	map = bpf_create_map_xattr(&map_attr);
	if (map < 0) {
		cp = libbpf_strerror_r(errno, errmsg, sizeof(errmsg));
		pr_warn("Error in %s():%s(%d). Couldn't create simple array map.\n",
			__func__, cp, errno);
		return -errno;
	}

	insns[0].imm = map;

	memset(&prg_attr, 0, sizeof(prg_attr));
	prg_attr.prog_type = BPF_PROG_TYPE_SOCKET_FILTER;
	prg_attr.insns = insns;
	prg_attr.insns_cnt = ARRAY_SIZE(insns);
	prg_attr.license = "GPL";

	ret = bpf_load_program_xattr(&prg_attr, NULL, 0);
	if (ret >= 0) {
		obj->caps.global_data = 1;
		close(ret);
	}

	close(map);
	return 0;
}

static int bpf_object__probe_btf_func(struct bpf_object *obj)
{
	static const char strs[] = "\0int\0x\0a";
	/* void x(int a) {} */
	__u32 types[] = {
		/* int */
		BTF_TYPE_INT_ENC(1, BTF_INT_SIGNED, 0, 32, 4),  /* [1] */
		/* FUNC_PROTO */                                /* [2] */
		BTF_TYPE_ENC(0, BTF_INFO_ENC(BTF_KIND_FUNC_PROTO, 0, 1), 0),
		BTF_PARAM_ENC(7, 1),
		/* FUNC x */                                    /* [3] */
		BTF_TYPE_ENC(5, BTF_INFO_ENC(BTF_KIND_FUNC, 0, 0), 2),
	};
	int btf_fd;

	btf_fd = libbpf__load_raw_btf((char *)types, sizeof(types),
				      strs, sizeof(strs));
	if (btf_fd >= 0) {
		obj->caps.btf_func = 1;
		close(btf_fd);
		return 1;
	}

	return 0;
}

static int bpf_object__probe_btf_func_global(struct bpf_object *obj)
{
	static const char strs[] = "\0int\0x\0a";
	/* static void x(int a) {} */
	__u32 types[] = {
		/* int */
		BTF_TYPE_INT_ENC(1, BTF_INT_SIGNED, 0, 32, 4),  /* [1] */
		/* FUNC_PROTO */                                /* [2] */
		BTF_TYPE_ENC(0, BTF_INFO_ENC(BTF_KIND_FUNC_PROTO, 0, 1), 0),
		BTF_PARAM_ENC(7, 1),
		/* FUNC x BTF_FUNC_GLOBAL */                    /* [3] */
		BTF_TYPE_ENC(5, BTF_INFO_ENC(BTF_KIND_FUNC, 0, BTF_FUNC_GLOBAL), 2),
	};
	int btf_fd;

	btf_fd = libbpf__load_raw_btf((char *)types, sizeof(types),
				      strs, sizeof(strs));
	if (btf_fd >= 0) {
		obj->caps.btf_func_global = 1;
		close(btf_fd);
		return 1;
	}

	return 0;
}

static int bpf_object__probe_btf_datasec(struct bpf_object *obj)
{
	static const char strs[] = "\0x\0.data";
	/* static int a; */
	__u32 types[] = {
		/* int */
		BTF_TYPE_INT_ENC(0, BTF_INT_SIGNED, 0, 32, 4),  /* [1] */
		/* VAR x */                                     /* [2] */
		BTF_TYPE_ENC(1, BTF_INFO_ENC(BTF_KIND_VAR, 0, 0), 1),
		BTF_VAR_STATIC,
		/* DATASEC val */                               /* [3] */
		BTF_TYPE_ENC(3, BTF_INFO_ENC(BTF_KIND_DATASEC, 0, 1), 4),
		BTF_VAR_SECINFO_ENC(2, 0, 4),
	};
	int btf_fd;

	btf_fd = libbpf__load_raw_btf((char *)types, sizeof(types),
				      strs, sizeof(strs));
	if (btf_fd >= 0) {
		obj->caps.btf_datasec = 1;
		close(btf_fd);
		return 1;
	}

	return 0;
}

static int bpf_object__probe_array_mmap(struct bpf_object *obj)
{
	struct bpf_create_map_attr attr = {
		.map_type = BPF_MAP_TYPE_ARRAY,
		.map_flags = BPF_F_MMAPABLE,
		.key_size = sizeof(int),
		.value_size = sizeof(int),
		.max_entries = 1,
	};
	int fd;

	fd = bpf_create_map_xattr(&attr);
	if (fd >= 0) {
		obj->caps.array_mmap = 1;
		close(fd);
		return 1;
	}

	return 0;
}

static int
bpf_object__probe_exp_attach_type(struct bpf_object *obj)
{
	struct bpf_load_program_attr attr;
	struct bpf_insn insns[] = {
		BPF_MOV64_IMM(BPF_REG_0, 0),
		BPF_EXIT_INSN(),
	};
	int fd;

	memset(&attr, 0, sizeof(attr));
	/* use any valid combination of program type and (optional)
	 * non-zero expected attach type (i.e., not a BPF_CGROUP_INET_INGRESS)
	 * to see if kernel supports expected_attach_type field for
	 * BPF_PROG_LOAD command
	 */
	attr.prog_type = BPF_PROG_TYPE_CGROUP_SOCK;
	attr.expected_attach_type = BPF_CGROUP_INET_SOCK_CREATE;
	attr.insns = insns;
	attr.insns_cnt = ARRAY_SIZE(insns);
	attr.license = "GPL";

	fd = bpf_load_program_xattr(&attr, NULL, 0);
	if (fd >= 0) {
		obj->caps.exp_attach_type = 1;
		close(fd);
		return 1;
	}
	return 0;
}

static int
bpf_object__probe_caps(struct bpf_object *obj)
{
	int (*probe_fn[])(struct bpf_object *obj) = {
		bpf_object__probe_name,
		bpf_object__probe_global_data,
		bpf_object__probe_btf_func,
		bpf_object__probe_btf_func_global,
		bpf_object__probe_btf_datasec,
		bpf_object__probe_array_mmap,
		bpf_object__probe_exp_attach_type,
	};
	int i, ret;

	for (i = 0; i < ARRAY_SIZE(probe_fn); i++) {
		ret = probe_fn[i](obj);
		if (ret < 0)
			pr_debug("Probe #%d failed with %d.\n", i, ret);
	}

	return 0;
}

static bool map_is_reuse_compat(const struct bpf_map *map, int map_fd)
{
	struct bpf_map_info map_info = {};
	char msg[STRERR_BUFSIZE];
	__u32 map_info_len;

	map_info_len = sizeof(map_info);

	if (bpf_obj_get_info_by_fd(map_fd, &map_info, &map_info_len)) {
		pr_warn("failed to get map info for map FD %d: %s\n",
			map_fd, libbpf_strerror_r(errno, msg, sizeof(msg)));
		return false;
	}

	return (map_info.type == map->def.type &&
		map_info.key_size == map->def.key_size &&
		map_info.value_size == map->def.value_size &&
		map_info.max_entries == map->def.max_entries &&
		map_info.map_flags == map->def.map_flags);
}

static int
bpf_object__reuse_map(struct bpf_map *map)
{
	char *cp, errmsg[STRERR_BUFSIZE];
	int err, pin_fd;

	pin_fd = bpf_obj_get(map->pin_path);
	if (pin_fd < 0) {
		err = -errno;
		if (err == -ENOENT) {
			pr_debug("found no pinned map to reuse at '%s'\n",
				 map->pin_path);
			return 0;
		}

		cp = libbpf_strerror_r(-err, errmsg, sizeof(errmsg));
		pr_warn("couldn't retrieve pinned map '%s': %s\n",
			map->pin_path, cp);
		return err;
	}

	if (!map_is_reuse_compat(map, pin_fd)) {
		pr_warn("couldn't reuse pinned map at '%s': parameter mismatch\n",
			map->pin_path);
		close(pin_fd);
		return -EINVAL;
	}

	err = bpf_map__reuse_fd(map, pin_fd);
	if (err) {
		close(pin_fd);
		return err;
	}
	map->pinned = true;
	pr_debug("reused pinned map at '%s'\n", map->pin_path);

	return 0;
}

static int
bpf_object__populate_internal_map(struct bpf_object *obj, struct bpf_map *map)
{
	enum libbpf_map_type map_type = map->libbpf_type;
	char *cp, errmsg[STRERR_BUFSIZE];
	int err, zero = 0;

	err = bpf_map_update_elem(map->fd, &zero, map->mmaped, 0);
	if (err) {
		err = -errno;
		cp = libbpf_strerror_r(err, errmsg, sizeof(errmsg));
		pr_warn("Error setting initial map(%s) contents: %s\n",
			map->name, cp);
		return err;
	}

	/* Freeze .rodata and .kconfig map as read-only from syscall side. */
	if (map_type == LIBBPF_MAP_RODATA || map_type == LIBBPF_MAP_KCONFIG) {
		err = bpf_map_freeze(map->fd);
		if (err) {
			err = -errno;
			cp = libbpf_strerror_r(err, errmsg, sizeof(errmsg));
			pr_warn("Error freezing map(%s) as read-only: %s\n",
				map->name, cp);
			return err;
		}
	}
	return 0;
}

static void bpf_map__destroy(struct bpf_map *map);

static int bpf_object__create_map(struct bpf_object *obj, struct bpf_map *map)
{
	struct bpf_create_map_attr create_attr;
	struct bpf_map_def *def = &map->def;

	memset(&create_attr, 0, sizeof(create_attr));

	if (obj->caps.name)
		create_attr.name = map->name;
	create_attr.map_ifindex = map->map_ifindex;
	create_attr.map_type = def->type;
	create_attr.map_flags = def->map_flags;
	create_attr.key_size = def->key_size;
	create_attr.value_size = def->value_size;

	if (def->type == BPF_MAP_TYPE_PERF_EVENT_ARRAY && !def->max_entries) {
		int nr_cpus;

		nr_cpus = libbpf_num_possible_cpus();
		if (nr_cpus < 0) {
			pr_warn("map '%s': failed to determine number of system CPUs: %d\n",
				map->name, nr_cpus);
			return nr_cpus;
		}
		pr_debug("map '%s': setting size to %d\n", map->name, nr_cpus);
		create_attr.max_entries = nr_cpus;
	} else {
		create_attr.max_entries = def->max_entries;
	}

	if (bpf_map__is_struct_ops(map))
		create_attr.btf_vmlinux_value_type_id =
			map->btf_vmlinux_value_type_id;

	create_attr.btf_fd = 0;
	create_attr.btf_key_type_id = 0;
	create_attr.btf_value_type_id = 0;
	if (obj->btf && !bpf_map_find_btf_info(obj, map)) {
		create_attr.btf_fd = btf__fd(obj->btf);
		create_attr.btf_key_type_id = map->btf_key_type_id;
		create_attr.btf_value_type_id = map->btf_value_type_id;
	}

<<<<<<< HEAD
=======
	if (bpf_map_type__is_map_in_map(def->type)) {
		if (map->inner_map) {
			int err;

			err = bpf_object__create_map(obj, map->inner_map);
			if (err) {
				pr_warn("map '%s': failed to create inner map: %d\n",
					map->name, err);
				return err;
			}
			map->inner_map_fd = bpf_map__fd(map->inner_map);
		}
		if (map->inner_map_fd >= 0)
			create_attr.inner_map_fd = map->inner_map_fd;
	}

>>>>>>> ad8c735b
	map->fd = bpf_create_map_xattr(&create_attr);
	if (map->fd < 0 && (create_attr.btf_key_type_id ||
			    create_attr.btf_value_type_id)) {
		char *cp, errmsg[STRERR_BUFSIZE];
		int err = -errno;

		cp = libbpf_strerror_r(err, errmsg, sizeof(errmsg));
		pr_warn("Error in bpf_create_map_xattr(%s):%s(%d). Retrying without BTF.\n",
			map->name, cp, err);
		create_attr.btf_fd = 0;
		create_attr.btf_key_type_id = 0;
		create_attr.btf_value_type_id = 0;
		map->btf_key_type_id = 0;
		map->btf_value_type_id = 0;
		map->fd = bpf_create_map_xattr(&create_attr);
	}

	if (map->fd < 0)
		return -errno;

<<<<<<< HEAD
=======
	if (bpf_map_type__is_map_in_map(def->type) && map->inner_map) {
		bpf_map__destroy(map->inner_map);
		zfree(&map->inner_map);
	}

>>>>>>> ad8c735b
	return 0;
}

static int
bpf_object__create_maps(struct bpf_object *obj)
{
	struct bpf_map *map;
	char *cp, errmsg[STRERR_BUFSIZE];
	unsigned int i, j;
	int err;

	for (i = 0; i < obj->nr_maps; i++) {
		map = &obj->maps[i];

		if (map->pin_path) {
			err = bpf_object__reuse_map(map);
			if (err) {
				pr_warn("map '%s': error reusing pinned map\n",
					map->name);
				goto err_out;
			}
		}

		if (map->fd >= 0) {
			pr_debug("map '%s': skipping creation (preset fd=%d)\n",
				 map->name, map->fd);
			continue;
		}

		err = bpf_object__create_map(obj, map);
		if (err)
			goto err_out;

		pr_debug("map '%s': created successfully, fd=%d\n", map->name,
			 map->fd);

		if (bpf_map__is_internal(map)) {
			err = bpf_object__populate_internal_map(obj, map);
			if (err < 0) {
				zclose(map->fd);
				goto err_out;
			}
		}

		if (map->init_slots_sz) {
			for (j = 0; j < map->init_slots_sz; j++) {
				const struct bpf_map *targ_map;
				int fd;

				if (!map->init_slots[j])
					continue;

				targ_map = map->init_slots[j];
				fd = bpf_map__fd(targ_map);
				err = bpf_map_update_elem(map->fd, &j, &fd, 0);
				if (err) {
					err = -errno;
					pr_warn("map '%s': failed to initialize slot [%d] to map '%s' fd=%d: %d\n",
						map->name, j, targ_map->name,
						fd, err);
					goto err_out;
				}
				pr_debug("map '%s': slot [%d] set to map '%s' fd=%d\n",
					 map->name, j, targ_map->name, fd);
			}
			zfree(&map->init_slots);
			map->init_slots_sz = 0;
		}

		if (map->pin_path && !map->pinned) {
			err = bpf_map__pin(map, NULL);
			if (err) {
				pr_warn("map '%s': failed to auto-pin at '%s': %d\n",
					map->name, map->pin_path, err);
				zclose(map->fd);
				goto err_out;
			}
		}
	}

	return 0;

err_out:
	cp = libbpf_strerror_r(err, errmsg, sizeof(errmsg));
	pr_warn("map '%s': failed to create: %s(%d)\n", map->name, cp, err);
	pr_perm_msg(err);
	for (j = 0; j < i; j++)
		zclose(obj->maps[j].fd);
	return err;
}

static int
check_btf_ext_reloc_err(struct bpf_program *prog, int err,
			void *btf_prog_info, const char *info_name)
{
	if (err != -ENOENT) {
		pr_warn("Error in loading %s for sec %s.\n",
			info_name, prog->section_name);
		return err;
	}

	/* err == -ENOENT (i.e. prog->section_name not found in btf_ext) */

	if (btf_prog_info) {
		/*
		 * Some info has already been found but has problem
		 * in the last btf_ext reloc. Must have to error out.
		 */
		pr_warn("Error in relocating %s for sec %s.\n",
			info_name, prog->section_name);
		return err;
	}

	/* Have problem loading the very first info. Ignore the rest. */
	pr_warn("Cannot find %s for main program sec %s. Ignore all %s.\n",
		info_name, prog->section_name, info_name);
	return 0;
}

static int
bpf_program_reloc_btf_ext(struct bpf_program *prog, struct bpf_object *obj,
			  const char *section_name,  __u32 insn_offset)
{
	int err;

	if (!insn_offset || prog->func_info) {
		/*
		 * !insn_offset => main program
		 *
		 * For sub prog, the main program's func_info has to
		 * be loaded first (i.e. prog->func_info != NULL)
		 */
		err = btf_ext__reloc_func_info(obj->btf, obj->btf_ext,
					       section_name, insn_offset,
					       &prog->func_info,
					       &prog->func_info_cnt);
		if (err)
			return check_btf_ext_reloc_err(prog, err,
						       prog->func_info,
						       "bpf_func_info");

		prog->func_info_rec_size = btf_ext__func_info_rec_size(obj->btf_ext);
	}

	if (!insn_offset || prog->line_info) {
		err = btf_ext__reloc_line_info(obj->btf, obj->btf_ext,
					       section_name, insn_offset,
					       &prog->line_info,
					       &prog->line_info_cnt);
		if (err)
			return check_btf_ext_reloc_err(prog, err,
						       prog->line_info,
						       "bpf_line_info");

		prog->line_info_rec_size = btf_ext__line_info_rec_size(obj->btf_ext);
	}

	return 0;
}

#define BPF_CORE_SPEC_MAX_LEN 64

/* represents BPF CO-RE field or array element accessor */
struct bpf_core_accessor {
	__u32 type_id;		/* struct/union type or array element type */
	__u32 idx;		/* field index or array index */
	const char *name;	/* field name or NULL for array accessor */
};

struct bpf_core_spec {
	const struct btf *btf;
	/* high-level spec: named fields and array indices only */
	struct bpf_core_accessor spec[BPF_CORE_SPEC_MAX_LEN];
	/* high-level spec length */
	int len;
	/* raw, low-level spec: 1-to-1 with accessor spec string */
	int raw_spec[BPF_CORE_SPEC_MAX_LEN];
	/* raw spec length */
	int raw_len;
	/* field bit offset represented by spec */
	__u32 bit_offset;
};

static bool str_is_empty(const char *s)
{
	return !s || !s[0];
}

static bool is_flex_arr(const struct btf *btf,
			const struct bpf_core_accessor *acc,
			const struct btf_array *arr)
{
	const struct btf_type *t;

	/* not a flexible array, if not inside a struct or has non-zero size */
	if (!acc->name || arr->nelems > 0)
		return false;

	/* has to be the last member of enclosing struct */
	t = btf__type_by_id(btf, acc->type_id);
	return acc->idx == btf_vlen(t) - 1;
}

/*
 * Turn bpf_field_reloc into a low- and high-level spec representation,
 * validating correctness along the way, as well as calculating resulting
 * field bit offset, specified by accessor string. Low-level spec captures
 * every single level of nestedness, including traversing anonymous
 * struct/union members. High-level one only captures semantically meaningful
 * "turning points": named fields and array indicies.
 * E.g., for this case:
 *
 *   struct sample {
 *       int __unimportant;
 *       struct {
 *           int __1;
 *           int __2;
 *           int a[7];
 *       };
 *   };
 *
 *   struct sample *s = ...;
 *
 *   int x = &s->a[3]; // access string = '0:1:2:3'
 *
 * Low-level spec has 1:1 mapping with each element of access string (it's
 * just a parsed access string representation): [0, 1, 2, 3].
 *
 * High-level spec will capture only 3 points:
 *   - intial zero-index access by pointer (&s->... is the same as &s[0]...);
 *   - field 'a' access (corresponds to '2' in low-level spec);
 *   - array element #3 access (corresponds to '3' in low-level spec).
 *
 */
static int bpf_core_spec_parse(const struct btf *btf,
			       __u32 type_id,
			       const char *spec_str,
			       struct bpf_core_spec *spec)
{
	int access_idx, parsed_len, i;
	struct bpf_core_accessor *acc;
	const struct btf_type *t;
	const char *name;
	__u32 id;
	__s64 sz;

	if (str_is_empty(spec_str) || *spec_str == ':')
		return -EINVAL;

	memset(spec, 0, sizeof(*spec));
	spec->btf = btf;

	/* parse spec_str="0:1:2:3:4" into array raw_spec=[0, 1, 2, 3, 4] */
	while (*spec_str) {
		if (*spec_str == ':')
			++spec_str;
		if (sscanf(spec_str, "%d%n", &access_idx, &parsed_len) != 1)
			return -EINVAL;
		if (spec->raw_len == BPF_CORE_SPEC_MAX_LEN)
			return -E2BIG;
		spec_str += parsed_len;
		spec->raw_spec[spec->raw_len++] = access_idx;
	}

	if (spec->raw_len == 0)
		return -EINVAL;

	/* first spec value is always reloc type array index */
	t = skip_mods_and_typedefs(btf, type_id, &id);
	if (!t)
		return -EINVAL;

	access_idx = spec->raw_spec[0];
	spec->spec[0].type_id = id;
	spec->spec[0].idx = access_idx;
	spec->len++;

	sz = btf__resolve_size(btf, id);
	if (sz < 0)
		return sz;
	spec->bit_offset = access_idx * sz * 8;

	for (i = 1; i < spec->raw_len; i++) {
		t = skip_mods_and_typedefs(btf, id, &id);
		if (!t)
			return -EINVAL;

		access_idx = spec->raw_spec[i];
		acc = &spec->spec[spec->len];

		if (btf_is_composite(t)) {
			const struct btf_member *m;
			__u32 bit_offset;

			if (access_idx >= btf_vlen(t))
				return -EINVAL;

			bit_offset = btf_member_bit_offset(t, access_idx);
			spec->bit_offset += bit_offset;

			m = btf_members(t) + access_idx;
			if (m->name_off) {
				name = btf__name_by_offset(btf, m->name_off);
				if (str_is_empty(name))
					return -EINVAL;

				acc->type_id = id;
				acc->idx = access_idx;
				acc->name = name;
				spec->len++;
			}

			id = m->type;
		} else if (btf_is_array(t)) {
			const struct btf_array *a = btf_array(t);
			bool flex;

			t = skip_mods_and_typedefs(btf, a->type, &id);
			if (!t)
				return -EINVAL;

			flex = is_flex_arr(btf, acc - 1, a);
			if (!flex && access_idx >= a->nelems)
				return -EINVAL;

			spec->spec[spec->len].type_id = id;
			spec->spec[spec->len].idx = access_idx;
			spec->len++;

			sz = btf__resolve_size(btf, id);
			if (sz < 0)
				return sz;
			spec->bit_offset += access_idx * sz * 8;
		} else {
			pr_warn("relo for [%u] %s (at idx %d) captures type [%d] of unexpected kind %d\n",
				type_id, spec_str, i, id, btf_kind(t));
			return -EINVAL;
		}
	}

	return 0;
}

static bool bpf_core_is_flavor_sep(const char *s)
{
	/* check X___Y name pattern, where X and Y are not underscores */
	return s[0] != '_' &&				      /* X */
	       s[1] == '_' && s[2] == '_' && s[3] == '_' &&   /* ___ */
	       s[4] != '_';				      /* Y */
}

/* Given 'some_struct_name___with_flavor' return the length of a name prefix
 * before last triple underscore. Struct name part after last triple
 * underscore is ignored by BPF CO-RE relocation during relocation matching.
 */
static size_t bpf_core_essential_name_len(const char *name)
{
	size_t n = strlen(name);
	int i;

	for (i = n - 5; i >= 0; i--) {
		if (bpf_core_is_flavor_sep(name + i))
			return i + 1;
	}
	return n;
}

/* dynamically sized list of type IDs */
struct ids_vec {
	__u32 *data;
	int len;
};

static void bpf_core_free_cands(struct ids_vec *cand_ids)
{
	free(cand_ids->data);
	free(cand_ids);
}

static struct ids_vec *bpf_core_find_cands(const struct btf *local_btf,
					   __u32 local_type_id,
					   const struct btf *targ_btf)
{
	size_t local_essent_len, targ_essent_len;
	const char *local_name, *targ_name;
	const struct btf_type *t;
	struct ids_vec *cand_ids;
	__u32 *new_ids;
	int i, err, n;

	t = btf__type_by_id(local_btf, local_type_id);
	if (!t)
		return ERR_PTR(-EINVAL);

	local_name = btf__name_by_offset(local_btf, t->name_off);
	if (str_is_empty(local_name))
		return ERR_PTR(-EINVAL);
	local_essent_len = bpf_core_essential_name_len(local_name);

	cand_ids = calloc(1, sizeof(*cand_ids));
	if (!cand_ids)
		return ERR_PTR(-ENOMEM);

	n = btf__get_nr_types(targ_btf);
	for (i = 1; i <= n; i++) {
		t = btf__type_by_id(targ_btf, i);
		targ_name = btf__name_by_offset(targ_btf, t->name_off);
		if (str_is_empty(targ_name))
			continue;

		t = skip_mods_and_typedefs(targ_btf, i, NULL);
		if (!btf_is_composite(t) && !btf_is_array(t))
			continue;

		targ_essent_len = bpf_core_essential_name_len(targ_name);
		if (targ_essent_len != local_essent_len)
			continue;

		if (strncmp(local_name, targ_name, local_essent_len) == 0) {
			pr_debug("[%d] %s: found candidate [%d] %s\n",
				 local_type_id, local_name, i, targ_name);
			new_ids = reallocarray(cand_ids->data,
					       cand_ids->len + 1,
					       sizeof(*cand_ids->data));
			if (!new_ids) {
				err = -ENOMEM;
				goto err_out;
			}
			cand_ids->data = new_ids;
			cand_ids->data[cand_ids->len++] = i;
		}
	}
	return cand_ids;
err_out:
	bpf_core_free_cands(cand_ids);
	return ERR_PTR(err);
}

/* Check two types for compatibility, skipping const/volatile/restrict and
 * typedefs, to ensure we are relocating compatible entities:
 *   - any two STRUCTs/UNIONs are compatible and can be mixed;
 *   - any two FWDs are compatible, if their names match (modulo flavor suffix);
 *   - any two PTRs are always compatible;
 *   - for ENUMs, names should be the same (ignoring flavor suffix) or at
 *     least one of enums should be anonymous;
 *   - for ENUMs, check sizes, names are ignored;
 *   - for INT, size and signedness are ignored;
 *   - for ARRAY, dimensionality is ignored, element types are checked for
 *     compatibility recursively;
 *   - everything else shouldn't be ever a target of relocation.
 * These rules are not set in stone and probably will be adjusted as we get
 * more experience with using BPF CO-RE relocations.
 */
static int bpf_core_fields_are_compat(const struct btf *local_btf,
				      __u32 local_id,
				      const struct btf *targ_btf,
				      __u32 targ_id)
{
	const struct btf_type *local_type, *targ_type;

recur:
	local_type = skip_mods_and_typedefs(local_btf, local_id, &local_id);
	targ_type = skip_mods_and_typedefs(targ_btf, targ_id, &targ_id);
	if (!local_type || !targ_type)
		return -EINVAL;

	if (btf_is_composite(local_type) && btf_is_composite(targ_type))
		return 1;
	if (btf_kind(local_type) != btf_kind(targ_type))
		return 0;

	switch (btf_kind(local_type)) {
	case BTF_KIND_PTR:
		return 1;
	case BTF_KIND_FWD:
	case BTF_KIND_ENUM: {
		const char *local_name, *targ_name;
		size_t local_len, targ_len;

		local_name = btf__name_by_offset(local_btf,
						 local_type->name_off);
		targ_name = btf__name_by_offset(targ_btf, targ_type->name_off);
		local_len = bpf_core_essential_name_len(local_name);
		targ_len = bpf_core_essential_name_len(targ_name);
		/* one of them is anonymous or both w/ same flavor-less names */
		return local_len == 0 || targ_len == 0 ||
		       (local_len == targ_len &&
			strncmp(local_name, targ_name, local_len) == 0);
	}
	case BTF_KIND_INT:
		/* just reject deprecated bitfield-like integers; all other
		 * integers are by default compatible between each other
		 */
		return btf_int_offset(local_type) == 0 &&
		       btf_int_offset(targ_type) == 0;
	case BTF_KIND_ARRAY:
		local_id = btf_array(local_type)->type;
		targ_id = btf_array(targ_type)->type;
		goto recur;
	default:
		pr_warn("unexpected kind %d relocated, local [%d], target [%d]\n",
			btf_kind(local_type), local_id, targ_id);
		return 0;
	}
}

/*
 * Given single high-level named field accessor in local type, find
 * corresponding high-level accessor for a target type. Along the way,
 * maintain low-level spec for target as well. Also keep updating target
 * bit offset.
 *
 * Searching is performed through recursive exhaustive enumeration of all
 * fields of a struct/union. If there are any anonymous (embedded)
 * structs/unions, they are recursively searched as well. If field with
 * desired name is found, check compatibility between local and target types,
 * before returning result.
 *
 * 1 is returned, if field is found.
 * 0 is returned if no compatible field is found.
 * <0 is returned on error.
 */
static int bpf_core_match_member(const struct btf *local_btf,
				 const struct bpf_core_accessor *local_acc,
				 const struct btf *targ_btf,
				 __u32 targ_id,
				 struct bpf_core_spec *spec,
				 __u32 *next_targ_id)
{
	const struct btf_type *local_type, *targ_type;
	const struct btf_member *local_member, *m;
	const char *local_name, *targ_name;
	__u32 local_id;
	int i, n, found;

	targ_type = skip_mods_and_typedefs(targ_btf, targ_id, &targ_id);
	if (!targ_type)
		return -EINVAL;
	if (!btf_is_composite(targ_type))
		return 0;

	local_id = local_acc->type_id;
	local_type = btf__type_by_id(local_btf, local_id);
	local_member = btf_members(local_type) + local_acc->idx;
	local_name = btf__name_by_offset(local_btf, local_member->name_off);

	n = btf_vlen(targ_type);
	m = btf_members(targ_type);
	for (i = 0; i < n; i++, m++) {
		__u32 bit_offset;

		bit_offset = btf_member_bit_offset(targ_type, i);

		/* too deep struct/union/array nesting */
		if (spec->raw_len == BPF_CORE_SPEC_MAX_LEN)
			return -E2BIG;

		/* speculate this member will be the good one */
		spec->bit_offset += bit_offset;
		spec->raw_spec[spec->raw_len++] = i;

		targ_name = btf__name_by_offset(targ_btf, m->name_off);
		if (str_is_empty(targ_name)) {
			/* embedded struct/union, we need to go deeper */
			found = bpf_core_match_member(local_btf, local_acc,
						      targ_btf, m->type,
						      spec, next_targ_id);
			if (found) /* either found or error */
				return found;
		} else if (strcmp(local_name, targ_name) == 0) {
			/* matching named field */
			struct bpf_core_accessor *targ_acc;

			targ_acc = &spec->spec[spec->len++];
			targ_acc->type_id = targ_id;
			targ_acc->idx = i;
			targ_acc->name = targ_name;

			*next_targ_id = m->type;
			found = bpf_core_fields_are_compat(local_btf,
							   local_member->type,
							   targ_btf, m->type);
			if (!found)
				spec->len--; /* pop accessor */
			return found;
		}
		/* member turned out not to be what we looked for */
		spec->bit_offset -= bit_offset;
		spec->raw_len--;
	}

	return 0;
}

/*
 * Try to match local spec to a target type and, if successful, produce full
 * target spec (high-level, low-level + bit offset).
 */
static int bpf_core_spec_match(struct bpf_core_spec *local_spec,
			       const struct btf *targ_btf, __u32 targ_id,
			       struct bpf_core_spec *targ_spec)
{
	const struct btf_type *targ_type;
	const struct bpf_core_accessor *local_acc;
	struct bpf_core_accessor *targ_acc;
	int i, sz, matched;

	memset(targ_spec, 0, sizeof(*targ_spec));
	targ_spec->btf = targ_btf;

	local_acc = &local_spec->spec[0];
	targ_acc = &targ_spec->spec[0];

	for (i = 0; i < local_spec->len; i++, local_acc++, targ_acc++) {
		targ_type = skip_mods_and_typedefs(targ_spec->btf, targ_id,
						   &targ_id);
		if (!targ_type)
			return -EINVAL;

		if (local_acc->name) {
			matched = bpf_core_match_member(local_spec->btf,
							local_acc,
							targ_btf, targ_id,
							targ_spec, &targ_id);
			if (matched <= 0)
				return matched;
		} else {
			/* for i=0, targ_id is already treated as array element
			 * type (because it's the original struct), for others
			 * we should find array element type first
			 */
			if (i > 0) {
				const struct btf_array *a;
				bool flex;

				if (!btf_is_array(targ_type))
					return 0;

				a = btf_array(targ_type);
				flex = is_flex_arr(targ_btf, targ_acc - 1, a);
				if (!flex && local_acc->idx >= a->nelems)
					return 0;
				if (!skip_mods_and_typedefs(targ_btf, a->type,
							    &targ_id))
					return -EINVAL;
			}

			/* too deep struct/union/array nesting */
			if (targ_spec->raw_len == BPF_CORE_SPEC_MAX_LEN)
				return -E2BIG;

			targ_acc->type_id = targ_id;
			targ_acc->idx = local_acc->idx;
			targ_acc->name = NULL;
			targ_spec->len++;
			targ_spec->raw_spec[targ_spec->raw_len] = targ_acc->idx;
			targ_spec->raw_len++;

			sz = btf__resolve_size(targ_btf, targ_id);
			if (sz < 0)
				return sz;
			targ_spec->bit_offset += local_acc->idx * sz * 8;
		}
	}

	return 1;
}

static int bpf_core_calc_field_relo(const struct bpf_program *prog,
				    const struct bpf_field_reloc *relo,
				    const struct bpf_core_spec *spec,
				    __u32 *val, bool *validate)
{
	const struct bpf_core_accessor *acc = &spec->spec[spec->len - 1];
	const struct btf_type *t = btf__type_by_id(spec->btf, acc->type_id);
	__u32 byte_off, byte_sz, bit_off, bit_sz;
	const struct btf_member *m;
	const struct btf_type *mt;
	bool bitfield;
	__s64 sz;

	/* a[n] accessor needs special handling */
	if (!acc->name) {
		if (relo->kind == BPF_FIELD_BYTE_OFFSET) {
			*val = spec->bit_offset / 8;
		} else if (relo->kind == BPF_FIELD_BYTE_SIZE) {
			sz = btf__resolve_size(spec->btf, acc->type_id);
			if (sz < 0)
				return -EINVAL;
			*val = sz;
		} else {
			pr_warn("prog '%s': relo %d at insn #%d can't be applied to array access\n",
				bpf_program__title(prog, false),
				relo->kind, relo->insn_off / 8);
			return -EINVAL;
		}
		if (validate)
			*validate = true;
		return 0;
	}

	m = btf_members(t) + acc->idx;
	mt = skip_mods_and_typedefs(spec->btf, m->type, NULL);
	bit_off = spec->bit_offset;
	bit_sz = btf_member_bitfield_size(t, acc->idx);

	bitfield = bit_sz > 0;
	if (bitfield) {
		byte_sz = mt->size;
		byte_off = bit_off / 8 / byte_sz * byte_sz;
		/* figure out smallest int size necessary for bitfield load */
		while (bit_off + bit_sz - byte_off * 8 > byte_sz * 8) {
			if (byte_sz >= 8) {
				/* bitfield can't be read with 64-bit read */
				pr_warn("prog '%s': relo %d at insn #%d can't be satisfied for bitfield\n",
					bpf_program__title(prog, false),
					relo->kind, relo->insn_off / 8);
				return -E2BIG;
			}
			byte_sz *= 2;
			byte_off = bit_off / 8 / byte_sz * byte_sz;
		}
	} else {
		sz = btf__resolve_size(spec->btf, m->type);
		if (sz < 0)
			return -EINVAL;
		byte_sz = sz;
		byte_off = spec->bit_offset / 8;
		bit_sz = byte_sz * 8;
	}

	/* for bitfields, all the relocatable aspects are ambiguous and we
	 * might disagree with compiler, so turn off validation of expected
	 * value, except for signedness
	 */
	if (validate)
		*validate = !bitfield;

	switch (relo->kind) {
	case BPF_FIELD_BYTE_OFFSET:
		*val = byte_off;
		break;
	case BPF_FIELD_BYTE_SIZE:
		*val = byte_sz;
		break;
	case BPF_FIELD_SIGNED:
		/* enums will be assumed unsigned */
		*val = btf_is_enum(mt) ||
		       (btf_int_encoding(mt) & BTF_INT_SIGNED);
		if (validate)
			*validate = true; /* signedness is never ambiguous */
		break;
	case BPF_FIELD_LSHIFT_U64:
#if __BYTE_ORDER == __LITTLE_ENDIAN
		*val = 64 - (bit_off + bit_sz - byte_off  * 8);
#else
		*val = (8 - byte_sz) * 8 + (bit_off - byte_off * 8);
#endif
		break;
	case BPF_FIELD_RSHIFT_U64:
		*val = 64 - bit_sz;
		if (validate)
			*validate = true; /* right shift is never ambiguous */
		break;
	case BPF_FIELD_EXISTS:
	default:
		pr_warn("prog '%s': unknown relo %d at insn #%d\n",
			bpf_program__title(prog, false),
			relo->kind, relo->insn_off / 8);
		return -EINVAL;
	}

	return 0;
}

/*
 * Patch relocatable BPF instruction.
 *
 * Patched value is determined by relocation kind and target specification.
 * For field existence relocation target spec will be NULL if field is not
 * found.
 * Expected insn->imm value is determined using relocation kind and local
 * spec, and is checked before patching instruction. If actual insn->imm value
 * is wrong, bail out with error.
 *
 * Currently three kinds of BPF instructions are supported:
 * 1. rX = <imm> (assignment with immediate operand);
 * 2. rX += <imm> (arithmetic operations with immediate operand);
 */
static int bpf_core_reloc_insn(struct bpf_program *prog,
			       const struct bpf_field_reloc *relo,
			       int relo_idx,
			       const struct bpf_core_spec *local_spec,
			       const struct bpf_core_spec *targ_spec)
{
	__u32 orig_val, new_val;
	struct bpf_insn *insn;
	bool validate = true;
	int insn_idx, err;
	__u8 class;

	if (relo->insn_off % sizeof(struct bpf_insn))
		return -EINVAL;
	insn_idx = relo->insn_off / sizeof(struct bpf_insn);
	insn = &prog->insns[insn_idx];
	class = BPF_CLASS(insn->code);

	if (relo->kind == BPF_FIELD_EXISTS) {
		orig_val = 1; /* can't generate EXISTS relo w/o local field */
		new_val = targ_spec ? 1 : 0;
	} else if (!targ_spec) {
		pr_debug("prog '%s': relo #%d: substituting insn #%d w/ invalid insn\n",
			 bpf_program__title(prog, false), relo_idx, insn_idx);
		insn->code = BPF_JMP | BPF_CALL;
		insn->dst_reg = 0;
		insn->src_reg = 0;
		insn->off = 0;
		/* if this instruction is reachable (not a dead code),
		 * verifier will complain with the following message:
		 * invalid func unknown#195896080
		 */
		insn->imm = 195896080; /* => 0xbad2310 => "bad relo" */
		return 0;
	} else {
		err = bpf_core_calc_field_relo(prog, relo, local_spec,
					       &orig_val, &validate);
		if (err)
			return err;
		err = bpf_core_calc_field_relo(prog, relo, targ_spec,
					       &new_val, NULL);
		if (err)
			return err;
	}

	switch (class) {
	case BPF_ALU:
	case BPF_ALU64:
		if (BPF_SRC(insn->code) != BPF_K)
			return -EINVAL;
		if (validate && insn->imm != orig_val) {
			pr_warn("prog '%s': relo #%d: unexpected insn #%d (ALU/ALU64) value: got %u, exp %u -> %u\n",
				bpf_program__title(prog, false), relo_idx,
				insn_idx, insn->imm, orig_val, new_val);
			return -EINVAL;
		}
		orig_val = insn->imm;
		insn->imm = new_val;
		pr_debug("prog '%s': relo #%d: patched insn #%d (ALU/ALU64) imm %u -> %u\n",
			 bpf_program__title(prog, false), relo_idx, insn_idx,
			 orig_val, new_val);
		break;
	case BPF_LDX:
	case BPF_ST:
	case BPF_STX:
		if (validate && insn->off != orig_val) {
			pr_warn("prog '%s': relo #%d: unexpected insn #%d (LD/LDX/ST/STX) value: got %u, exp %u -> %u\n",
				bpf_program__title(prog, false), relo_idx,
				insn_idx, insn->off, orig_val, new_val);
			return -EINVAL;
		}
		if (new_val > SHRT_MAX) {
			pr_warn("prog '%s': relo #%d: insn #%d (LDX/ST/STX) value too big: %u\n",
				bpf_program__title(prog, false), relo_idx,
				insn_idx, new_val);
			return -ERANGE;
		}
		orig_val = insn->off;
		insn->off = new_val;
		pr_debug("prog '%s': relo #%d: patched insn #%d (LDX/ST/STX) off %u -> %u\n",
			 bpf_program__title(prog, false), relo_idx, insn_idx,
			 orig_val, new_val);
		break;
	default:
		pr_warn("prog '%s': relo #%d: trying to relocate unrecognized insn #%d, code:%x, src:%x, dst:%x, off:%x, imm:%x\n",
			bpf_program__title(prog, false), relo_idx,
			insn_idx, insn->code, insn->src_reg, insn->dst_reg,
			insn->off, insn->imm);
		return -EINVAL;
	}

	return 0;
}

/* Output spec definition in the format:
 * [<type-id>] (<type-name>) + <raw-spec> => <offset>@<spec>,
 * where <spec> is a C-syntax view of recorded field access, e.g.: x.a[3].b
 */
static void bpf_core_dump_spec(int level, const struct bpf_core_spec *spec)
{
	const struct btf_type *t;
	const char *s;
	__u32 type_id;
	int i;

	type_id = spec->spec[0].type_id;
	t = btf__type_by_id(spec->btf, type_id);
	s = btf__name_by_offset(spec->btf, t->name_off);
	libbpf_print(level, "[%u] %s + ", type_id, s);

	for (i = 0; i < spec->raw_len; i++)
		libbpf_print(level, "%d%s", spec->raw_spec[i],
			     i == spec->raw_len - 1 ? " => " : ":");

	libbpf_print(level, "%u.%u @ &x",
		     spec->bit_offset / 8, spec->bit_offset % 8);

	for (i = 0; i < spec->len; i++) {
		if (spec->spec[i].name)
			libbpf_print(level, ".%s", spec->spec[i].name);
		else
			libbpf_print(level, "[%u]", spec->spec[i].idx);
	}

}

static size_t bpf_core_hash_fn(const void *key, void *ctx)
{
	return (size_t)key;
}

static bool bpf_core_equal_fn(const void *k1, const void *k2, void *ctx)
{
	return k1 == k2;
}

static void *u32_as_hash_key(__u32 x)
{
	return (void *)(uintptr_t)x;
}

/*
 * CO-RE relocate single instruction.
 *
 * The outline and important points of the algorithm:
 * 1. For given local type, find corresponding candidate target types.
 *    Candidate type is a type with the same "essential" name, ignoring
 *    everything after last triple underscore (___). E.g., `sample`,
 *    `sample___flavor_one`, `sample___flavor_another_one`, are all candidates
 *    for each other. Names with triple underscore are referred to as
 *    "flavors" and are useful, among other things, to allow to
 *    specify/support incompatible variations of the same kernel struct, which
 *    might differ between different kernel versions and/or build
 *    configurations.
 *
 *    N.B. Struct "flavors" could be generated by bpftool's BTF-to-C
 *    converter, when deduplicated BTF of a kernel still contains more than
 *    one different types with the same name. In that case, ___2, ___3, etc
 *    are appended starting from second name conflict. But start flavors are
 *    also useful to be defined "locally", in BPF program, to extract same
 *    data from incompatible changes between different kernel
 *    versions/configurations. For instance, to handle field renames between
 *    kernel versions, one can use two flavors of the struct name with the
 *    same common name and use conditional relocations to extract that field,
 *    depending on target kernel version.
 * 2. For each candidate type, try to match local specification to this
 *    candidate target type. Matching involves finding corresponding
 *    high-level spec accessors, meaning that all named fields should match,
 *    as well as all array accesses should be within the actual bounds. Also,
 *    types should be compatible (see bpf_core_fields_are_compat for details).
 * 3. It is supported and expected that there might be multiple flavors
 *    matching the spec. As long as all the specs resolve to the same set of
 *    offsets across all candidates, there is no error. If there is any
 *    ambiguity, CO-RE relocation will fail. This is necessary to accomodate
 *    imprefection of BTF deduplication, which can cause slight duplication of
 *    the same BTF type, if some directly or indirectly referenced (by
 *    pointer) type gets resolved to different actual types in different
 *    object files. If such situation occurs, deduplicated BTF will end up
 *    with two (or more) structurally identical types, which differ only in
 *    types they refer to through pointer. This should be OK in most cases and
 *    is not an error.
 * 4. Candidate types search is performed by linearly scanning through all
 *    types in target BTF. It is anticipated that this is overall more
 *    efficient memory-wise and not significantly worse (if not better)
 *    CPU-wise compared to prebuilding a map from all local type names to
 *    a list of candidate type names. It's also sped up by caching resolved
 *    list of matching candidates per each local "root" type ID, that has at
 *    least one bpf_field_reloc associated with it. This list is shared
 *    between multiple relocations for the same type ID and is updated as some
 *    of the candidates are pruned due to structural incompatibility.
 */
static int bpf_core_reloc_field(struct bpf_program *prog,
				 const struct bpf_field_reloc *relo,
				 int relo_idx,
				 const struct btf *local_btf,
				 const struct btf *targ_btf,
				 struct hashmap *cand_cache)
{
	const char *prog_name = bpf_program__title(prog, false);
	struct bpf_core_spec local_spec, cand_spec, targ_spec;
	const void *type_key = u32_as_hash_key(relo->type_id);
	const struct btf_type *local_type, *cand_type;
	const char *local_name, *cand_name;
	struct ids_vec *cand_ids;
	__u32 local_id, cand_id;
	const char *spec_str;
	int i, j, err;

	local_id = relo->type_id;
	local_type = btf__type_by_id(local_btf, local_id);
	if (!local_type)
		return -EINVAL;

	local_name = btf__name_by_offset(local_btf, local_type->name_off);
	if (str_is_empty(local_name))
		return -EINVAL;

	spec_str = btf__name_by_offset(local_btf, relo->access_str_off);
	if (str_is_empty(spec_str))
		return -EINVAL;

	err = bpf_core_spec_parse(local_btf, local_id, spec_str, &local_spec);
	if (err) {
		pr_warn("prog '%s': relo #%d: parsing [%d] %s + %s failed: %d\n",
			prog_name, relo_idx, local_id, local_name, spec_str,
			err);
		return -EINVAL;
	}

	pr_debug("prog '%s': relo #%d: kind %d, spec is ", prog_name, relo_idx,
		 relo->kind);
	bpf_core_dump_spec(LIBBPF_DEBUG, &local_spec);
	libbpf_print(LIBBPF_DEBUG, "\n");

	if (!hashmap__find(cand_cache, type_key, (void **)&cand_ids)) {
		cand_ids = bpf_core_find_cands(local_btf, local_id, targ_btf);
		if (IS_ERR(cand_ids)) {
			pr_warn("prog '%s': relo #%d: target candidate search failed for [%d] %s: %ld",
				prog_name, relo_idx, local_id, local_name,
				PTR_ERR(cand_ids));
			return PTR_ERR(cand_ids);
		}
		err = hashmap__set(cand_cache, type_key, cand_ids, NULL, NULL);
		if (err) {
			bpf_core_free_cands(cand_ids);
			return err;
		}
	}

	for (i = 0, j = 0; i < cand_ids->len; i++) {
		cand_id = cand_ids->data[i];
		cand_type = btf__type_by_id(targ_btf, cand_id);
		cand_name = btf__name_by_offset(targ_btf, cand_type->name_off);

		err = bpf_core_spec_match(&local_spec, targ_btf,
					  cand_id, &cand_spec);
		pr_debug("prog '%s': relo #%d: matching candidate #%d %s against spec ",
			 prog_name, relo_idx, i, cand_name);
		bpf_core_dump_spec(LIBBPF_DEBUG, &cand_spec);
		libbpf_print(LIBBPF_DEBUG, ": %d\n", err);
		if (err < 0) {
			pr_warn("prog '%s': relo #%d: matching error: %d\n",
				prog_name, relo_idx, err);
			return err;
		}
		if (err == 0)
			continue;

		if (j == 0) {
			targ_spec = cand_spec;
		} else if (cand_spec.bit_offset != targ_spec.bit_offset) {
			/* if there are many candidates, they should all
			 * resolve to the same bit offset
			 */
			pr_warn("prog '%s': relo #%d: offset ambiguity: %u != %u\n",
				prog_name, relo_idx, cand_spec.bit_offset,
				targ_spec.bit_offset);
			return -EINVAL;
		}

		cand_ids->data[j++] = cand_spec.spec[0].type_id;
	}

	/*
	 * For BPF_FIELD_EXISTS relo or when used BPF program has field
	 * existence checks or kernel version/config checks, it's expected
	 * that we might not find any candidates. In this case, if field
	 * wasn't found in any candidate, the list of candidates shouldn't
	 * change at all, we'll just handle relocating appropriately,
	 * depending on relo's kind.
	 */
	if (j > 0)
		cand_ids->len = j;

	/*
	 * If no candidates were found, it might be both a programmer error,
	 * as well as expected case, depending whether instruction w/
	 * relocation is guarded in some way that makes it unreachable (dead
	 * code) if relocation can't be resolved. This is handled in
	 * bpf_core_reloc_insn() uniformly by replacing that instruction with
	 * BPF helper call insn (using invalid helper ID). If that instruction
	 * is indeed unreachable, then it will be ignored and eliminated by
	 * verifier. If it was an error, then verifier will complain and point
	 * to a specific instruction number in its log.
	 */
	if (j == 0)
		pr_debug("prog '%s': relo #%d: no matching targets found for [%d] %s + %s\n",
			 prog_name, relo_idx, local_id, local_name, spec_str);

	/* bpf_core_reloc_insn should know how to handle missing targ_spec */
	err = bpf_core_reloc_insn(prog, relo, relo_idx, &local_spec,
				  j ? &targ_spec : NULL);
	if (err) {
		pr_warn("prog '%s': relo #%d: failed to patch insn at offset %d: %d\n",
			prog_name, relo_idx, relo->insn_off, err);
		return -EINVAL;
	}

	return 0;
}

static int
bpf_core_reloc_fields(struct bpf_object *obj, const char *targ_btf_path)
{
	const struct btf_ext_info_sec *sec;
	const struct bpf_field_reloc *rec;
	const struct btf_ext_info *seg;
	struct hashmap_entry *entry;
	struct hashmap *cand_cache = NULL;
	struct bpf_program *prog;
	struct btf *targ_btf;
	const char *sec_name;
	int i, err = 0;

	if (targ_btf_path)
		targ_btf = btf__parse_elf(targ_btf_path, NULL);
	else
		targ_btf = libbpf_find_kernel_btf();
	if (IS_ERR(targ_btf)) {
		pr_warn("failed to get target BTF: %ld\n", PTR_ERR(targ_btf));
		return PTR_ERR(targ_btf);
	}

	cand_cache = hashmap__new(bpf_core_hash_fn, bpf_core_equal_fn, NULL);
	if (IS_ERR(cand_cache)) {
		err = PTR_ERR(cand_cache);
		goto out;
	}

	seg = &obj->btf_ext->field_reloc_info;
	for_each_btf_ext_sec(seg, sec) {
		sec_name = btf__name_by_offset(obj->btf, sec->sec_name_off);
		if (str_is_empty(sec_name)) {
			err = -EINVAL;
			goto out;
		}
		prog = NULL;
		for (i = 0; i < obj->nr_programs; i++) {
			if (!strcmp(obj->programs[i].section_name, sec_name)) {
				prog = &obj->programs[i];
				break;
			}
		}
		if (!prog) {
			pr_warn("failed to find program '%s' for CO-RE offset relocation\n",
				sec_name);
			err = -EINVAL;
			goto out;
		}

		pr_debug("prog '%s': performing %d CO-RE offset relocs\n",
			 sec_name, sec->num_info);

		for_each_btf_ext_rec(seg, sec, i, rec) {
			err = bpf_core_reloc_field(prog, rec, i, obj->btf,
						   targ_btf, cand_cache);
			if (err) {
				pr_warn("prog '%s': relo #%d: failed to relocate: %d\n",
					sec_name, i, err);
				goto out;
			}
		}
	}

out:
	btf__free(targ_btf);
	if (!IS_ERR_OR_NULL(cand_cache)) {
		hashmap__for_each_entry(cand_cache, entry, i) {
			bpf_core_free_cands(entry->value);
		}
		hashmap__free(cand_cache);
	}
	return err;
}

static int
bpf_object__relocate_core(struct bpf_object *obj, const char *targ_btf_path)
{
	int err = 0;

	if (obj->btf_ext->field_reloc_info.len)
		err = bpf_core_reloc_fields(obj, targ_btf_path);

	return err;
}

static int
bpf_program__reloc_text(struct bpf_program *prog, struct bpf_object *obj,
			struct reloc_desc *relo)
{
	struct bpf_insn *insn, *new_insn;
	struct bpf_program *text;
	size_t new_cnt;
	int err;

	if (prog->idx != obj->efile.text_shndx && prog->main_prog_cnt == 0) {
		text = bpf_object__find_prog_by_idx(obj, obj->efile.text_shndx);
		if (!text) {
			pr_warn("no .text section found yet relo into text exist\n");
			return -LIBBPF_ERRNO__RELOC;
		}
		new_cnt = prog->insns_cnt + text->insns_cnt;
		new_insn = reallocarray(prog->insns, new_cnt, sizeof(*insn));
		if (!new_insn) {
			pr_warn("oom in prog realloc\n");
			return -ENOMEM;
		}
		prog->insns = new_insn;

		if (obj->btf_ext) {
			err = bpf_program_reloc_btf_ext(prog, obj,
							text->section_name,
							prog->insns_cnt);
			if (err)
				return err;
		}

		memcpy(new_insn + prog->insns_cnt, text->insns,
		       text->insns_cnt * sizeof(*insn));
		prog->main_prog_cnt = prog->insns_cnt;
		prog->insns_cnt = new_cnt;
		pr_debug("added %zd insn from %s to prog %s\n",
			 text->insns_cnt, text->section_name,
			 prog->section_name);
	}

	insn = &prog->insns[relo->insn_idx];
	insn->imm += relo->sym_off / 8 + prog->main_prog_cnt - relo->insn_idx;
	return 0;
}

static int
bpf_program__relocate(struct bpf_program *prog, struct bpf_object *obj)
{
	int i, err;

	if (!prog)
		return 0;

	if (obj->btf_ext) {
		err = bpf_program_reloc_btf_ext(prog, obj,
						prog->section_name, 0);
		if (err)
			return err;
	}

	if (!prog->reloc_desc)
		return 0;

	for (i = 0; i < prog->nr_reloc; i++) {
		struct reloc_desc *relo = &prog->reloc_desc[i];
		struct bpf_insn *insn = &prog->insns[relo->insn_idx];

		if (relo->insn_idx + 1 >= (int)prog->insns_cnt) {
			pr_warn("relocation out of range: '%s'\n",
				prog->section_name);
			return -LIBBPF_ERRNO__RELOC;
		}

		switch (relo->type) {
		case RELO_LD64:
			insn[0].src_reg = BPF_PSEUDO_MAP_FD;
			insn[0].imm = obj->maps[relo->map_idx].fd;
			break;
		case RELO_DATA:
			insn[0].src_reg = BPF_PSEUDO_MAP_VALUE;
			insn[1].imm = insn[0].imm + relo->sym_off;
			insn[0].imm = obj->maps[relo->map_idx].fd;
			break;
		case RELO_EXTERN:
			insn[0].src_reg = BPF_PSEUDO_MAP_VALUE;
			insn[0].imm = obj->maps[obj->kconfig_map_idx].fd;
			insn[1].imm = relo->sym_off;
			break;
		case RELO_CALL:
			err = bpf_program__reloc_text(prog, obj, relo);
			if (err)
				return err;
			break;
		default:
			pr_warn("relo #%d: bad relo type %d\n", i, relo->type);
			return -EINVAL;
		}
	}

	zfree(&prog->reloc_desc);
	prog->nr_reloc = 0;
	return 0;
}

static int
bpf_object__relocate(struct bpf_object *obj, const char *targ_btf_path)
{
	struct bpf_program *prog;
	size_t i;
	int err;

	if (obj->btf_ext) {
		err = bpf_object__relocate_core(obj, targ_btf_path);
		if (err) {
			pr_warn("failed to perform CO-RE relocations: %d\n",
				err);
			return err;
		}
	}
	/* ensure .text is relocated first, as it's going to be copied as-is
	 * later for sub-program calls
	 */
	for (i = 0; i < obj->nr_programs; i++) {
		prog = &obj->programs[i];
		if (prog->idx != obj->efile.text_shndx)
			continue;

		err = bpf_program__relocate(prog, obj);
		if (err) {
			pr_warn("failed to relocate '%s'\n", prog->section_name);
			return err;
		}
		break;
	}
	/* now relocate everything but .text, which by now is relocated
	 * properly, so we can copy raw sub-program instructions as is safely
	 */
	for (i = 0; i < obj->nr_programs; i++) {
		prog = &obj->programs[i];
		if (prog->idx == obj->efile.text_shndx)
			continue;

		err = bpf_program__relocate(prog, obj);
		if (err) {
			pr_warn("failed to relocate '%s'\n", prog->section_name);
			return err;
		}
	}
	return 0;
}

static int bpf_object__collect_st_ops_relos(struct bpf_object *obj,
					    GElf_Shdr *shdr, Elf_Data *data);

static int bpf_object__collect_map_relos(struct bpf_object *obj,
					 GElf_Shdr *shdr, Elf_Data *data)
{
	int i, j, nrels, new_sz, ptr_sz = sizeof(void *);
	const struct btf_var_secinfo *vi = NULL;
	const struct btf_type *sec, *var, *def;
	const struct btf_member *member;
	struct bpf_map *map, *targ_map;
	const char *name, *mname;
	Elf_Data *symbols;
	unsigned int moff;
	GElf_Sym sym;
	GElf_Rel rel;
	void *tmp;

	if (!obj->efile.btf_maps_sec_btf_id || !obj->btf)
		return -EINVAL;
	sec = btf__type_by_id(obj->btf, obj->efile.btf_maps_sec_btf_id);
	if (!sec)
		return -EINVAL;

	symbols = obj->efile.symbols;
	nrels = shdr->sh_size / shdr->sh_entsize;
	for (i = 0; i < nrels; i++) {
		if (!gelf_getrel(data, i, &rel)) {
			pr_warn(".maps relo #%d: failed to get ELF relo\n", i);
			return -LIBBPF_ERRNO__FORMAT;
		}
		if (!gelf_getsym(symbols, GELF_R_SYM(rel.r_info), &sym)) {
			pr_warn(".maps relo #%d: symbol %zx not found\n",
				i, (size_t)GELF_R_SYM(rel.r_info));
			return -LIBBPF_ERRNO__FORMAT;
		}
		name = elf_strptr(obj->efile.elf, obj->efile.strtabidx,
				  sym.st_name) ? : "<?>";
		if (sym.st_shndx != obj->efile.btf_maps_shndx) {
			pr_warn(".maps relo #%d: '%s' isn't a BTF-defined map\n",
				i, name);
			return -LIBBPF_ERRNO__RELOC;
		}

		pr_debug(".maps relo #%d: for %zd value %zd rel.r_offset %zu name %d ('%s')\n",
			 i, (ssize_t)(rel.r_info >> 32), (size_t)sym.st_value,
			 (size_t)rel.r_offset, sym.st_name, name);

		for (j = 0; j < obj->nr_maps; j++) {
			map = &obj->maps[j];
			if (map->sec_idx != obj->efile.btf_maps_shndx)
				continue;

			vi = btf_var_secinfos(sec) + map->btf_var_idx;
			if (vi->offset <= rel.r_offset &&
			    rel.r_offset + sizeof(void *) <= vi->offset + vi->size)
				break;
		}
		if (j == obj->nr_maps) {
			pr_warn(".maps relo #%d: cannot find map '%s' at rel.r_offset %zu\n",
				i, name, (size_t)rel.r_offset);
			return -EINVAL;
		}

		if (!bpf_map_type__is_map_in_map(map->def.type))
			return -EINVAL;
		if (map->def.type == BPF_MAP_TYPE_HASH_OF_MAPS &&
		    map->def.key_size != sizeof(int)) {
			pr_warn(".maps relo #%d: hash-of-maps '%s' should have key size %zu.\n",
				i, map->name, sizeof(int));
			return -EINVAL;
		}

		targ_map = bpf_object__find_map_by_name(obj, name);
		if (!targ_map)
			return -ESRCH;

		var = btf__type_by_id(obj->btf, vi->type);
		def = skip_mods_and_typedefs(obj->btf, var->type, NULL);
		if (btf_vlen(def) == 0)
			return -EINVAL;
		member = btf_members(def) + btf_vlen(def) - 1;
		mname = btf__name_by_offset(obj->btf, member->name_off);
		if (strcmp(mname, "values"))
			return -EINVAL;

		moff = btf_member_bit_offset(def, btf_vlen(def) - 1) / 8;
		if (rel.r_offset - vi->offset < moff)
			return -EINVAL;

		moff = rel.r_offset - vi->offset - moff;
		if (moff % ptr_sz)
			return -EINVAL;
		moff /= ptr_sz;
		if (moff >= map->init_slots_sz) {
			new_sz = moff + 1;
			tmp = realloc(map->init_slots, new_sz * ptr_sz);
			if (!tmp)
				return -ENOMEM;
			map->init_slots = tmp;
			memset(map->init_slots + map->init_slots_sz, 0,
			       (new_sz - map->init_slots_sz) * ptr_sz);
			map->init_slots_sz = new_sz;
		}
		map->init_slots[moff] = targ_map;

		pr_debug(".maps relo #%d: map '%s' slot [%d] points to map '%s'\n",
			 i, map->name, moff, name);
	}

	return 0;
}

static int bpf_object__collect_reloc(struct bpf_object *obj)
{
	int i, err;

	if (!obj_elf_valid(obj)) {
		pr_warn("Internal error: elf object is closed\n");
		return -LIBBPF_ERRNO__INTERNAL;
	}

	for (i = 0; i < obj->efile.nr_reloc_sects; i++) {
		GElf_Shdr *shdr = &obj->efile.reloc_sects[i].shdr;
		Elf_Data *data = obj->efile.reloc_sects[i].data;
		int idx = shdr->sh_info;
		struct bpf_program *prog;

		if (shdr->sh_type != SHT_REL) {
			pr_warn("internal error at %d\n", __LINE__);
			return -LIBBPF_ERRNO__INTERNAL;
		}

		if (idx == obj->efile.st_ops_shndx) {
			err = bpf_object__collect_st_ops_relos(obj, shdr, data);
		} else if (idx == obj->efile.btf_maps_shndx) {
			err = bpf_object__collect_map_relos(obj, shdr, data);
		} else {
			prog = bpf_object__find_prog_by_idx(obj, idx);
			if (!prog) {
				pr_warn("relocation failed: no prog in section(%d)\n", idx);
				return -LIBBPF_ERRNO__RELOC;
			}
			err = bpf_program__collect_reloc(prog, shdr, data, obj);
		}
		if (err)
			return err;
	}
	return 0;
}

static int
load_program(struct bpf_program *prog, struct bpf_insn *insns, int insns_cnt,
	     char *license, __u32 kern_version, int *pfd)
{
	struct bpf_load_program_attr load_attr;
	char *cp, errmsg[STRERR_BUFSIZE];
	size_t log_buf_size = 0;
	char *log_buf = NULL;
	int btf_fd, ret;

	if (!insns || !insns_cnt)
		return -EINVAL;

	memset(&load_attr, 0, sizeof(struct bpf_load_program_attr));
	load_attr.prog_type = prog->type;
	/* old kernels might not support specifying expected_attach_type */
	if (!prog->caps->exp_attach_type && prog->sec_def &&
	    prog->sec_def->is_exp_attach_type_optional)
		load_attr.expected_attach_type = 0;
	else
		load_attr.expected_attach_type = prog->expected_attach_type;
	if (prog->caps->name)
		load_attr.name = prog->name;
	load_attr.insns = insns;
	load_attr.insns_cnt = insns_cnt;
	load_attr.license = license;
	if (prog->type == BPF_PROG_TYPE_STRUCT_OPS ||
	    prog->type == BPF_PROG_TYPE_LSM) {
		load_attr.attach_btf_id = prog->attach_btf_id;
	} else if (prog->type == BPF_PROG_TYPE_TRACING ||
		   prog->type == BPF_PROG_TYPE_EXT) {
		load_attr.attach_prog_fd = prog->attach_prog_fd;
		load_attr.attach_btf_id = prog->attach_btf_id;
	} else {
		load_attr.kern_version = kern_version;
		load_attr.prog_ifindex = prog->prog_ifindex;
	}
	/* if .BTF.ext was loaded, kernel supports associated BTF for prog */
	if (prog->obj->btf_ext)
		btf_fd = bpf_object__btf_fd(prog->obj);
	else
		btf_fd = -1;
	load_attr.prog_btf_fd = btf_fd >= 0 ? btf_fd : 0;
	load_attr.func_info = prog->func_info;
	load_attr.func_info_rec_size = prog->func_info_rec_size;
	load_attr.func_info_cnt = prog->func_info_cnt;
	load_attr.line_info = prog->line_info;
	load_attr.line_info_rec_size = prog->line_info_rec_size;
	load_attr.line_info_cnt = prog->line_info_cnt;
	load_attr.log_level = prog->log_level;
	load_attr.prog_flags = prog->prog_flags;

retry_load:
	if (log_buf_size) {
		log_buf = malloc(log_buf_size);
		if (!log_buf)
			return -ENOMEM;

		*log_buf = 0;
	}

	ret = bpf_load_program_xattr(&load_attr, log_buf, log_buf_size);

	if (ret >= 0) {
		if (log_buf && load_attr.log_level)
			pr_debug("verifier log:\n%s", log_buf);
		*pfd = ret;
		ret = 0;
		goto out;
	}

	if (!log_buf || errno == ENOSPC) {
		log_buf_size = max((size_t)BPF_LOG_BUF_SIZE,
				   log_buf_size << 1);

		free(log_buf);
		goto retry_load;
	}
	ret = -errno;
	cp = libbpf_strerror_r(errno, errmsg, sizeof(errmsg));
	pr_warn("load bpf program failed: %s\n", cp);
	pr_perm_msg(ret);

	if (log_buf && log_buf[0] != '\0') {
		ret = -LIBBPF_ERRNO__VERIFY;
		pr_warn("-- BEGIN DUMP LOG ---\n");
		pr_warn("\n%s\n", log_buf);
		pr_warn("-- END LOG --\n");
	} else if (load_attr.insns_cnt >= BPF_MAXINSNS) {
		pr_warn("Program too large (%zu insns), at most %d insns\n",
			load_attr.insns_cnt, BPF_MAXINSNS);
		ret = -LIBBPF_ERRNO__PROG2BIG;
	} else if (load_attr.prog_type != BPF_PROG_TYPE_KPROBE) {
		/* Wrong program type? */
		int fd;

		load_attr.prog_type = BPF_PROG_TYPE_KPROBE;
		load_attr.expected_attach_type = 0;
		fd = bpf_load_program_xattr(&load_attr, NULL, 0);
		if (fd >= 0) {
			close(fd);
			ret = -LIBBPF_ERRNO__PROGTYPE;
			goto out;
		}
	}

out:
	free(log_buf);
	return ret;
}

static int libbpf_find_attach_btf_id(struct bpf_program *prog);

int bpf_program__load(struct bpf_program *prog, char *license, __u32 kern_ver)
{
	int err = 0, fd, i, btf_id;

	if ((prog->type == BPF_PROG_TYPE_TRACING ||
	     prog->type == BPF_PROG_TYPE_LSM ||
	     prog->type == BPF_PROG_TYPE_EXT) && !prog->attach_btf_id) {
		btf_id = libbpf_find_attach_btf_id(prog);
		if (btf_id <= 0)
			return btf_id;
		prog->attach_btf_id = btf_id;
	}

	if (prog->instances.nr < 0 || !prog->instances.fds) {
		if (prog->preprocessor) {
			pr_warn("Internal error: can't load program '%s'\n",
				prog->section_name);
			return -LIBBPF_ERRNO__INTERNAL;
		}

		prog->instances.fds = malloc(sizeof(int));
		if (!prog->instances.fds) {
			pr_warn("Not enough memory for BPF fds\n");
			return -ENOMEM;
		}
		prog->instances.nr = 1;
		prog->instances.fds[0] = -1;
	}

	if (!prog->preprocessor) {
		if (prog->instances.nr != 1) {
			pr_warn("Program '%s' is inconsistent: nr(%d) != 1\n",
				prog->section_name, prog->instances.nr);
		}
		err = load_program(prog, prog->insns, prog->insns_cnt,
				   license, kern_ver, &fd);
		if (!err)
			prog->instances.fds[0] = fd;
		goto out;
	}

	for (i = 0; i < prog->instances.nr; i++) {
		struct bpf_prog_prep_result result;
		bpf_program_prep_t preprocessor = prog->preprocessor;

		memset(&result, 0, sizeof(result));
		err = preprocessor(prog, i, prog->insns,
				   prog->insns_cnt, &result);
		if (err) {
			pr_warn("Preprocessing the %dth instance of program '%s' failed\n",
				i, prog->section_name);
			goto out;
		}

		if (!result.new_insn_ptr || !result.new_insn_cnt) {
			pr_debug("Skip loading the %dth instance of program '%s'\n",
				 i, prog->section_name);
			prog->instances.fds[i] = -1;
			if (result.pfd)
				*result.pfd = -1;
			continue;
		}

		err = load_program(prog, result.new_insn_ptr,
				   result.new_insn_cnt, license, kern_ver, &fd);
		if (err) {
			pr_warn("Loading the %dth instance of program '%s' failed\n",
				i, prog->section_name);
			goto out;
		}

		if (result.pfd)
			*result.pfd = fd;
		prog->instances.fds[i] = fd;
	}
out:
	if (err)
		pr_warn("failed to load program '%s'\n", prog->section_name);
	zfree(&prog->insns);
	prog->insns_cnt = 0;
	return err;
}

static bool bpf_program__is_function_storage(const struct bpf_program *prog,
					     const struct bpf_object *obj)
{
	return prog->idx == obj->efile.text_shndx && obj->has_pseudo_calls;
}

static int
bpf_object__load_progs(struct bpf_object *obj, int log_level)
{
	size_t i;
	int err;

	for (i = 0; i < obj->nr_programs; i++) {
		if (bpf_program__is_function_storage(&obj->programs[i], obj))
			continue;
		obj->programs[i].log_level |= log_level;
		err = bpf_program__load(&obj->programs[i],
					obj->license,
					obj->kern_version);
		if (err)
			return err;
	}
	return 0;
}

static const struct bpf_sec_def *find_sec_def(const char *sec_name);

static struct bpf_object *
__bpf_object__open(const char *path, const void *obj_buf, size_t obj_buf_sz,
		   const struct bpf_object_open_opts *opts)
{
	const char *obj_name, *kconfig;
	struct bpf_program *prog;
	struct bpf_object *obj;
	char tmp_name[64];
	int err;

	if (elf_version(EV_CURRENT) == EV_NONE) {
		pr_warn("failed to init libelf for %s\n",
			path ? : "(mem buf)");
		return ERR_PTR(-LIBBPF_ERRNO__LIBELF);
	}

	if (!OPTS_VALID(opts, bpf_object_open_opts))
		return ERR_PTR(-EINVAL);

	obj_name = OPTS_GET(opts, object_name, NULL);
	if (obj_buf) {
		if (!obj_name) {
			snprintf(tmp_name, sizeof(tmp_name), "%lx-%lx",
				 (unsigned long)obj_buf,
				 (unsigned long)obj_buf_sz);
			obj_name = tmp_name;
		}
		path = obj_name;
		pr_debug("loading object '%s' from buffer\n", obj_name);
	}

	obj = bpf_object__new(path, obj_buf, obj_buf_sz, obj_name);
	if (IS_ERR(obj))
		return obj;

	kconfig = OPTS_GET(opts, kconfig, NULL);
	if (kconfig) {
		obj->kconfig = strdup(kconfig);
		if (!obj->kconfig)
			return ERR_PTR(-ENOMEM);
	}

	err = bpf_object__elf_init(obj);
	err = err ? : bpf_object__check_endianness(obj);
	err = err ? : bpf_object__elf_collect(obj);
	err = err ? : bpf_object__collect_externs(obj);
	err = err ? : bpf_object__finalize_btf(obj);
	err = err ? : bpf_object__init_maps(obj, opts);
	err = err ? : bpf_object__init_prog_names(obj);
	err = err ? : bpf_object__collect_reloc(obj);
	if (err)
		goto out;
	bpf_object__elf_finish(obj);

	bpf_object__for_each_program(prog, obj) {
		prog->sec_def = find_sec_def(prog->section_name);
		if (!prog->sec_def)
			/* couldn't guess, but user might manually specify */
			continue;

		bpf_program__set_type(prog, prog->sec_def->prog_type);
		bpf_program__set_expected_attach_type(prog,
				prog->sec_def->expected_attach_type);

		if (prog->sec_def->prog_type == BPF_PROG_TYPE_TRACING ||
		    prog->sec_def->prog_type == BPF_PROG_TYPE_EXT)
			prog->attach_prog_fd = OPTS_GET(opts, attach_prog_fd, 0);
	}

	return obj;
out:
	bpf_object__close(obj);
	return ERR_PTR(err);
}

static struct bpf_object *
__bpf_object__open_xattr(struct bpf_object_open_attr *attr, int flags)
{
	DECLARE_LIBBPF_OPTS(bpf_object_open_opts, opts,
		.relaxed_maps = flags & MAPS_RELAX_COMPAT,
	);

	/* param validation */
	if (!attr->file)
		return NULL;

	pr_debug("loading %s\n", attr->file);
	return __bpf_object__open(attr->file, NULL, 0, &opts);
}

struct bpf_object *bpf_object__open_xattr(struct bpf_object_open_attr *attr)
{
	return __bpf_object__open_xattr(attr, 0);
}

struct bpf_object *bpf_object__open(const char *path)
{
	struct bpf_object_open_attr attr = {
		.file		= path,
		.prog_type	= BPF_PROG_TYPE_UNSPEC,
	};

	return bpf_object__open_xattr(&attr);
}

struct bpf_object *
bpf_object__open_file(const char *path, const struct bpf_object_open_opts *opts)
{
	if (!path)
		return ERR_PTR(-EINVAL);

	pr_debug("loading %s\n", path);

	return __bpf_object__open(path, NULL, 0, opts);
}

struct bpf_object *
bpf_object__open_mem(const void *obj_buf, size_t obj_buf_sz,
		     const struct bpf_object_open_opts *opts)
{
	if (!obj_buf || obj_buf_sz == 0)
		return ERR_PTR(-EINVAL);

	return __bpf_object__open(NULL, obj_buf, obj_buf_sz, opts);
}

struct bpf_object *
bpf_object__open_buffer(const void *obj_buf, size_t obj_buf_sz,
			const char *name)
{
	DECLARE_LIBBPF_OPTS(bpf_object_open_opts, opts,
		.object_name = name,
		/* wrong default, but backwards-compatible */
		.relaxed_maps = true,
	);

	/* returning NULL is wrong, but backwards-compatible */
	if (!obj_buf || obj_buf_sz == 0)
		return NULL;

	return bpf_object__open_mem(obj_buf, obj_buf_sz, &opts);
}

int bpf_object__unload(struct bpf_object *obj)
{
	size_t i;

	if (!obj)
		return -EINVAL;

	for (i = 0; i < obj->nr_maps; i++) {
		zclose(obj->maps[i].fd);
		if (obj->maps[i].st_ops)
			zfree(&obj->maps[i].st_ops->kern_vdata);
	}

	for (i = 0; i < obj->nr_programs; i++)
		bpf_program__unload(&obj->programs[i]);

	return 0;
}

static int bpf_object__sanitize_maps(struct bpf_object *obj)
{
	struct bpf_map *m;

	bpf_object__for_each_map(m, obj) {
		if (!bpf_map__is_internal(m))
			continue;
		if (!obj->caps.global_data) {
			pr_warn("kernel doesn't support global data\n");
			return -ENOTSUP;
		}
		if (!obj->caps.array_mmap)
			m->def.map_flags ^= BPF_F_MMAPABLE;
	}

	return 0;
}

static int bpf_object__resolve_externs(struct bpf_object *obj,
				       const char *extra_kconfig)
{
	bool need_config = false;
	struct extern_desc *ext;
	int err, i;
	void *data;

	if (obj->nr_extern == 0)
		return 0;

	data = obj->maps[obj->kconfig_map_idx].mmaped;

	for (i = 0; i < obj->nr_extern; i++) {
		ext = &obj->externs[i];

		if (strcmp(ext->name, "LINUX_KERNEL_VERSION") == 0) {
			void *ext_val = data + ext->data_off;
			__u32 kver = get_kernel_version();

			if (!kver) {
				pr_warn("failed to get kernel version\n");
				return -EINVAL;
			}
			err = set_ext_value_num(ext, ext_val, kver);
			if (err)
				return err;
			pr_debug("extern %s=0x%x\n", ext->name, kver);
		} else if (strncmp(ext->name, "CONFIG_", 7) == 0) {
			need_config = true;
		} else {
			pr_warn("unrecognized extern '%s'\n", ext->name);
			return -EINVAL;
		}
	}
	if (need_config && extra_kconfig) {
		err = bpf_object__read_kconfig_mem(obj, extra_kconfig, data);
		if (err)
			return -EINVAL;
		need_config = false;
		for (i = 0; i < obj->nr_extern; i++) {
			ext = &obj->externs[i];
			if (!ext->is_set) {
				need_config = true;
				break;
			}
		}
	}
	if (need_config) {
		err = bpf_object__read_kconfig_file(obj, data);
		if (err)
			return -EINVAL;
	}
	for (i = 0; i < obj->nr_extern; i++) {
		ext = &obj->externs[i];

		if (!ext->is_set && !ext->is_weak) {
			pr_warn("extern %s (strong) not resolved\n", ext->name);
			return -ESRCH;
		} else if (!ext->is_set) {
			pr_debug("extern %s (weak) not resolved, defaulting to zero\n",
				 ext->name);
		}
	}

	return 0;
}

int bpf_object__load_xattr(struct bpf_object_load_attr *attr)
{
	struct bpf_object *obj;
	int err, i;

	if (!attr)
		return -EINVAL;
	obj = attr->obj;
	if (!obj)
		return -EINVAL;

	if (obj->loaded) {
		pr_warn("object should not be loaded twice\n");
		return -EINVAL;
	}

	obj->loaded = true;

	err = bpf_object__probe_loading(obj);
	err = err ? : bpf_object__probe_caps(obj);
	err = err ? : bpf_object__resolve_externs(obj, obj->kconfig);
	err = err ? : bpf_object__sanitize_and_load_btf(obj);
	err = err ? : bpf_object__sanitize_maps(obj);
	err = err ? : bpf_object__load_vmlinux_btf(obj);
	err = err ? : bpf_object__init_kern_struct_ops_maps(obj);
	err = err ? : bpf_object__create_maps(obj);
	err = err ? : bpf_object__relocate(obj, attr->target_btf_path);
	err = err ? : bpf_object__load_progs(obj, attr->log_level);

	btf__free(obj->btf_vmlinux);
	obj->btf_vmlinux = NULL;

	if (err)
		goto out;

	return 0;
out:
	/* unpin any maps that were auto-pinned during load */
	for (i = 0; i < obj->nr_maps; i++)
		if (obj->maps[i].pinned && !obj->maps[i].reused)
			bpf_map__unpin(&obj->maps[i], NULL);

	bpf_object__unload(obj);
	pr_warn("failed to load object '%s'\n", obj->path);
	return err;
}

int bpf_object__load(struct bpf_object *obj)
{
	struct bpf_object_load_attr attr = {
		.obj = obj,
	};

	return bpf_object__load_xattr(&attr);
}

static int make_parent_dir(const char *path)
{
	char *cp, errmsg[STRERR_BUFSIZE];
	char *dname, *dir;
	int err = 0;

	dname = strdup(path);
	if (dname == NULL)
		return -ENOMEM;

	dir = dirname(dname);
	if (mkdir(dir, 0700) && errno != EEXIST)
		err = -errno;

	free(dname);
	if (err) {
		cp = libbpf_strerror_r(-err, errmsg, sizeof(errmsg));
		pr_warn("failed to mkdir %s: %s\n", path, cp);
	}
	return err;
}

static int check_path(const char *path)
{
	char *cp, errmsg[STRERR_BUFSIZE];
	struct statfs st_fs;
	char *dname, *dir;
	int err = 0;

	if (path == NULL)
		return -EINVAL;

	dname = strdup(path);
	if (dname == NULL)
		return -ENOMEM;

	dir = dirname(dname);
	if (statfs(dir, &st_fs)) {
		cp = libbpf_strerror_r(errno, errmsg, sizeof(errmsg));
		pr_warn("failed to statfs %s: %s\n", dir, cp);
		err = -errno;
	}
	free(dname);

	if (!err && st_fs.f_type != BPF_FS_MAGIC) {
		pr_warn("specified path %s is not on BPF FS\n", path);
		err = -EINVAL;
	}

	return err;
}

int bpf_program__pin_instance(struct bpf_program *prog, const char *path,
			      int instance)
{
	char *cp, errmsg[STRERR_BUFSIZE];
	int err;

	err = make_parent_dir(path);
	if (err)
		return err;

	err = check_path(path);
	if (err)
		return err;

	if (prog == NULL) {
		pr_warn("invalid program pointer\n");
		return -EINVAL;
	}

	if (instance < 0 || instance >= prog->instances.nr) {
		pr_warn("invalid prog instance %d of prog %s (max %d)\n",
			instance, prog->section_name, prog->instances.nr);
		return -EINVAL;
	}

	if (bpf_obj_pin(prog->instances.fds[instance], path)) {
		cp = libbpf_strerror_r(errno, errmsg, sizeof(errmsg));
		pr_warn("failed to pin program: %s\n", cp);
		return -errno;
	}
	pr_debug("pinned program '%s'\n", path);

	return 0;
}

int bpf_program__unpin_instance(struct bpf_program *prog, const char *path,
				int instance)
{
	int err;

	err = check_path(path);
	if (err)
		return err;

	if (prog == NULL) {
		pr_warn("invalid program pointer\n");
		return -EINVAL;
	}

	if (instance < 0 || instance >= prog->instances.nr) {
		pr_warn("invalid prog instance %d of prog %s (max %d)\n",
			instance, prog->section_name, prog->instances.nr);
		return -EINVAL;
	}

	err = unlink(path);
	if (err != 0)
		return -errno;
	pr_debug("unpinned program '%s'\n", path);

	return 0;
}

int bpf_program__pin(struct bpf_program *prog, const char *path)
{
	int i, err;

	err = make_parent_dir(path);
	if (err)
		return err;

	err = check_path(path);
	if (err)
		return err;

	if (prog == NULL) {
		pr_warn("invalid program pointer\n");
		return -EINVAL;
	}

	if (prog->instances.nr <= 0) {
		pr_warn("no instances of prog %s to pin\n",
			   prog->section_name);
		return -EINVAL;
	}

	if (prog->instances.nr == 1) {
		/* don't create subdirs when pinning single instance */
		return bpf_program__pin_instance(prog, path, 0);
	}

	for (i = 0; i < prog->instances.nr; i++) {
		char buf[PATH_MAX];
		int len;

		len = snprintf(buf, PATH_MAX, "%s/%d", path, i);
		if (len < 0) {
			err = -EINVAL;
			goto err_unpin;
		} else if (len >= PATH_MAX) {
			err = -ENAMETOOLONG;
			goto err_unpin;
		}

		err = bpf_program__pin_instance(prog, buf, i);
		if (err)
			goto err_unpin;
	}

	return 0;

err_unpin:
	for (i = i - 1; i >= 0; i--) {
		char buf[PATH_MAX];
		int len;

		len = snprintf(buf, PATH_MAX, "%s/%d", path, i);
		if (len < 0)
			continue;
		else if (len >= PATH_MAX)
			continue;

		bpf_program__unpin_instance(prog, buf, i);
	}

	rmdir(path);

	return err;
}

int bpf_program__unpin(struct bpf_program *prog, const char *path)
{
	int i, err;

	err = check_path(path);
	if (err)
		return err;

	if (prog == NULL) {
		pr_warn("invalid program pointer\n");
		return -EINVAL;
	}

	if (prog->instances.nr <= 0) {
		pr_warn("no instances of prog %s to pin\n",
			   prog->section_name);
		return -EINVAL;
	}

	if (prog->instances.nr == 1) {
		/* don't create subdirs when pinning single instance */
		return bpf_program__unpin_instance(prog, path, 0);
	}

	for (i = 0; i < prog->instances.nr; i++) {
		char buf[PATH_MAX];
		int len;

		len = snprintf(buf, PATH_MAX, "%s/%d", path, i);
		if (len < 0)
			return -EINVAL;
		else if (len >= PATH_MAX)
			return -ENAMETOOLONG;

		err = bpf_program__unpin_instance(prog, buf, i);
		if (err)
			return err;
	}

	err = rmdir(path);
	if (err)
		return -errno;

	return 0;
}

int bpf_map__pin(struct bpf_map *map, const char *path)
{
	char *cp, errmsg[STRERR_BUFSIZE];
	int err;

	if (map == NULL) {
		pr_warn("invalid map pointer\n");
		return -EINVAL;
	}

	if (map->pin_path) {
		if (path && strcmp(path, map->pin_path)) {
			pr_warn("map '%s' already has pin path '%s' different from '%s'\n",
				bpf_map__name(map), map->pin_path, path);
			return -EINVAL;
		} else if (map->pinned) {
			pr_debug("map '%s' already pinned at '%s'; not re-pinning\n",
				 bpf_map__name(map), map->pin_path);
			return 0;
		}
	} else {
		if (!path) {
			pr_warn("missing a path to pin map '%s' at\n",
				bpf_map__name(map));
			return -EINVAL;
		} else if (map->pinned) {
			pr_warn("map '%s' already pinned\n", bpf_map__name(map));
			return -EEXIST;
		}

		map->pin_path = strdup(path);
		if (!map->pin_path) {
			err = -errno;
			goto out_err;
		}
	}

	err = make_parent_dir(map->pin_path);
	if (err)
		return err;

	err = check_path(map->pin_path);
	if (err)
		return err;

	if (bpf_obj_pin(map->fd, map->pin_path)) {
		err = -errno;
		goto out_err;
	}

	map->pinned = true;
	pr_debug("pinned map '%s'\n", map->pin_path);

	return 0;

out_err:
	cp = libbpf_strerror_r(-err, errmsg, sizeof(errmsg));
	pr_warn("failed to pin map: %s\n", cp);
	return err;
}

int bpf_map__unpin(struct bpf_map *map, const char *path)
{
	int err;

	if (map == NULL) {
		pr_warn("invalid map pointer\n");
		return -EINVAL;
	}

	if (map->pin_path) {
		if (path && strcmp(path, map->pin_path)) {
			pr_warn("map '%s' already has pin path '%s' different from '%s'\n",
				bpf_map__name(map), map->pin_path, path);
			return -EINVAL;
		}
		path = map->pin_path;
	} else if (!path) {
		pr_warn("no path to unpin map '%s' from\n",
			bpf_map__name(map));
		return -EINVAL;
	}

	err = check_path(path);
	if (err)
		return err;

	err = unlink(path);
	if (err != 0)
		return -errno;

	map->pinned = false;
	pr_debug("unpinned map '%s' from '%s'\n", bpf_map__name(map), path);

	return 0;
}

int bpf_map__set_pin_path(struct bpf_map *map, const char *path)
{
	char *new = NULL;

	if (path) {
		new = strdup(path);
		if (!new)
			return -errno;
	}

	free(map->pin_path);
	map->pin_path = new;
	return 0;
}

const char *bpf_map__get_pin_path(const struct bpf_map *map)
{
	return map->pin_path;
}

bool bpf_map__is_pinned(const struct bpf_map *map)
{
	return map->pinned;
}

int bpf_object__pin_maps(struct bpf_object *obj, const char *path)
{
	struct bpf_map *map;
	int err;

	if (!obj)
		return -ENOENT;

	if (!obj->loaded) {
		pr_warn("object not yet loaded; load it first\n");
		return -ENOENT;
	}

	bpf_object__for_each_map(map, obj) {
		char *pin_path = NULL;
		char buf[PATH_MAX];

		if (path) {
			int len;

			len = snprintf(buf, PATH_MAX, "%s/%s", path,
				       bpf_map__name(map));
			if (len < 0) {
				err = -EINVAL;
				goto err_unpin_maps;
			} else if (len >= PATH_MAX) {
				err = -ENAMETOOLONG;
				goto err_unpin_maps;
			}
			pin_path = buf;
		} else if (!map->pin_path) {
			continue;
		}

		err = bpf_map__pin(map, pin_path);
		if (err)
			goto err_unpin_maps;
	}

	return 0;

err_unpin_maps:
	while ((map = bpf_map__prev(map, obj))) {
		if (!map->pin_path)
			continue;

		bpf_map__unpin(map, NULL);
	}

	return err;
}

int bpf_object__unpin_maps(struct bpf_object *obj, const char *path)
{
	struct bpf_map *map;
	int err;

	if (!obj)
		return -ENOENT;

	bpf_object__for_each_map(map, obj) {
		char *pin_path = NULL;
		char buf[PATH_MAX];

		if (path) {
			int len;

			len = snprintf(buf, PATH_MAX, "%s/%s", path,
				       bpf_map__name(map));
			if (len < 0)
				return -EINVAL;
			else if (len >= PATH_MAX)
				return -ENAMETOOLONG;
			pin_path = buf;
		} else if (!map->pin_path) {
			continue;
		}

		err = bpf_map__unpin(map, pin_path);
		if (err)
			return err;
	}

	return 0;
}

int bpf_object__pin_programs(struct bpf_object *obj, const char *path)
{
	struct bpf_program *prog;
	int err;

	if (!obj)
		return -ENOENT;

	if (!obj->loaded) {
		pr_warn("object not yet loaded; load it first\n");
		return -ENOENT;
	}

	bpf_object__for_each_program(prog, obj) {
		char buf[PATH_MAX];
		int len;

		len = snprintf(buf, PATH_MAX, "%s/%s", path,
			       prog->pin_name);
		if (len < 0) {
			err = -EINVAL;
			goto err_unpin_programs;
		} else if (len >= PATH_MAX) {
			err = -ENAMETOOLONG;
			goto err_unpin_programs;
		}

		err = bpf_program__pin(prog, buf);
		if (err)
			goto err_unpin_programs;
	}

	return 0;

err_unpin_programs:
	while ((prog = bpf_program__prev(prog, obj))) {
		char buf[PATH_MAX];
		int len;

		len = snprintf(buf, PATH_MAX, "%s/%s", path,
			       prog->pin_name);
		if (len < 0)
			continue;
		else if (len >= PATH_MAX)
			continue;

		bpf_program__unpin(prog, buf);
	}

	return err;
}

int bpf_object__unpin_programs(struct bpf_object *obj, const char *path)
{
	struct bpf_program *prog;
	int err;

	if (!obj)
		return -ENOENT;

	bpf_object__for_each_program(prog, obj) {
		char buf[PATH_MAX];
		int len;

		len = snprintf(buf, PATH_MAX, "%s/%s", path,
			       prog->pin_name);
		if (len < 0)
			return -EINVAL;
		else if (len >= PATH_MAX)
			return -ENAMETOOLONG;

		err = bpf_program__unpin(prog, buf);
		if (err)
			return err;
	}

	return 0;
}

int bpf_object__pin(struct bpf_object *obj, const char *path)
{
	int err;

	err = bpf_object__pin_maps(obj, path);
	if (err)
		return err;

	err = bpf_object__pin_programs(obj, path);
	if (err) {
		bpf_object__unpin_maps(obj, path);
		return err;
	}

	return 0;
}

static void bpf_map__destroy(struct bpf_map *map)
{
	if (map->clear_priv)
		map->clear_priv(map, map->priv);
	map->priv = NULL;
	map->clear_priv = NULL;

<<<<<<< HEAD
=======
	if (map->inner_map) {
		bpf_map__destroy(map->inner_map);
		zfree(&map->inner_map);
	}

	zfree(&map->init_slots);
	map->init_slots_sz = 0;

>>>>>>> ad8c735b
	if (map->mmaped) {
		munmap(map->mmaped, bpf_map_mmap_sz(map));
		map->mmaped = NULL;
	}

	if (map->st_ops) {
		zfree(&map->st_ops->data);
		zfree(&map->st_ops->progs);
		zfree(&map->st_ops->kern_func_off);
		zfree(&map->st_ops);
	}

	zfree(&map->name);
	zfree(&map->pin_path);

	if (map->fd >= 0)
		zclose(map->fd);
}

void bpf_object__close(struct bpf_object *obj)
{
	size_t i;

	if (!obj)
		return;

	if (obj->clear_priv)
		obj->clear_priv(obj, obj->priv);

	bpf_object__elf_finish(obj);
	bpf_object__unload(obj);
	btf__free(obj->btf);
	btf_ext__free(obj->btf_ext);

	for (i = 0; i < obj->nr_maps; i++)
		bpf_map__destroy(&obj->maps[i]);

	zfree(&obj->kconfig);
	zfree(&obj->externs);
	obj->nr_extern = 0;

	zfree(&obj->maps);
	obj->nr_maps = 0;

	if (obj->programs && obj->nr_programs) {
		for (i = 0; i < obj->nr_programs; i++)
			bpf_program__exit(&obj->programs[i]);
	}
	zfree(&obj->programs);

	list_del(&obj->list);
	free(obj);
}

struct bpf_object *
bpf_object__next(struct bpf_object *prev)
{
	struct bpf_object *next;

	if (!prev)
		next = list_first_entry(&bpf_objects_list,
					struct bpf_object,
					list);
	else
		next = list_next_entry(prev, list);

	/* Empty list is noticed here so don't need checking on entry. */
	if (&next->list == &bpf_objects_list)
		return NULL;

	return next;
}

const char *bpf_object__name(const struct bpf_object *obj)
{
	return obj ? obj->name : ERR_PTR(-EINVAL);
}

unsigned int bpf_object__kversion(const struct bpf_object *obj)
{
	return obj ? obj->kern_version : 0;
}

struct btf *bpf_object__btf(const struct bpf_object *obj)
{
	return obj ? obj->btf : NULL;
}

int bpf_object__btf_fd(const struct bpf_object *obj)
{
	return obj->btf ? btf__fd(obj->btf) : -1;
}

int bpf_object__set_priv(struct bpf_object *obj, void *priv,
			 bpf_object_clear_priv_t clear_priv)
{
	if (obj->priv && obj->clear_priv)
		obj->clear_priv(obj, obj->priv);

	obj->priv = priv;
	obj->clear_priv = clear_priv;
	return 0;
}

void *bpf_object__priv(const struct bpf_object *obj)
{
	return obj ? obj->priv : ERR_PTR(-EINVAL);
}

static struct bpf_program *
__bpf_program__iter(const struct bpf_program *p, const struct bpf_object *obj,
		    bool forward)
{
	size_t nr_programs = obj->nr_programs;
	ssize_t idx;

	if (!nr_programs)
		return NULL;

	if (!p)
		/* Iter from the beginning */
		return forward ? &obj->programs[0] :
			&obj->programs[nr_programs - 1];

	if (p->obj != obj) {
		pr_warn("error: program handler doesn't match object\n");
		return NULL;
	}

	idx = (p - obj->programs) + (forward ? 1 : -1);
	if (idx >= obj->nr_programs || idx < 0)
		return NULL;
	return &obj->programs[idx];
}

struct bpf_program *
bpf_program__next(struct bpf_program *prev, const struct bpf_object *obj)
{
	struct bpf_program *prog = prev;

	do {
		prog = __bpf_program__iter(prog, obj, true);
	} while (prog && bpf_program__is_function_storage(prog, obj));

	return prog;
}

struct bpf_program *
bpf_program__prev(struct bpf_program *next, const struct bpf_object *obj)
{
	struct bpf_program *prog = next;

	do {
		prog = __bpf_program__iter(prog, obj, false);
	} while (prog && bpf_program__is_function_storage(prog, obj));

	return prog;
}

int bpf_program__set_priv(struct bpf_program *prog, void *priv,
			  bpf_program_clear_priv_t clear_priv)
{
	if (prog->priv && prog->clear_priv)
		prog->clear_priv(prog, prog->priv);

	prog->priv = priv;
	prog->clear_priv = clear_priv;
	return 0;
}

void *bpf_program__priv(const struct bpf_program *prog)
{
	return prog ? prog->priv : ERR_PTR(-EINVAL);
}

void bpf_program__set_ifindex(struct bpf_program *prog, __u32 ifindex)
{
	prog->prog_ifindex = ifindex;
}

const char *bpf_program__name(const struct bpf_program *prog)
{
	return prog->name;
}

const char *bpf_program__title(const struct bpf_program *prog, bool needs_copy)
{
	const char *title;

	title = prog->section_name;
	if (needs_copy) {
		title = strdup(title);
		if (!title) {
			pr_warn("failed to strdup program title\n");
			return ERR_PTR(-ENOMEM);
		}
	}

	return title;
}

int bpf_program__fd(const struct bpf_program *prog)
{
	return bpf_program__nth_fd(prog, 0);
}

size_t bpf_program__size(const struct bpf_program *prog)
{
	return prog->insns_cnt * sizeof(struct bpf_insn);
}

int bpf_program__set_prep(struct bpf_program *prog, int nr_instances,
			  bpf_program_prep_t prep)
{
	int *instances_fds;

	if (nr_instances <= 0 || !prep)
		return -EINVAL;

	if (prog->instances.nr > 0 || prog->instances.fds) {
		pr_warn("Can't set pre-processor after loading\n");
		return -EINVAL;
	}

	instances_fds = malloc(sizeof(int) * nr_instances);
	if (!instances_fds) {
		pr_warn("alloc memory failed for fds\n");
		return -ENOMEM;
	}

	/* fill all fd with -1 */
	memset(instances_fds, -1, sizeof(int) * nr_instances);

	prog->instances.nr = nr_instances;
	prog->instances.fds = instances_fds;
	prog->preprocessor = prep;
	return 0;
}

int bpf_program__nth_fd(const struct bpf_program *prog, int n)
{
	int fd;

	if (!prog)
		return -EINVAL;

	if (n >= prog->instances.nr || n < 0) {
		pr_warn("Can't get the %dth fd from program %s: only %d instances\n",
			n, prog->section_name, prog->instances.nr);
		return -EINVAL;
	}

	fd = prog->instances.fds[n];
	if (fd < 0) {
		pr_warn("%dth instance of program '%s' is invalid\n",
			n, prog->section_name);
		return -ENOENT;
	}

	return fd;
}

enum bpf_prog_type bpf_program__get_type(struct bpf_program *prog)
{
	return prog->type;
}

void bpf_program__set_type(struct bpf_program *prog, enum bpf_prog_type type)
{
	prog->type = type;
}

static bool bpf_program__is_type(const struct bpf_program *prog,
				 enum bpf_prog_type type)
{
	return prog ? (prog->type == type) : false;
}

#define BPF_PROG_TYPE_FNS(NAME, TYPE)				\
int bpf_program__set_##NAME(struct bpf_program *prog)		\
{								\
	if (!prog)						\
		return -EINVAL;					\
	bpf_program__set_type(prog, TYPE);			\
	return 0;						\
}								\
								\
bool bpf_program__is_##NAME(const struct bpf_program *prog)	\
{								\
	return bpf_program__is_type(prog, TYPE);		\
}								\

BPF_PROG_TYPE_FNS(socket_filter, BPF_PROG_TYPE_SOCKET_FILTER);
BPF_PROG_TYPE_FNS(lsm, BPF_PROG_TYPE_LSM);
BPF_PROG_TYPE_FNS(kprobe, BPF_PROG_TYPE_KPROBE);
BPF_PROG_TYPE_FNS(sched_cls, BPF_PROG_TYPE_SCHED_CLS);
BPF_PROG_TYPE_FNS(sched_act, BPF_PROG_TYPE_SCHED_ACT);
BPF_PROG_TYPE_FNS(tracepoint, BPF_PROG_TYPE_TRACEPOINT);
BPF_PROG_TYPE_FNS(raw_tracepoint, BPF_PROG_TYPE_RAW_TRACEPOINT);
BPF_PROG_TYPE_FNS(xdp, BPF_PROG_TYPE_XDP);
BPF_PROG_TYPE_FNS(perf_event, BPF_PROG_TYPE_PERF_EVENT);
BPF_PROG_TYPE_FNS(tracing, BPF_PROG_TYPE_TRACING);
BPF_PROG_TYPE_FNS(struct_ops, BPF_PROG_TYPE_STRUCT_OPS);
BPF_PROG_TYPE_FNS(extension, BPF_PROG_TYPE_EXT);

enum bpf_attach_type
bpf_program__get_expected_attach_type(struct bpf_program *prog)
{
	return prog->expected_attach_type;
}

void bpf_program__set_expected_attach_type(struct bpf_program *prog,
					   enum bpf_attach_type type)
{
	prog->expected_attach_type = type;
}

#define BPF_PROG_SEC_IMPL(string, ptype, eatype, eatype_optional,	    \
			  attachable, attach_btf)			    \
	{								    \
		.sec = string,						    \
		.len = sizeof(string) - 1,				    \
		.prog_type = ptype,					    \
		.expected_attach_type = eatype,				    \
		.is_exp_attach_type_optional = eatype_optional,		    \
		.is_attachable = attachable,				    \
		.is_attach_btf = attach_btf,				    \
	}

/* Programs that can NOT be attached. */
#define BPF_PROG_SEC(string, ptype) BPF_PROG_SEC_IMPL(string, ptype, 0, 0, 0, 0)

/* Programs that can be attached. */
#define BPF_APROG_SEC(string, ptype, atype) \
	BPF_PROG_SEC_IMPL(string, ptype, atype, true, 1, 0)

/* Programs that must specify expected attach type at load time. */
#define BPF_EAPROG_SEC(string, ptype, eatype) \
	BPF_PROG_SEC_IMPL(string, ptype, eatype, false, 1, 0)

/* Programs that use BTF to identify attach point */
#define BPF_PROG_BTF(string, ptype, eatype) \
	BPF_PROG_SEC_IMPL(string, ptype, eatype, false, 0, 1)

/* Programs that can be attached but attach type can't be identified by section
 * name. Kept for backward compatibility.
 */
#define BPF_APROG_COMPAT(string, ptype) BPF_PROG_SEC(string, ptype)

#define SEC_DEF(sec_pfx, ptype, ...) {					    \
	.sec = sec_pfx,							    \
	.len = sizeof(sec_pfx) - 1,					    \
	.prog_type = BPF_PROG_TYPE_##ptype,				    \
	__VA_ARGS__							    \
}

static struct bpf_link *attach_kprobe(const struct bpf_sec_def *sec,
				      struct bpf_program *prog);
static struct bpf_link *attach_tp(const struct bpf_sec_def *sec,
				  struct bpf_program *prog);
static struct bpf_link *attach_raw_tp(const struct bpf_sec_def *sec,
				      struct bpf_program *prog);
static struct bpf_link *attach_trace(const struct bpf_sec_def *sec,
				     struct bpf_program *prog);
static struct bpf_link *attach_lsm(const struct bpf_sec_def *sec,
				   struct bpf_program *prog);
static struct bpf_link *attach_iter(const struct bpf_sec_def *sec,
				    struct bpf_program *prog);

static const struct bpf_sec_def section_defs[] = {
	BPF_PROG_SEC("socket",			BPF_PROG_TYPE_SOCKET_FILTER),
	BPF_PROG_SEC("sk_reuseport",		BPF_PROG_TYPE_SK_REUSEPORT),
	SEC_DEF("kprobe/", KPROBE,
		.attach_fn = attach_kprobe),
	BPF_PROG_SEC("uprobe/",			BPF_PROG_TYPE_KPROBE),
	SEC_DEF("kretprobe/", KPROBE,
		.attach_fn = attach_kprobe),
	BPF_PROG_SEC("uretprobe/",		BPF_PROG_TYPE_KPROBE),
	BPF_PROG_SEC("classifier",		BPF_PROG_TYPE_SCHED_CLS),
	BPF_PROG_SEC("action",			BPF_PROG_TYPE_SCHED_ACT),
	SEC_DEF("tracepoint/", TRACEPOINT,
		.attach_fn = attach_tp),
	SEC_DEF("tp/", TRACEPOINT,
		.attach_fn = attach_tp),
	SEC_DEF("raw_tracepoint/", RAW_TRACEPOINT,
		.attach_fn = attach_raw_tp),
	SEC_DEF("raw_tp/", RAW_TRACEPOINT,
		.attach_fn = attach_raw_tp),
	SEC_DEF("tp_btf/", TRACING,
		.expected_attach_type = BPF_TRACE_RAW_TP,
		.is_attach_btf = true,
		.attach_fn = attach_trace),
	SEC_DEF("fentry/", TRACING,
		.expected_attach_type = BPF_TRACE_FENTRY,
		.is_attach_btf = true,
		.attach_fn = attach_trace),
	SEC_DEF("fmod_ret/", TRACING,
		.expected_attach_type = BPF_MODIFY_RETURN,
		.is_attach_btf = true,
		.attach_fn = attach_trace),
	SEC_DEF("fexit/", TRACING,
		.expected_attach_type = BPF_TRACE_FEXIT,
		.is_attach_btf = true,
		.attach_fn = attach_trace),
	SEC_DEF("freplace/", EXT,
		.is_attach_btf = true,
		.attach_fn = attach_trace),
	SEC_DEF("lsm/", LSM,
		.is_attach_btf = true,
		.expected_attach_type = BPF_LSM_MAC,
		.attach_fn = attach_lsm),
	SEC_DEF("iter/", TRACING,
		.expected_attach_type = BPF_TRACE_ITER,
		.is_attach_btf = true,
		.attach_fn = attach_iter),
	BPF_EAPROG_SEC("xdp_devmap/",		BPF_PROG_TYPE_XDP,
						BPF_XDP_DEVMAP),
	BPF_PROG_SEC("xdp",			BPF_PROG_TYPE_XDP),
	BPF_PROG_SEC("perf_event",		BPF_PROG_TYPE_PERF_EVENT),
	BPF_PROG_SEC("lwt_in",			BPF_PROG_TYPE_LWT_IN),
	BPF_PROG_SEC("lwt_out",			BPF_PROG_TYPE_LWT_OUT),
	BPF_PROG_SEC("lwt_xmit",		BPF_PROG_TYPE_LWT_XMIT),
	BPF_PROG_SEC("lwt_seg6local",		BPF_PROG_TYPE_LWT_SEG6LOCAL),
	BPF_APROG_SEC("cgroup_skb/ingress",	BPF_PROG_TYPE_CGROUP_SKB,
						BPF_CGROUP_INET_INGRESS),
	BPF_APROG_SEC("cgroup_skb/egress",	BPF_PROG_TYPE_CGROUP_SKB,
						BPF_CGROUP_INET_EGRESS),
	BPF_APROG_COMPAT("cgroup/skb",		BPF_PROG_TYPE_CGROUP_SKB),
	BPF_APROG_SEC("cgroup/sock",		BPF_PROG_TYPE_CGROUP_SOCK,
						BPF_CGROUP_INET_SOCK_CREATE),
	BPF_EAPROG_SEC("cgroup/post_bind4",	BPF_PROG_TYPE_CGROUP_SOCK,
						BPF_CGROUP_INET4_POST_BIND),
	BPF_EAPROG_SEC("cgroup/post_bind6",	BPF_PROG_TYPE_CGROUP_SOCK,
						BPF_CGROUP_INET6_POST_BIND),
	BPF_APROG_SEC("cgroup/dev",		BPF_PROG_TYPE_CGROUP_DEVICE,
						BPF_CGROUP_DEVICE),
	BPF_APROG_SEC("sockops",		BPF_PROG_TYPE_SOCK_OPS,
						BPF_CGROUP_SOCK_OPS),
	BPF_APROG_SEC("sk_skb/stream_parser",	BPF_PROG_TYPE_SK_SKB,
						BPF_SK_SKB_STREAM_PARSER),
	BPF_APROG_SEC("sk_skb/stream_verdict",	BPF_PROG_TYPE_SK_SKB,
						BPF_SK_SKB_STREAM_VERDICT),
	BPF_APROG_COMPAT("sk_skb",		BPF_PROG_TYPE_SK_SKB),
	BPF_APROG_SEC("sk_msg",			BPF_PROG_TYPE_SK_MSG,
						BPF_SK_MSG_VERDICT),
	BPF_APROG_SEC("lirc_mode2",		BPF_PROG_TYPE_LIRC_MODE2,
						BPF_LIRC_MODE2),
	BPF_APROG_SEC("flow_dissector",		BPF_PROG_TYPE_FLOW_DISSECTOR,
						BPF_FLOW_DISSECTOR),
	BPF_EAPROG_SEC("cgroup/bind4",		BPF_PROG_TYPE_CGROUP_SOCK_ADDR,
						BPF_CGROUP_INET4_BIND),
	BPF_EAPROG_SEC("cgroup/bind6",		BPF_PROG_TYPE_CGROUP_SOCK_ADDR,
						BPF_CGROUP_INET6_BIND),
	BPF_EAPROG_SEC("cgroup/connect4",	BPF_PROG_TYPE_CGROUP_SOCK_ADDR,
						BPF_CGROUP_INET4_CONNECT),
	BPF_EAPROG_SEC("cgroup/connect6",	BPF_PROG_TYPE_CGROUP_SOCK_ADDR,
						BPF_CGROUP_INET6_CONNECT),
	BPF_EAPROG_SEC("cgroup/sendmsg4",	BPF_PROG_TYPE_CGROUP_SOCK_ADDR,
						BPF_CGROUP_UDP4_SENDMSG),
	BPF_EAPROG_SEC("cgroup/sendmsg6",	BPF_PROG_TYPE_CGROUP_SOCK_ADDR,
						BPF_CGROUP_UDP6_SENDMSG),
	BPF_EAPROG_SEC("cgroup/recvmsg4",	BPF_PROG_TYPE_CGROUP_SOCK_ADDR,
						BPF_CGROUP_UDP4_RECVMSG),
	BPF_EAPROG_SEC("cgroup/recvmsg6",	BPF_PROG_TYPE_CGROUP_SOCK_ADDR,
						BPF_CGROUP_UDP6_RECVMSG),
	BPF_EAPROG_SEC("cgroup/getpeername4",	BPF_PROG_TYPE_CGROUP_SOCK_ADDR,
						BPF_CGROUP_INET4_GETPEERNAME),
	BPF_EAPROG_SEC("cgroup/getpeername6",	BPF_PROG_TYPE_CGROUP_SOCK_ADDR,
						BPF_CGROUP_INET6_GETPEERNAME),
	BPF_EAPROG_SEC("cgroup/getsockname4",	BPF_PROG_TYPE_CGROUP_SOCK_ADDR,
						BPF_CGROUP_INET4_GETSOCKNAME),
	BPF_EAPROG_SEC("cgroup/getsockname6",	BPF_PROG_TYPE_CGROUP_SOCK_ADDR,
						BPF_CGROUP_INET6_GETSOCKNAME),
	BPF_EAPROG_SEC("cgroup/sysctl",		BPF_PROG_TYPE_CGROUP_SYSCTL,
						BPF_CGROUP_SYSCTL),
	BPF_EAPROG_SEC("cgroup/getsockopt",	BPF_PROG_TYPE_CGROUP_SOCKOPT,
						BPF_CGROUP_GETSOCKOPT),
	BPF_EAPROG_SEC("cgroup/setsockopt",	BPF_PROG_TYPE_CGROUP_SOCKOPT,
						BPF_CGROUP_SETSOCKOPT),
	BPF_PROG_SEC("struct_ops",		BPF_PROG_TYPE_STRUCT_OPS),
};

#undef BPF_PROG_SEC_IMPL
#undef BPF_PROG_SEC
#undef BPF_APROG_SEC
#undef BPF_EAPROG_SEC
#undef BPF_APROG_COMPAT
#undef SEC_DEF

#define MAX_TYPE_NAME_SIZE 32

static const struct bpf_sec_def *find_sec_def(const char *sec_name)
{
	int i, n = ARRAY_SIZE(section_defs);

	for (i = 0; i < n; i++) {
		if (strncmp(sec_name,
			    section_defs[i].sec, section_defs[i].len))
			continue;
		return &section_defs[i];
	}
	return NULL;
}

static char *libbpf_get_type_names(bool attach_type)
{
	int i, len = ARRAY_SIZE(section_defs) * MAX_TYPE_NAME_SIZE;
	char *buf;

	buf = malloc(len);
	if (!buf)
		return NULL;

	buf[0] = '\0';
	/* Forge string buf with all available names */
	for (i = 0; i < ARRAY_SIZE(section_defs); i++) {
		if (attach_type && !section_defs[i].is_attachable)
			continue;

		if (strlen(buf) + strlen(section_defs[i].sec) + 2 > len) {
			free(buf);
			return NULL;
		}
		strcat(buf, " ");
		strcat(buf, section_defs[i].sec);
	}

	return buf;
}

int libbpf_prog_type_by_name(const char *name, enum bpf_prog_type *prog_type,
			     enum bpf_attach_type *expected_attach_type)
{
	const struct bpf_sec_def *sec_def;
	char *type_names;

	if (!name)
		return -EINVAL;

	sec_def = find_sec_def(name);
	if (sec_def) {
		*prog_type = sec_def->prog_type;
		*expected_attach_type = sec_def->expected_attach_type;
		return 0;
	}

	pr_debug("failed to guess program type from ELF section '%s'\n", name);
	type_names = libbpf_get_type_names(false);
	if (type_names != NULL) {
		pr_debug("supported section(type) names are:%s\n", type_names);
		free(type_names);
	}

	return -ESRCH;
}

static struct bpf_map *find_struct_ops_map_by_offset(struct bpf_object *obj,
						     size_t offset)
{
	struct bpf_map *map;
	size_t i;

	for (i = 0; i < obj->nr_maps; i++) {
		map = &obj->maps[i];
		if (!bpf_map__is_struct_ops(map))
			continue;
		if (map->sec_offset <= offset &&
		    offset - map->sec_offset < map->def.value_size)
			return map;
	}

	return NULL;
}

/* Collect the reloc from ELF and populate the st_ops->progs[] */
static int bpf_object__collect_st_ops_relos(struct bpf_object *obj,
					    GElf_Shdr *shdr, Elf_Data *data)
{
	const struct btf_member *member;
	struct bpf_struct_ops *st_ops;
	struct bpf_program *prog;
	unsigned int shdr_idx;
	const struct btf *btf;
	struct bpf_map *map;
	Elf_Data *symbols;
	unsigned int moff;
	const char *name;
	__u32 member_idx;
	GElf_Sym sym;
	GElf_Rel rel;
	int i, nrels;

	symbols = obj->efile.symbols;
	btf = obj->btf;
	nrels = shdr->sh_size / shdr->sh_entsize;
	for (i = 0; i < nrels; i++) {
		if (!gelf_getrel(data, i, &rel)) {
			pr_warn("struct_ops reloc: failed to get %d reloc\n", i);
			return -LIBBPF_ERRNO__FORMAT;
		}

		if (!gelf_getsym(symbols, GELF_R_SYM(rel.r_info), &sym)) {
			pr_warn("struct_ops reloc: symbol %zx not found\n",
				(size_t)GELF_R_SYM(rel.r_info));
			return -LIBBPF_ERRNO__FORMAT;
		}

		name = elf_strptr(obj->efile.elf, obj->efile.strtabidx,
				  sym.st_name) ? : "<?>";
		map = find_struct_ops_map_by_offset(obj, rel.r_offset);
		if (!map) {
			pr_warn("struct_ops reloc: cannot find map at rel.r_offset %zu\n",
				(size_t)rel.r_offset);
			return -EINVAL;
		}

		moff = rel.r_offset - map->sec_offset;
		shdr_idx = sym.st_shndx;
		st_ops = map->st_ops;
		pr_debug("struct_ops reloc %s: for %lld value %lld shdr_idx %u rel.r_offset %zu map->sec_offset %zu name %d (\'%s\')\n",
			 map->name,
			 (long long)(rel.r_info >> 32),
			 (long long)sym.st_value,
			 shdr_idx, (size_t)rel.r_offset,
			 map->sec_offset, sym.st_name, name);

		if (shdr_idx >= SHN_LORESERVE) {
			pr_warn("struct_ops reloc %s: rel.r_offset %zu shdr_idx %u unsupported non-static function\n",
				map->name, (size_t)rel.r_offset, shdr_idx);
			return -LIBBPF_ERRNO__RELOC;
		}

		member = find_member_by_offset(st_ops->type, moff * 8);
		if (!member) {
			pr_warn("struct_ops reloc %s: cannot find member at moff %u\n",
				map->name, moff);
			return -EINVAL;
		}
		member_idx = member - btf_members(st_ops->type);
		name = btf__name_by_offset(btf, member->name_off);

		if (!resolve_func_ptr(btf, member->type, NULL)) {
			pr_warn("struct_ops reloc %s: cannot relocate non func ptr %s\n",
				map->name, name);
			return -EINVAL;
		}

		prog = bpf_object__find_prog_by_idx(obj, shdr_idx);
		if (!prog) {
			pr_warn("struct_ops reloc %s: cannot find prog at shdr_idx %u to relocate func ptr %s\n",
				map->name, shdr_idx, name);
			return -EINVAL;
		}

		if (prog->type == BPF_PROG_TYPE_UNSPEC) {
			const struct bpf_sec_def *sec_def;

			sec_def = find_sec_def(prog->section_name);
			if (sec_def &&
			    sec_def->prog_type != BPF_PROG_TYPE_STRUCT_OPS) {
				/* for pr_warn */
				prog->type = sec_def->prog_type;
				goto invalid_prog;
			}

			prog->type = BPF_PROG_TYPE_STRUCT_OPS;
			prog->attach_btf_id = st_ops->type_id;
			prog->expected_attach_type = member_idx;
		} else if (prog->type != BPF_PROG_TYPE_STRUCT_OPS ||
			   prog->attach_btf_id != st_ops->type_id ||
			   prog->expected_attach_type != member_idx) {
			goto invalid_prog;
		}
		st_ops->progs[member_idx] = prog;
	}

	return 0;

invalid_prog:
	pr_warn("struct_ops reloc %s: cannot use prog %s in sec %s with type %u attach_btf_id %u expected_attach_type %u for func ptr %s\n",
		map->name, prog->name, prog->section_name, prog->type,
		prog->attach_btf_id, prog->expected_attach_type, name);
	return -EINVAL;
}

#define BTF_TRACE_PREFIX "btf_trace_"
#define BTF_LSM_PREFIX "bpf_lsm_"
#define BTF_ITER_PREFIX "bpf_iter_"
#define BTF_MAX_NAME_SIZE 128

static int find_btf_by_prefix_kind(const struct btf *btf, const char *prefix,
				   const char *name, __u32 kind)
{
	char btf_type_name[BTF_MAX_NAME_SIZE];
	int ret;

	ret = snprintf(btf_type_name, sizeof(btf_type_name),
		       "%s%s", prefix, name);
	/* snprintf returns the number of characters written excluding the
	 * the terminating null. So, if >= BTF_MAX_NAME_SIZE are written, it
	 * indicates truncation.
	 */
	if (ret < 0 || ret >= sizeof(btf_type_name))
		return -ENAMETOOLONG;
	return btf__find_by_name_kind(btf, btf_type_name, kind);
}

static inline int __find_vmlinux_btf_id(struct btf *btf, const char *name,
					enum bpf_attach_type attach_type)
{
	int err;

	if (attach_type == BPF_TRACE_RAW_TP)
		err = find_btf_by_prefix_kind(btf, BTF_TRACE_PREFIX, name,
					      BTF_KIND_TYPEDEF);
	else if (attach_type == BPF_LSM_MAC)
		err = find_btf_by_prefix_kind(btf, BTF_LSM_PREFIX, name,
					      BTF_KIND_FUNC);
	else if (attach_type == BPF_TRACE_ITER)
		err = find_btf_by_prefix_kind(btf, BTF_ITER_PREFIX, name,
					      BTF_KIND_FUNC);
	else
		err = btf__find_by_name_kind(btf, name, BTF_KIND_FUNC);

	if (err <= 0)
		pr_warn("%s is not found in vmlinux BTF\n", name);

	return err;
}

int libbpf_find_vmlinux_btf_id(const char *name,
			       enum bpf_attach_type attach_type)
{
	struct btf *btf;
	int err;

	btf = libbpf_find_kernel_btf();
	if (IS_ERR(btf)) {
		pr_warn("vmlinux BTF is not found\n");
		return -EINVAL;
	}

	err = __find_vmlinux_btf_id(btf, name, attach_type);
	btf__free(btf);
	return err;
}

static int libbpf_find_prog_btf_id(const char *name, __u32 attach_prog_fd)
{
	struct bpf_prog_info_linear *info_linear;
	struct bpf_prog_info *info;
	struct btf *btf = NULL;
	int err = -EINVAL;

	info_linear = bpf_program__get_prog_info_linear(attach_prog_fd, 0);
	if (IS_ERR_OR_NULL(info_linear)) {
		pr_warn("failed get_prog_info_linear for FD %d\n",
			attach_prog_fd);
		return -EINVAL;
	}
	info = &info_linear->info;
	if (!info->btf_id) {
		pr_warn("The target program doesn't have BTF\n");
		goto out;
	}
	if (btf__get_from_id(info->btf_id, &btf)) {
		pr_warn("Failed to get BTF of the program\n");
		goto out;
	}
	err = btf__find_by_name_kind(btf, name, BTF_KIND_FUNC);
	btf__free(btf);
	if (err <= 0) {
		pr_warn("%s is not found in prog's BTF\n", name);
		goto out;
	}
out:
	free(info_linear);
	return err;
}

static int libbpf_find_attach_btf_id(struct bpf_program *prog)
{
	enum bpf_attach_type attach_type = prog->expected_attach_type;
	__u32 attach_prog_fd = prog->attach_prog_fd;
	const char *name = prog->section_name;
	int i, err;

	if (!name)
		return -EINVAL;

	for (i = 0; i < ARRAY_SIZE(section_defs); i++) {
		if (!section_defs[i].is_attach_btf)
			continue;
		if (strncmp(name, section_defs[i].sec, section_defs[i].len))
			continue;
		if (attach_prog_fd)
			err = libbpf_find_prog_btf_id(name + section_defs[i].len,
						      attach_prog_fd);
		else
			err = __find_vmlinux_btf_id(prog->obj->btf_vmlinux,
						    name + section_defs[i].len,
						    attach_type);
		return err;
	}
	pr_warn("failed to identify btf_id based on ELF section name '%s'\n", name);
	return -ESRCH;
}

int libbpf_attach_type_by_name(const char *name,
			       enum bpf_attach_type *attach_type)
{
	char *type_names;
	int i;

	if (!name)
		return -EINVAL;

	for (i = 0; i < ARRAY_SIZE(section_defs); i++) {
		if (strncmp(name, section_defs[i].sec, section_defs[i].len))
			continue;
		if (!section_defs[i].is_attachable)
			return -EINVAL;
		*attach_type = section_defs[i].expected_attach_type;
		return 0;
	}
	pr_debug("failed to guess attach type based on ELF section name '%s'\n", name);
	type_names = libbpf_get_type_names(true);
	if (type_names != NULL) {
		pr_debug("attachable section(type) names are:%s\n", type_names);
		free(type_names);
	}

	return -EINVAL;
}

int bpf_map__fd(const struct bpf_map *map)
{
	return map ? map->fd : -EINVAL;
}

const struct bpf_map_def *bpf_map__def(const struct bpf_map *map)
{
	return map ? &map->def : ERR_PTR(-EINVAL);
}

const char *bpf_map__name(const struct bpf_map *map)
{
	return map ? map->name : NULL;
}

__u32 bpf_map__btf_key_type_id(const struct bpf_map *map)
{
	return map ? map->btf_key_type_id : 0;
}

__u32 bpf_map__btf_value_type_id(const struct bpf_map *map)
{
	return map ? map->btf_value_type_id : 0;
}

int bpf_map__set_priv(struct bpf_map *map, void *priv,
		     bpf_map_clear_priv_t clear_priv)
{
	if (!map)
		return -EINVAL;

	if (map->priv) {
		if (map->clear_priv)
			map->clear_priv(map, map->priv);
	}

	map->priv = priv;
	map->clear_priv = clear_priv;
	return 0;
}

void *bpf_map__priv(const struct bpf_map *map)
{
	return map ? map->priv : ERR_PTR(-EINVAL);
}

int bpf_map__set_initial_value(struct bpf_map *map,
			       const void *data, size_t size)
{
	if (!map->mmaped || map->libbpf_type == LIBBPF_MAP_KCONFIG ||
	    size != map->def.value_size || map->fd >= 0)
		return -EINVAL;

	memcpy(map->mmaped, data, size);
	return 0;
}

bool bpf_map__is_offload_neutral(const struct bpf_map *map)
{
	return map->def.type == BPF_MAP_TYPE_PERF_EVENT_ARRAY;
}

bool bpf_map__is_internal(const struct bpf_map *map)
{
	return map->libbpf_type != LIBBPF_MAP_UNSPEC;
}

void bpf_map__set_ifindex(struct bpf_map *map, __u32 ifindex)
{
	map->map_ifindex = ifindex;
}

int bpf_map__set_inner_map_fd(struct bpf_map *map, int fd)
{
	if (!bpf_map_type__is_map_in_map(map->def.type)) {
		pr_warn("error: unsupported map type\n");
		return -EINVAL;
	}
	if (map->inner_map_fd != -1) {
		pr_warn("error: inner_map_fd already specified\n");
		return -EINVAL;
	}
	map->inner_map_fd = fd;
	return 0;
}

static struct bpf_map *
__bpf_map__iter(const struct bpf_map *m, const struct bpf_object *obj, int i)
{
	ssize_t idx;
	struct bpf_map *s, *e;

	if (!obj || !obj->maps)
		return NULL;

	s = obj->maps;
	e = obj->maps + obj->nr_maps;

	if ((m < s) || (m >= e)) {
		pr_warn("error in %s: map handler doesn't belong to object\n",
			 __func__);
		return NULL;
	}

	idx = (m - obj->maps) + i;
	if (idx >= obj->nr_maps || idx < 0)
		return NULL;
	return &obj->maps[idx];
}

struct bpf_map *
bpf_map__next(const struct bpf_map *prev, const struct bpf_object *obj)
{
	if (prev == NULL)
		return obj->maps;

	return __bpf_map__iter(prev, obj, 1);
}

struct bpf_map *
bpf_map__prev(const struct bpf_map *next, const struct bpf_object *obj)
{
	if (next == NULL) {
		if (!obj->nr_maps)
			return NULL;
		return obj->maps + obj->nr_maps - 1;
	}

	return __bpf_map__iter(next, obj, -1);
}

struct bpf_map *
bpf_object__find_map_by_name(const struct bpf_object *obj, const char *name)
{
	struct bpf_map *pos;

	bpf_object__for_each_map(pos, obj) {
		if (pos->name && !strcmp(pos->name, name))
			return pos;
	}
	return NULL;
}

int
bpf_object__find_map_fd_by_name(const struct bpf_object *obj, const char *name)
{
	return bpf_map__fd(bpf_object__find_map_by_name(obj, name));
}

struct bpf_map *
bpf_object__find_map_by_offset(struct bpf_object *obj, size_t offset)
{
	return ERR_PTR(-ENOTSUP);
}

long libbpf_get_error(const void *ptr)
{
	return PTR_ERR_OR_ZERO(ptr);
}

int bpf_prog_load(const char *file, enum bpf_prog_type type,
		  struct bpf_object **pobj, int *prog_fd)
{
	struct bpf_prog_load_attr attr;

	memset(&attr, 0, sizeof(struct bpf_prog_load_attr));
	attr.file = file;
	attr.prog_type = type;
	attr.expected_attach_type = 0;

	return bpf_prog_load_xattr(&attr, pobj, prog_fd);
}

int bpf_prog_load_xattr(const struct bpf_prog_load_attr *attr,
			struct bpf_object **pobj, int *prog_fd)
{
	struct bpf_object_open_attr open_attr = {};
	struct bpf_program *prog, *first_prog = NULL;
	struct bpf_object *obj;
	struct bpf_map *map;
	int err;

	if (!attr)
		return -EINVAL;
	if (!attr->file)
		return -EINVAL;

	open_attr.file = attr->file;
	open_attr.prog_type = attr->prog_type;

	obj = bpf_object__open_xattr(&open_attr);
	if (IS_ERR_OR_NULL(obj))
		return -ENOENT;

	bpf_object__for_each_program(prog, obj) {
		enum bpf_attach_type attach_type = attr->expected_attach_type;
		/*
		 * to preserve backwards compatibility, bpf_prog_load treats
		 * attr->prog_type, if specified, as an override to whatever
		 * bpf_object__open guessed
		 */
		if (attr->prog_type != BPF_PROG_TYPE_UNSPEC) {
			bpf_program__set_type(prog, attr->prog_type);
			bpf_program__set_expected_attach_type(prog,
							      attach_type);
		}
		if (bpf_program__get_type(prog) == BPF_PROG_TYPE_UNSPEC) {
			/*
			 * we haven't guessed from section name and user
			 * didn't provide a fallback type, too bad...
			 */
			bpf_object__close(obj);
			return -EINVAL;
		}

		prog->prog_ifindex = attr->ifindex;
		prog->log_level = attr->log_level;
		prog->prog_flags = attr->prog_flags;
		if (!first_prog)
			first_prog = prog;
	}

	bpf_object__for_each_map(map, obj) {
		if (!bpf_map__is_offload_neutral(map))
			map->map_ifindex = attr->ifindex;
	}

	if (!first_prog) {
		pr_warn("object file doesn't contain bpf program\n");
		bpf_object__close(obj);
		return -ENOENT;
	}

	err = bpf_object__load(obj);
	if (err) {
		bpf_object__close(obj);
		return err;
	}

	*pobj = obj;
	*prog_fd = bpf_program__fd(first_prog);
	return 0;
}

struct bpf_link {
	int (*detach)(struct bpf_link *link);
	int (*destroy)(struct bpf_link *link);
	char *pin_path;		/* NULL, if not pinned */
	int fd;			/* hook FD, -1 if not applicable */
	bool disconnected;
};

/* Replace link's underlying BPF program with the new one */
int bpf_link__update_program(struct bpf_link *link, struct bpf_program *prog)
{
	return bpf_link_update(bpf_link__fd(link), bpf_program__fd(prog), NULL);
}

/* Release "ownership" of underlying BPF resource (typically, BPF program
 * attached to some BPF hook, e.g., tracepoint, kprobe, etc). Disconnected
 * link, when destructed through bpf_link__destroy() call won't attempt to
 * detach/unregisted that BPF resource. This is useful in situations where,
 * say, attached BPF program has to outlive userspace program that attached it
 * in the system. Depending on type of BPF program, though, there might be
 * additional steps (like pinning BPF program in BPF FS) necessary to ensure
 * exit of userspace program doesn't trigger automatic detachment and clean up
 * inside the kernel.
 */
void bpf_link__disconnect(struct bpf_link *link)
{
	link->disconnected = true;
}

int bpf_link__destroy(struct bpf_link *link)
{
	int err = 0;

	if (!link)
		return 0;

	if (!link->disconnected && link->detach)
		err = link->detach(link);
	if (link->destroy)
		link->destroy(link);
	if (link->pin_path)
		free(link->pin_path);
	free(link);

	return err;
}

int bpf_link__fd(const struct bpf_link *link)
{
	return link->fd;
}

const char *bpf_link__pin_path(const struct bpf_link *link)
{
	return link->pin_path;
}

static int bpf_link__detach_fd(struct bpf_link *link)
{
	return close(link->fd);
}

struct bpf_link *bpf_link__open(const char *path)
{
	struct bpf_link *link;
	int fd;

	fd = bpf_obj_get(path);
	if (fd < 0) {
		fd = -errno;
		pr_warn("failed to open link at %s: %d\n", path, fd);
		return ERR_PTR(fd);
	}

	link = calloc(1, sizeof(*link));
	if (!link) {
		close(fd);
		return ERR_PTR(-ENOMEM);
	}
	link->detach = &bpf_link__detach_fd;
	link->fd = fd;

	link->pin_path = strdup(path);
	if (!link->pin_path) {
		bpf_link__destroy(link);
		return ERR_PTR(-ENOMEM);
	}

	return link;
}

int bpf_link__pin(struct bpf_link *link, const char *path)
{
	int err;

	if (link->pin_path)
		return -EBUSY;
	err = make_parent_dir(path);
	if (err)
		return err;
	err = check_path(path);
	if (err)
		return err;

	link->pin_path = strdup(path);
	if (!link->pin_path)
		return -ENOMEM;

	if (bpf_obj_pin(link->fd, link->pin_path)) {
		err = -errno;
		zfree(&link->pin_path);
		return err;
	}

	pr_debug("link fd=%d: pinned at %s\n", link->fd, link->pin_path);
	return 0;
}

int bpf_link__unpin(struct bpf_link *link)
{
	int err;

	if (!link->pin_path)
		return -EINVAL;

	err = unlink(link->pin_path);
	if (err != 0)
		return -errno;

	pr_debug("link fd=%d: unpinned from %s\n", link->fd, link->pin_path);
	zfree(&link->pin_path);
	return 0;
}

static int bpf_link__detach_perf_event(struct bpf_link *link)
{
	int err;

	err = ioctl(link->fd, PERF_EVENT_IOC_DISABLE, 0);
	if (err)
		err = -errno;

	close(link->fd);
	return err;
}

struct bpf_link *bpf_program__attach_perf_event(struct bpf_program *prog,
						int pfd)
{
	char errmsg[STRERR_BUFSIZE];
	struct bpf_link *link;
	int prog_fd, err;

	if (pfd < 0) {
		pr_warn("program '%s': invalid perf event FD %d\n",
			bpf_program__title(prog, false), pfd);
		return ERR_PTR(-EINVAL);
	}
	prog_fd = bpf_program__fd(prog);
	if (prog_fd < 0) {
		pr_warn("program '%s': can't attach BPF program w/o FD (did you load it?)\n",
			bpf_program__title(prog, false));
		return ERR_PTR(-EINVAL);
	}

	link = calloc(1, sizeof(*link));
	if (!link)
		return ERR_PTR(-ENOMEM);
	link->detach = &bpf_link__detach_perf_event;
	link->fd = pfd;

	if (ioctl(pfd, PERF_EVENT_IOC_SET_BPF, prog_fd) < 0) {
		err = -errno;
		free(link);
		pr_warn("program '%s': failed to attach to pfd %d: %s\n",
			bpf_program__title(prog, false), pfd,
			   libbpf_strerror_r(err, errmsg, sizeof(errmsg)));
		return ERR_PTR(err);
	}
	if (ioctl(pfd, PERF_EVENT_IOC_ENABLE, 0) < 0) {
		err = -errno;
		free(link);
		pr_warn("program '%s': failed to enable pfd %d: %s\n",
			bpf_program__title(prog, false), pfd,
			   libbpf_strerror_r(err, errmsg, sizeof(errmsg)));
		return ERR_PTR(err);
	}
	return link;
}

/*
 * this function is expected to parse integer in the range of [0, 2^31-1] from
 * given file using scanf format string fmt. If actual parsed value is
 * negative, the result might be indistinguishable from error
 */
static int parse_uint_from_file(const char *file, const char *fmt)
{
	char buf[STRERR_BUFSIZE];
	int err, ret;
	FILE *f;

	f = fopen(file, "r");
	if (!f) {
		err = -errno;
		pr_debug("failed to open '%s': %s\n", file,
			 libbpf_strerror_r(err, buf, sizeof(buf)));
		return err;
	}
	err = fscanf(f, fmt, &ret);
	if (err != 1) {
		err = err == EOF ? -EIO : -errno;
		pr_debug("failed to parse '%s': %s\n", file,
			libbpf_strerror_r(err, buf, sizeof(buf)));
		fclose(f);
		return err;
	}
	fclose(f);
	return ret;
}

static int determine_kprobe_perf_type(void)
{
	const char *file = "/sys/bus/event_source/devices/kprobe/type";

	return parse_uint_from_file(file, "%d\n");
}

static int determine_uprobe_perf_type(void)
{
	const char *file = "/sys/bus/event_source/devices/uprobe/type";

	return parse_uint_from_file(file, "%d\n");
}

static int determine_kprobe_retprobe_bit(void)
{
	const char *file = "/sys/bus/event_source/devices/kprobe/format/retprobe";

	return parse_uint_from_file(file, "config:%d\n");
}

static int determine_uprobe_retprobe_bit(void)
{
	const char *file = "/sys/bus/event_source/devices/uprobe/format/retprobe";

	return parse_uint_from_file(file, "config:%d\n");
}

static int perf_event_open_probe(bool uprobe, bool retprobe, const char *name,
				 uint64_t offset, int pid)
{
	struct perf_event_attr attr = {};
	char errmsg[STRERR_BUFSIZE];
	int type, pfd, err;

	type = uprobe ? determine_uprobe_perf_type()
		      : determine_kprobe_perf_type();
	if (type < 0) {
		pr_warn("failed to determine %s perf type: %s\n",
			uprobe ? "uprobe" : "kprobe",
			libbpf_strerror_r(type, errmsg, sizeof(errmsg)));
		return type;
	}
	if (retprobe) {
		int bit = uprobe ? determine_uprobe_retprobe_bit()
				 : determine_kprobe_retprobe_bit();

		if (bit < 0) {
			pr_warn("failed to determine %s retprobe bit: %s\n",
				uprobe ? "uprobe" : "kprobe",
				libbpf_strerror_r(bit, errmsg, sizeof(errmsg)));
			return bit;
		}
		attr.config |= 1 << bit;
	}
	attr.size = sizeof(attr);
	attr.type = type;
	attr.config1 = ptr_to_u64(name); /* kprobe_func or uprobe_path */
	attr.config2 = offset;		 /* kprobe_addr or probe_offset */

	/* pid filter is meaningful only for uprobes */
	pfd = syscall(__NR_perf_event_open, &attr,
		      pid < 0 ? -1 : pid /* pid */,
		      pid == -1 ? 0 : -1 /* cpu */,
		      -1 /* group_fd */, PERF_FLAG_FD_CLOEXEC);
	if (pfd < 0) {
		err = -errno;
		pr_warn("%s perf_event_open() failed: %s\n",
			uprobe ? "uprobe" : "kprobe",
			libbpf_strerror_r(err, errmsg, sizeof(errmsg)));
		return err;
	}
	return pfd;
}

struct bpf_link *bpf_program__attach_kprobe(struct bpf_program *prog,
					    bool retprobe,
					    const char *func_name)
{
	char errmsg[STRERR_BUFSIZE];
	struct bpf_link *link;
	int pfd, err;

	pfd = perf_event_open_probe(false /* uprobe */, retprobe, func_name,
				    0 /* offset */, -1 /* pid */);
	if (pfd < 0) {
		pr_warn("program '%s': failed to create %s '%s' perf event: %s\n",
			bpf_program__title(prog, false),
			retprobe ? "kretprobe" : "kprobe", func_name,
			libbpf_strerror_r(pfd, errmsg, sizeof(errmsg)));
		return ERR_PTR(pfd);
	}
	link = bpf_program__attach_perf_event(prog, pfd);
	if (IS_ERR(link)) {
		close(pfd);
		err = PTR_ERR(link);
		pr_warn("program '%s': failed to attach to %s '%s': %s\n",
			bpf_program__title(prog, false),
			retprobe ? "kretprobe" : "kprobe", func_name,
			libbpf_strerror_r(err, errmsg, sizeof(errmsg)));
		return link;
	}
	return link;
}

static struct bpf_link *attach_kprobe(const struct bpf_sec_def *sec,
				      struct bpf_program *prog)
{
	const char *func_name;
	bool retprobe;

	func_name = bpf_program__title(prog, false) + sec->len;
	retprobe = strcmp(sec->sec, "kretprobe/") == 0;

	return bpf_program__attach_kprobe(prog, retprobe, func_name);
}

struct bpf_link *bpf_program__attach_uprobe(struct bpf_program *prog,
					    bool retprobe, pid_t pid,
					    const char *binary_path,
					    size_t func_offset)
{
	char errmsg[STRERR_BUFSIZE];
	struct bpf_link *link;
	int pfd, err;

	pfd = perf_event_open_probe(true /* uprobe */, retprobe,
				    binary_path, func_offset, pid);
	if (pfd < 0) {
		pr_warn("program '%s': failed to create %s '%s:0x%zx' perf event: %s\n",
			bpf_program__title(prog, false),
			retprobe ? "uretprobe" : "uprobe",
			binary_path, func_offset,
			libbpf_strerror_r(pfd, errmsg, sizeof(errmsg)));
		return ERR_PTR(pfd);
	}
	link = bpf_program__attach_perf_event(prog, pfd);
	if (IS_ERR(link)) {
		close(pfd);
		err = PTR_ERR(link);
		pr_warn("program '%s': failed to attach to %s '%s:0x%zx': %s\n",
			bpf_program__title(prog, false),
			retprobe ? "uretprobe" : "uprobe",
			binary_path, func_offset,
			libbpf_strerror_r(err, errmsg, sizeof(errmsg)));
		return link;
	}
	return link;
}

static int determine_tracepoint_id(const char *tp_category,
				   const char *tp_name)
{
	char file[PATH_MAX];
	int ret;

	ret = snprintf(file, sizeof(file),
		       "/sys/kernel/debug/tracing/events/%s/%s/id",
		       tp_category, tp_name);
	if (ret < 0)
		return -errno;
	if (ret >= sizeof(file)) {
		pr_debug("tracepoint %s/%s path is too long\n",
			 tp_category, tp_name);
		return -E2BIG;
	}
	return parse_uint_from_file(file, "%d\n");
}

static int perf_event_open_tracepoint(const char *tp_category,
				      const char *tp_name)
{
	struct perf_event_attr attr = {};
	char errmsg[STRERR_BUFSIZE];
	int tp_id, pfd, err;

	tp_id = determine_tracepoint_id(tp_category, tp_name);
	if (tp_id < 0) {
		pr_warn("failed to determine tracepoint '%s/%s' perf event ID: %s\n",
			tp_category, tp_name,
			libbpf_strerror_r(tp_id, errmsg, sizeof(errmsg)));
		return tp_id;
	}

	attr.type = PERF_TYPE_TRACEPOINT;
	attr.size = sizeof(attr);
	attr.config = tp_id;

	pfd = syscall(__NR_perf_event_open, &attr, -1 /* pid */, 0 /* cpu */,
		      -1 /* group_fd */, PERF_FLAG_FD_CLOEXEC);
	if (pfd < 0) {
		err = -errno;
		pr_warn("tracepoint '%s/%s' perf_event_open() failed: %s\n",
			tp_category, tp_name,
			libbpf_strerror_r(err, errmsg, sizeof(errmsg)));
		return err;
	}
	return pfd;
}

struct bpf_link *bpf_program__attach_tracepoint(struct bpf_program *prog,
						const char *tp_category,
						const char *tp_name)
{
	char errmsg[STRERR_BUFSIZE];
	struct bpf_link *link;
	int pfd, err;

	pfd = perf_event_open_tracepoint(tp_category, tp_name);
	if (pfd < 0) {
		pr_warn("program '%s': failed to create tracepoint '%s/%s' perf event: %s\n",
			bpf_program__title(prog, false),
			tp_category, tp_name,
			libbpf_strerror_r(pfd, errmsg, sizeof(errmsg)));
		return ERR_PTR(pfd);
	}
	link = bpf_program__attach_perf_event(prog, pfd);
	if (IS_ERR(link)) {
		close(pfd);
		err = PTR_ERR(link);
		pr_warn("program '%s': failed to attach to tracepoint '%s/%s': %s\n",
			bpf_program__title(prog, false),
			tp_category, tp_name,
			libbpf_strerror_r(err, errmsg, sizeof(errmsg)));
		return link;
	}
	return link;
}

static struct bpf_link *attach_tp(const struct bpf_sec_def *sec,
				  struct bpf_program *prog)
{
	char *sec_name, *tp_cat, *tp_name;
	struct bpf_link *link;

	sec_name = strdup(bpf_program__title(prog, false));
	if (!sec_name)
		return ERR_PTR(-ENOMEM);

	/* extract "tp/<category>/<name>" */
	tp_cat = sec_name + sec->len;
	tp_name = strchr(tp_cat, '/');
	if (!tp_name) {
		link = ERR_PTR(-EINVAL);
		goto out;
	}
	*tp_name = '\0';
	tp_name++;

	link = bpf_program__attach_tracepoint(prog, tp_cat, tp_name);
out:
	free(sec_name);
	return link;
}

struct bpf_link *bpf_program__attach_raw_tracepoint(struct bpf_program *prog,
						    const char *tp_name)
{
	char errmsg[STRERR_BUFSIZE];
	struct bpf_link *link;
	int prog_fd, pfd;

	prog_fd = bpf_program__fd(prog);
	if (prog_fd < 0) {
		pr_warn("program '%s': can't attach before loaded\n",
			bpf_program__title(prog, false));
		return ERR_PTR(-EINVAL);
	}

	link = calloc(1, sizeof(*link));
	if (!link)
		return ERR_PTR(-ENOMEM);
	link->detach = &bpf_link__detach_fd;

	pfd = bpf_raw_tracepoint_open(tp_name, prog_fd);
	if (pfd < 0) {
		pfd = -errno;
		free(link);
		pr_warn("program '%s': failed to attach to raw tracepoint '%s': %s\n",
			bpf_program__title(prog, false), tp_name,
			libbpf_strerror_r(pfd, errmsg, sizeof(errmsg)));
		return ERR_PTR(pfd);
	}
	link->fd = pfd;
	return link;
}

static struct bpf_link *attach_raw_tp(const struct bpf_sec_def *sec,
				      struct bpf_program *prog)
{
	const char *tp_name = bpf_program__title(prog, false) + sec->len;

	return bpf_program__attach_raw_tracepoint(prog, tp_name);
}

/* Common logic for all BPF program types that attach to a btf_id */
static struct bpf_link *bpf_program__attach_btf_id(struct bpf_program *prog)
{
	char errmsg[STRERR_BUFSIZE];
	struct bpf_link *link;
	int prog_fd, pfd;

	prog_fd = bpf_program__fd(prog);
	if (prog_fd < 0) {
		pr_warn("program '%s': can't attach before loaded\n",
			bpf_program__title(prog, false));
		return ERR_PTR(-EINVAL);
	}

	link = calloc(1, sizeof(*link));
	if (!link)
		return ERR_PTR(-ENOMEM);
	link->detach = &bpf_link__detach_fd;

	pfd = bpf_raw_tracepoint_open(NULL, prog_fd);
	if (pfd < 0) {
		pfd = -errno;
		free(link);
		pr_warn("program '%s': failed to attach: %s\n",
			bpf_program__title(prog, false),
			libbpf_strerror_r(pfd, errmsg, sizeof(errmsg)));
		return ERR_PTR(pfd);
	}
	link->fd = pfd;
	return (struct bpf_link *)link;
}

struct bpf_link *bpf_program__attach_trace(struct bpf_program *prog)
{
	return bpf_program__attach_btf_id(prog);
}

struct bpf_link *bpf_program__attach_lsm(struct bpf_program *prog)
{
	return bpf_program__attach_btf_id(prog);
}

static struct bpf_link *attach_trace(const struct bpf_sec_def *sec,
				     struct bpf_program *prog)
{
	return bpf_program__attach_trace(prog);
}

static struct bpf_link *attach_lsm(const struct bpf_sec_def *sec,
				   struct bpf_program *prog)
{
	return bpf_program__attach_lsm(prog);
}

static struct bpf_link *attach_iter(const struct bpf_sec_def *sec,
				    struct bpf_program *prog)
{
	return bpf_program__attach_iter(prog, NULL);
}

static struct bpf_link *
bpf_program__attach_fd(struct bpf_program *prog, int target_fd,
		       const char *target_name)
{
	enum bpf_attach_type attach_type;
	char errmsg[STRERR_BUFSIZE];
	struct bpf_link *link;
	int prog_fd, link_fd;

	prog_fd = bpf_program__fd(prog);
	if (prog_fd < 0) {
		pr_warn("program '%s': can't attach before loaded\n",
			bpf_program__title(prog, false));
		return ERR_PTR(-EINVAL);
	}

	link = calloc(1, sizeof(*link));
	if (!link)
		return ERR_PTR(-ENOMEM);
	link->detach = &bpf_link__detach_fd;

	attach_type = bpf_program__get_expected_attach_type(prog);
	link_fd = bpf_link_create(prog_fd, target_fd, attach_type, NULL);
	if (link_fd < 0) {
		link_fd = -errno;
		free(link);
		pr_warn("program '%s': failed to attach to %s: %s\n",
			bpf_program__title(prog, false), target_name,
			libbpf_strerror_r(link_fd, errmsg, sizeof(errmsg)));
		return ERR_PTR(link_fd);
	}
	link->fd = link_fd;
	return link;
}

struct bpf_link *
bpf_program__attach_cgroup(struct bpf_program *prog, int cgroup_fd)
{
	return bpf_program__attach_fd(prog, cgroup_fd, "cgroup");
}

struct bpf_link *
bpf_program__attach_netns(struct bpf_program *prog, int netns_fd)
{
	return bpf_program__attach_fd(prog, netns_fd, "netns");
}

struct bpf_link *
bpf_program__attach_iter(struct bpf_program *prog,
			 const struct bpf_iter_attach_opts *opts)
{
	char errmsg[STRERR_BUFSIZE];
	struct bpf_link *link;
	int prog_fd, link_fd;

	if (!OPTS_VALID(opts, bpf_iter_attach_opts))
		return ERR_PTR(-EINVAL);

	prog_fd = bpf_program__fd(prog);
	if (prog_fd < 0) {
		pr_warn("program '%s': can't attach before loaded\n",
			bpf_program__title(prog, false));
		return ERR_PTR(-EINVAL);
	}

	link = calloc(1, sizeof(*link));
	if (!link)
		return ERR_PTR(-ENOMEM);
	link->detach = &bpf_link__detach_fd;

	link_fd = bpf_link_create(prog_fd, 0, BPF_TRACE_ITER, NULL);
	if (link_fd < 0) {
		link_fd = -errno;
		free(link);
		pr_warn("program '%s': failed to attach to iterator: %s\n",
			bpf_program__title(prog, false),
			libbpf_strerror_r(link_fd, errmsg, sizeof(errmsg)));
		return ERR_PTR(link_fd);
	}
	link->fd = link_fd;
	return link;
}

struct bpf_link *bpf_program__attach(struct bpf_program *prog)
{
	const struct bpf_sec_def *sec_def;

	sec_def = find_sec_def(bpf_program__title(prog, false));
	if (!sec_def || !sec_def->attach_fn)
		return ERR_PTR(-ESRCH);

	return sec_def->attach_fn(sec_def, prog);
}

static int bpf_link__detach_struct_ops(struct bpf_link *link)
{
	__u32 zero = 0;

	if (bpf_map_delete_elem(link->fd, &zero))
		return -errno;

	return 0;
}

struct bpf_link *bpf_map__attach_struct_ops(struct bpf_map *map)
{
	struct bpf_struct_ops *st_ops;
	struct bpf_link *link;
	__u32 i, zero = 0;
	int err;

	if (!bpf_map__is_struct_ops(map) || map->fd == -1)
		return ERR_PTR(-EINVAL);

	link = calloc(1, sizeof(*link));
	if (!link)
		return ERR_PTR(-EINVAL);

	st_ops = map->st_ops;
	for (i = 0; i < btf_vlen(st_ops->type); i++) {
		struct bpf_program *prog = st_ops->progs[i];
		void *kern_data;
		int prog_fd;

		if (!prog)
			continue;

		prog_fd = bpf_program__fd(prog);
		kern_data = st_ops->kern_vdata + st_ops->kern_func_off[i];
		*(unsigned long *)kern_data = prog_fd;
	}

	err = bpf_map_update_elem(map->fd, &zero, st_ops->kern_vdata, 0);
	if (err) {
		err = -errno;
		free(link);
		return ERR_PTR(err);
	}

	link->detach = bpf_link__detach_struct_ops;
	link->fd = map->fd;

	return link;
}

enum bpf_perf_event_ret
bpf_perf_event_read_simple(void *mmap_mem, size_t mmap_size, size_t page_size,
			   void **copy_mem, size_t *copy_size,
			   bpf_perf_event_print_t fn, void *private_data)
{
	struct perf_event_mmap_page *header = mmap_mem;
	__u64 data_head = ring_buffer_read_head(header);
	__u64 data_tail = header->data_tail;
	void *base = ((__u8 *)header) + page_size;
	int ret = LIBBPF_PERF_EVENT_CONT;
	struct perf_event_header *ehdr;
	size_t ehdr_size;

	while (data_head != data_tail) {
		ehdr = base + (data_tail & (mmap_size - 1));
		ehdr_size = ehdr->size;

		if (((void *)ehdr) + ehdr_size > base + mmap_size) {
			void *copy_start = ehdr;
			size_t len_first = base + mmap_size - copy_start;
			size_t len_secnd = ehdr_size - len_first;

			if (*copy_size < ehdr_size) {
				free(*copy_mem);
				*copy_mem = malloc(ehdr_size);
				if (!*copy_mem) {
					*copy_size = 0;
					ret = LIBBPF_PERF_EVENT_ERROR;
					break;
				}
				*copy_size = ehdr_size;
			}

			memcpy(*copy_mem, copy_start, len_first);
			memcpy(*copy_mem + len_first, base, len_secnd);
			ehdr = *copy_mem;
		}

		ret = fn(ehdr, private_data);
		data_tail += ehdr_size;
		if (ret != LIBBPF_PERF_EVENT_CONT)
			break;
	}

	ring_buffer_write_tail(header, data_tail);
	return ret;
}

struct perf_buffer;

struct perf_buffer_params {
	struct perf_event_attr *attr;
	/* if event_cb is specified, it takes precendence */
	perf_buffer_event_fn event_cb;
	/* sample_cb and lost_cb are higher-level common-case callbacks */
	perf_buffer_sample_fn sample_cb;
	perf_buffer_lost_fn lost_cb;
	void *ctx;
	int cpu_cnt;
	int *cpus;
	int *map_keys;
};

struct perf_cpu_buf {
	struct perf_buffer *pb;
	void *base; /* mmap()'ed memory */
	void *buf; /* for reconstructing segmented data */
	size_t buf_size;
	int fd;
	int cpu;
	int map_key;
};

struct perf_buffer {
	perf_buffer_event_fn event_cb;
	perf_buffer_sample_fn sample_cb;
	perf_buffer_lost_fn lost_cb;
	void *ctx; /* passed into callbacks */

	size_t page_size;
	size_t mmap_size;
	struct perf_cpu_buf **cpu_bufs;
	struct epoll_event *events;
	int cpu_cnt; /* number of allocated CPU buffers */
	int epoll_fd; /* perf event FD */
	int map_fd; /* BPF_MAP_TYPE_PERF_EVENT_ARRAY BPF map FD */
};

static void perf_buffer__free_cpu_buf(struct perf_buffer *pb,
				      struct perf_cpu_buf *cpu_buf)
{
	if (!cpu_buf)
		return;
	if (cpu_buf->base &&
	    munmap(cpu_buf->base, pb->mmap_size + pb->page_size))
		pr_warn("failed to munmap cpu_buf #%d\n", cpu_buf->cpu);
	if (cpu_buf->fd >= 0) {
		ioctl(cpu_buf->fd, PERF_EVENT_IOC_DISABLE, 0);
		close(cpu_buf->fd);
	}
	free(cpu_buf->buf);
	free(cpu_buf);
}

void perf_buffer__free(struct perf_buffer *pb)
{
	int i;

	if (!pb)
		return;
	if (pb->cpu_bufs) {
		for (i = 0; i < pb->cpu_cnt; i++) {
			struct perf_cpu_buf *cpu_buf = pb->cpu_bufs[i];

			if (!cpu_buf)
				continue;

			bpf_map_delete_elem(pb->map_fd, &cpu_buf->map_key);
			perf_buffer__free_cpu_buf(pb, cpu_buf);
		}
		free(pb->cpu_bufs);
	}
	if (pb->epoll_fd >= 0)
		close(pb->epoll_fd);
	free(pb->events);
	free(pb);
}

static struct perf_cpu_buf *
perf_buffer__open_cpu_buf(struct perf_buffer *pb, struct perf_event_attr *attr,
			  int cpu, int map_key)
{
	struct perf_cpu_buf *cpu_buf;
	char msg[STRERR_BUFSIZE];
	int err;

	cpu_buf = calloc(1, sizeof(*cpu_buf));
	if (!cpu_buf)
		return ERR_PTR(-ENOMEM);

	cpu_buf->pb = pb;
	cpu_buf->cpu = cpu;
	cpu_buf->map_key = map_key;

	cpu_buf->fd = syscall(__NR_perf_event_open, attr, -1 /* pid */, cpu,
			      -1, PERF_FLAG_FD_CLOEXEC);
	if (cpu_buf->fd < 0) {
		err = -errno;
		pr_warn("failed to open perf buffer event on cpu #%d: %s\n",
			cpu, libbpf_strerror_r(err, msg, sizeof(msg)));
		goto error;
	}

	cpu_buf->base = mmap(NULL, pb->mmap_size + pb->page_size,
			     PROT_READ | PROT_WRITE, MAP_SHARED,
			     cpu_buf->fd, 0);
	if (cpu_buf->base == MAP_FAILED) {
		cpu_buf->base = NULL;
		err = -errno;
		pr_warn("failed to mmap perf buffer on cpu #%d: %s\n",
			cpu, libbpf_strerror_r(err, msg, sizeof(msg)));
		goto error;
	}

	if (ioctl(cpu_buf->fd, PERF_EVENT_IOC_ENABLE, 0) < 0) {
		err = -errno;
		pr_warn("failed to enable perf buffer event on cpu #%d: %s\n",
			cpu, libbpf_strerror_r(err, msg, sizeof(msg)));
		goto error;
	}

	return cpu_buf;

error:
	perf_buffer__free_cpu_buf(pb, cpu_buf);
	return (struct perf_cpu_buf *)ERR_PTR(err);
}

static struct perf_buffer *__perf_buffer__new(int map_fd, size_t page_cnt,
					      struct perf_buffer_params *p);

struct perf_buffer *perf_buffer__new(int map_fd, size_t page_cnt,
				     const struct perf_buffer_opts *opts)
{
	struct perf_buffer_params p = {};
	struct perf_event_attr attr = { 0, };

	attr.config = PERF_COUNT_SW_BPF_OUTPUT,
	attr.type = PERF_TYPE_SOFTWARE;
	attr.sample_type = PERF_SAMPLE_RAW;
	attr.sample_period = 1;
	attr.wakeup_events = 1;

	p.attr = &attr;
	p.sample_cb = opts ? opts->sample_cb : NULL;
	p.lost_cb = opts ? opts->lost_cb : NULL;
	p.ctx = opts ? opts->ctx : NULL;

	return __perf_buffer__new(map_fd, page_cnt, &p);
}

struct perf_buffer *
perf_buffer__new_raw(int map_fd, size_t page_cnt,
		     const struct perf_buffer_raw_opts *opts)
{
	struct perf_buffer_params p = {};

	p.attr = opts->attr;
	p.event_cb = opts->event_cb;
	p.ctx = opts->ctx;
	p.cpu_cnt = opts->cpu_cnt;
	p.cpus = opts->cpus;
	p.map_keys = opts->map_keys;

	return __perf_buffer__new(map_fd, page_cnt, &p);
}

static struct perf_buffer *__perf_buffer__new(int map_fd, size_t page_cnt,
					      struct perf_buffer_params *p)
{
	const char *online_cpus_file = "/sys/devices/system/cpu/online";
	struct bpf_map_info map = {};
	char msg[STRERR_BUFSIZE];
	struct perf_buffer *pb;
	bool *online = NULL;
	__u32 map_info_len;
	int err, i, j, n;

	if (page_cnt & (page_cnt - 1)) {
		pr_warn("page count should be power of two, but is %zu\n",
			page_cnt);
		return ERR_PTR(-EINVAL);
	}

	map_info_len = sizeof(map);
	err = bpf_obj_get_info_by_fd(map_fd, &map, &map_info_len);
	if (err) {
		err = -errno;
		pr_warn("failed to get map info for map FD %d: %s\n",
			map_fd, libbpf_strerror_r(err, msg, sizeof(msg)));
		return ERR_PTR(err);
	}

	if (map.type != BPF_MAP_TYPE_PERF_EVENT_ARRAY) {
		pr_warn("map '%s' should be BPF_MAP_TYPE_PERF_EVENT_ARRAY\n",
			map.name);
		return ERR_PTR(-EINVAL);
	}

	pb = calloc(1, sizeof(*pb));
	if (!pb)
		return ERR_PTR(-ENOMEM);

	pb->event_cb = p->event_cb;
	pb->sample_cb = p->sample_cb;
	pb->lost_cb = p->lost_cb;
	pb->ctx = p->ctx;

	pb->page_size = getpagesize();
	pb->mmap_size = pb->page_size * page_cnt;
	pb->map_fd = map_fd;

	pb->epoll_fd = epoll_create1(EPOLL_CLOEXEC);
	if (pb->epoll_fd < 0) {
		err = -errno;
		pr_warn("failed to create epoll instance: %s\n",
			libbpf_strerror_r(err, msg, sizeof(msg)));
		goto error;
	}

	if (p->cpu_cnt > 0) {
		pb->cpu_cnt = p->cpu_cnt;
	} else {
		pb->cpu_cnt = libbpf_num_possible_cpus();
		if (pb->cpu_cnt < 0) {
			err = pb->cpu_cnt;
			goto error;
		}
		if (map.max_entries < pb->cpu_cnt)
			pb->cpu_cnt = map.max_entries;
	}

	pb->events = calloc(pb->cpu_cnt, sizeof(*pb->events));
	if (!pb->events) {
		err = -ENOMEM;
		pr_warn("failed to allocate events: out of memory\n");
		goto error;
	}
	pb->cpu_bufs = calloc(pb->cpu_cnt, sizeof(*pb->cpu_bufs));
	if (!pb->cpu_bufs) {
		err = -ENOMEM;
		pr_warn("failed to allocate buffers: out of memory\n");
		goto error;
	}

	err = parse_cpu_mask_file(online_cpus_file, &online, &n);
	if (err) {
		pr_warn("failed to get online CPU mask: %d\n", err);
		goto error;
	}

	for (i = 0, j = 0; i < pb->cpu_cnt; i++) {
		struct perf_cpu_buf *cpu_buf;
		int cpu, map_key;

		cpu = p->cpu_cnt > 0 ? p->cpus[i] : i;
		map_key = p->cpu_cnt > 0 ? p->map_keys[i] : i;

		/* in case user didn't explicitly requested particular CPUs to
		 * be attached to, skip offline/not present CPUs
		 */
		if (p->cpu_cnt <= 0 && (cpu >= n || !online[cpu]))
			continue;

		cpu_buf = perf_buffer__open_cpu_buf(pb, p->attr, cpu, map_key);
		if (IS_ERR(cpu_buf)) {
			err = PTR_ERR(cpu_buf);
			goto error;
		}

		pb->cpu_bufs[j] = cpu_buf;

		err = bpf_map_update_elem(pb->map_fd, &map_key,
					  &cpu_buf->fd, 0);
		if (err) {
			err = -errno;
			pr_warn("failed to set cpu #%d, key %d -> perf FD %d: %s\n",
				cpu, map_key, cpu_buf->fd,
				libbpf_strerror_r(err, msg, sizeof(msg)));
			goto error;
		}

		pb->events[j].events = EPOLLIN;
		pb->events[j].data.ptr = cpu_buf;
		if (epoll_ctl(pb->epoll_fd, EPOLL_CTL_ADD, cpu_buf->fd,
			      &pb->events[j]) < 0) {
			err = -errno;
			pr_warn("failed to epoll_ctl cpu #%d perf FD %d: %s\n",
				cpu, cpu_buf->fd,
				libbpf_strerror_r(err, msg, sizeof(msg)));
			goto error;
		}
		j++;
	}
	pb->cpu_cnt = j;
	free(online);

	return pb;

error:
	free(online);
	if (pb)
		perf_buffer__free(pb);
	return ERR_PTR(err);
}

struct perf_sample_raw {
	struct perf_event_header header;
	uint32_t size;
	char data[];
};

struct perf_sample_lost {
	struct perf_event_header header;
	uint64_t id;
	uint64_t lost;
	uint64_t sample_id;
};

static enum bpf_perf_event_ret
perf_buffer__process_record(struct perf_event_header *e, void *ctx)
{
	struct perf_cpu_buf *cpu_buf = ctx;
	struct perf_buffer *pb = cpu_buf->pb;
	void *data = e;

	/* user wants full control over parsing perf event */
	if (pb->event_cb)
		return pb->event_cb(pb->ctx, cpu_buf->cpu, e);

	switch (e->type) {
	case PERF_RECORD_SAMPLE: {
		struct perf_sample_raw *s = data;

		if (pb->sample_cb)
			pb->sample_cb(pb->ctx, cpu_buf->cpu, s->data, s->size);
		break;
	}
	case PERF_RECORD_LOST: {
		struct perf_sample_lost *s = data;

		if (pb->lost_cb)
			pb->lost_cb(pb->ctx, cpu_buf->cpu, s->lost);
		break;
	}
	default:
		pr_warn("unknown perf sample type %d\n", e->type);
		return LIBBPF_PERF_EVENT_ERROR;
	}
	return LIBBPF_PERF_EVENT_CONT;
}

static int perf_buffer__process_records(struct perf_buffer *pb,
					struct perf_cpu_buf *cpu_buf)
{
	enum bpf_perf_event_ret ret;

	ret = bpf_perf_event_read_simple(cpu_buf->base, pb->mmap_size,
					 pb->page_size, &cpu_buf->buf,
					 &cpu_buf->buf_size,
					 perf_buffer__process_record, cpu_buf);
	if (ret != LIBBPF_PERF_EVENT_CONT)
		return ret;
	return 0;
}

int perf_buffer__poll(struct perf_buffer *pb, int timeout_ms)
{
	int i, cnt, err;

	cnt = epoll_wait(pb->epoll_fd, pb->events, pb->cpu_cnt, timeout_ms);
	for (i = 0; i < cnt; i++) {
		struct perf_cpu_buf *cpu_buf = pb->events[i].data.ptr;

		err = perf_buffer__process_records(pb, cpu_buf);
		if (err) {
			pr_warn("error while processing records: %d\n", err);
			return err;
		}
	}
	return cnt < 0 ? -errno : cnt;
}

int perf_buffer__consume(struct perf_buffer *pb)
{
	int i, err;

	for (i = 0; i < pb->cpu_cnt; i++) {
		struct perf_cpu_buf *cpu_buf = pb->cpu_bufs[i];

		if (!cpu_buf)
			continue;

		err = perf_buffer__process_records(pb, cpu_buf);
		if (err) {
			pr_warn("error while processing records: %d\n", err);
			return err;
		}
	}
	return 0;
}

struct bpf_prog_info_array_desc {
	int	array_offset;	/* e.g. offset of jited_prog_insns */
	int	count_offset;	/* e.g. offset of jited_prog_len */
	int	size_offset;	/* > 0: offset of rec size,
				 * < 0: fix size of -size_offset
				 */
};

static struct bpf_prog_info_array_desc bpf_prog_info_array_desc[] = {
	[BPF_PROG_INFO_JITED_INSNS] = {
		offsetof(struct bpf_prog_info, jited_prog_insns),
		offsetof(struct bpf_prog_info, jited_prog_len),
		-1,
	},
	[BPF_PROG_INFO_XLATED_INSNS] = {
		offsetof(struct bpf_prog_info, xlated_prog_insns),
		offsetof(struct bpf_prog_info, xlated_prog_len),
		-1,
	},
	[BPF_PROG_INFO_MAP_IDS] = {
		offsetof(struct bpf_prog_info, map_ids),
		offsetof(struct bpf_prog_info, nr_map_ids),
		-(int)sizeof(__u32),
	},
	[BPF_PROG_INFO_JITED_KSYMS] = {
		offsetof(struct bpf_prog_info, jited_ksyms),
		offsetof(struct bpf_prog_info, nr_jited_ksyms),
		-(int)sizeof(__u64),
	},
	[BPF_PROG_INFO_JITED_FUNC_LENS] = {
		offsetof(struct bpf_prog_info, jited_func_lens),
		offsetof(struct bpf_prog_info, nr_jited_func_lens),
		-(int)sizeof(__u32),
	},
	[BPF_PROG_INFO_FUNC_INFO] = {
		offsetof(struct bpf_prog_info, func_info),
		offsetof(struct bpf_prog_info, nr_func_info),
		offsetof(struct bpf_prog_info, func_info_rec_size),
	},
	[BPF_PROG_INFO_LINE_INFO] = {
		offsetof(struct bpf_prog_info, line_info),
		offsetof(struct bpf_prog_info, nr_line_info),
		offsetof(struct bpf_prog_info, line_info_rec_size),
	},
	[BPF_PROG_INFO_JITED_LINE_INFO] = {
		offsetof(struct bpf_prog_info, jited_line_info),
		offsetof(struct bpf_prog_info, nr_jited_line_info),
		offsetof(struct bpf_prog_info, jited_line_info_rec_size),
	},
	[BPF_PROG_INFO_PROG_TAGS] = {
		offsetof(struct bpf_prog_info, prog_tags),
		offsetof(struct bpf_prog_info, nr_prog_tags),
		-(int)sizeof(__u8) * BPF_TAG_SIZE,
	},

};

static __u32 bpf_prog_info_read_offset_u32(struct bpf_prog_info *info,
					   int offset)
{
	__u32 *array = (__u32 *)info;

	if (offset >= 0)
		return array[offset / sizeof(__u32)];
	return -(int)offset;
}

static __u64 bpf_prog_info_read_offset_u64(struct bpf_prog_info *info,
					   int offset)
{
	__u64 *array = (__u64 *)info;

	if (offset >= 0)
		return array[offset / sizeof(__u64)];
	return -(int)offset;
}

static void bpf_prog_info_set_offset_u32(struct bpf_prog_info *info, int offset,
					 __u32 val)
{
	__u32 *array = (__u32 *)info;

	if (offset >= 0)
		array[offset / sizeof(__u32)] = val;
}

static void bpf_prog_info_set_offset_u64(struct bpf_prog_info *info, int offset,
					 __u64 val)
{
	__u64 *array = (__u64 *)info;

	if (offset >= 0)
		array[offset / sizeof(__u64)] = val;
}

struct bpf_prog_info_linear *
bpf_program__get_prog_info_linear(int fd, __u64 arrays)
{
	struct bpf_prog_info_linear *info_linear;
	struct bpf_prog_info info = {};
	__u32 info_len = sizeof(info);
	__u32 data_len = 0;
	int i, err;
	void *ptr;

	if (arrays >> BPF_PROG_INFO_LAST_ARRAY)
		return ERR_PTR(-EINVAL);

	/* step 1: get array dimensions */
	err = bpf_obj_get_info_by_fd(fd, &info, &info_len);
	if (err) {
		pr_debug("can't get prog info: %s", strerror(errno));
		return ERR_PTR(-EFAULT);
	}

	/* step 2: calculate total size of all arrays */
	for (i = BPF_PROG_INFO_FIRST_ARRAY; i < BPF_PROG_INFO_LAST_ARRAY; ++i) {
		bool include_array = (arrays & (1UL << i)) > 0;
		struct bpf_prog_info_array_desc *desc;
		__u32 count, size;

		desc = bpf_prog_info_array_desc + i;

		/* kernel is too old to support this field */
		if (info_len < desc->array_offset + sizeof(__u32) ||
		    info_len < desc->count_offset + sizeof(__u32) ||
		    (desc->size_offset > 0 && info_len < desc->size_offset))
			include_array = false;

		if (!include_array) {
			arrays &= ~(1UL << i);	/* clear the bit */
			continue;
		}

		count = bpf_prog_info_read_offset_u32(&info, desc->count_offset);
		size  = bpf_prog_info_read_offset_u32(&info, desc->size_offset);

		data_len += count * size;
	}

	/* step 3: allocate continuous memory */
	data_len = roundup(data_len, sizeof(__u64));
	info_linear = malloc(sizeof(struct bpf_prog_info_linear) + data_len);
	if (!info_linear)
		return ERR_PTR(-ENOMEM);

	/* step 4: fill data to info_linear->info */
	info_linear->arrays = arrays;
	memset(&info_linear->info, 0, sizeof(info));
	ptr = info_linear->data;

	for (i = BPF_PROG_INFO_FIRST_ARRAY; i < BPF_PROG_INFO_LAST_ARRAY; ++i) {
		struct bpf_prog_info_array_desc *desc;
		__u32 count, size;

		if ((arrays & (1UL << i)) == 0)
			continue;

		desc  = bpf_prog_info_array_desc + i;
		count = bpf_prog_info_read_offset_u32(&info, desc->count_offset);
		size  = bpf_prog_info_read_offset_u32(&info, desc->size_offset);
		bpf_prog_info_set_offset_u32(&info_linear->info,
					     desc->count_offset, count);
		bpf_prog_info_set_offset_u32(&info_linear->info,
					     desc->size_offset, size);
		bpf_prog_info_set_offset_u64(&info_linear->info,
					     desc->array_offset,
					     ptr_to_u64(ptr));
		ptr += count * size;
	}

	/* step 5: call syscall again to get required arrays */
	err = bpf_obj_get_info_by_fd(fd, &info_linear->info, &info_len);
	if (err) {
		pr_debug("can't get prog info: %s", strerror(errno));
		free(info_linear);
		return ERR_PTR(-EFAULT);
	}

	/* step 6: verify the data */
	for (i = BPF_PROG_INFO_FIRST_ARRAY; i < BPF_PROG_INFO_LAST_ARRAY; ++i) {
		struct bpf_prog_info_array_desc *desc;
		__u32 v1, v2;

		if ((arrays & (1UL << i)) == 0)
			continue;

		desc = bpf_prog_info_array_desc + i;
		v1 = bpf_prog_info_read_offset_u32(&info, desc->count_offset);
		v2 = bpf_prog_info_read_offset_u32(&info_linear->info,
						   desc->count_offset);
		if (v1 != v2)
			pr_warn("%s: mismatch in element count\n", __func__);

		v1 = bpf_prog_info_read_offset_u32(&info, desc->size_offset);
		v2 = bpf_prog_info_read_offset_u32(&info_linear->info,
						   desc->size_offset);
		if (v1 != v2)
			pr_warn("%s: mismatch in rec size\n", __func__);
	}

	/* step 7: update info_len and data_len */
	info_linear->info_len = sizeof(struct bpf_prog_info);
	info_linear->data_len = data_len;

	return info_linear;
}

void bpf_program__bpil_addr_to_offs(struct bpf_prog_info_linear *info_linear)
{
	int i;

	for (i = BPF_PROG_INFO_FIRST_ARRAY; i < BPF_PROG_INFO_LAST_ARRAY; ++i) {
		struct bpf_prog_info_array_desc *desc;
		__u64 addr, offs;

		if ((info_linear->arrays & (1UL << i)) == 0)
			continue;

		desc = bpf_prog_info_array_desc + i;
		addr = bpf_prog_info_read_offset_u64(&info_linear->info,
						     desc->array_offset);
		offs = addr - ptr_to_u64(info_linear->data);
		bpf_prog_info_set_offset_u64(&info_linear->info,
					     desc->array_offset, offs);
	}
}

void bpf_program__bpil_offs_to_addr(struct bpf_prog_info_linear *info_linear)
{
	int i;

	for (i = BPF_PROG_INFO_FIRST_ARRAY; i < BPF_PROG_INFO_LAST_ARRAY; ++i) {
		struct bpf_prog_info_array_desc *desc;
		__u64 addr, offs;

		if ((info_linear->arrays & (1UL << i)) == 0)
			continue;

		desc = bpf_prog_info_array_desc + i;
		offs = bpf_prog_info_read_offset_u64(&info_linear->info,
						     desc->array_offset);
		addr = offs + ptr_to_u64(info_linear->data);
		bpf_prog_info_set_offset_u64(&info_linear->info,
					     desc->array_offset, addr);
	}
}

int bpf_program__set_attach_target(struct bpf_program *prog,
				   int attach_prog_fd,
				   const char *attach_func_name)
{
	int btf_id;

	if (!prog || attach_prog_fd < 0 || !attach_func_name)
		return -EINVAL;

	if (attach_prog_fd)
		btf_id = libbpf_find_prog_btf_id(attach_func_name,
						 attach_prog_fd);
	else
		btf_id = __find_vmlinux_btf_id(prog->obj->btf_vmlinux,
					       attach_func_name,
					       prog->expected_attach_type);

	if (btf_id < 0)
		return btf_id;

	prog->attach_btf_id = btf_id;
	prog->attach_prog_fd = attach_prog_fd;
	return 0;
}

int parse_cpu_mask_str(const char *s, bool **mask, int *mask_sz)
{
	int err = 0, n, len, start, end = -1;
	bool *tmp;

	*mask = NULL;
	*mask_sz = 0;

	/* Each sub string separated by ',' has format \d+-\d+ or \d+ */
	while (*s) {
		if (*s == ',' || *s == '\n') {
			s++;
			continue;
		}
		n = sscanf(s, "%d%n-%d%n", &start, &len, &end, &len);
		if (n <= 0 || n > 2) {
			pr_warn("Failed to get CPU range %s: %d\n", s, n);
			err = -EINVAL;
			goto cleanup;
		} else if (n == 1) {
			end = start;
		}
		if (start < 0 || start > end) {
			pr_warn("Invalid CPU range [%d,%d] in %s\n",
				start, end, s);
			err = -EINVAL;
			goto cleanup;
		}
		tmp = realloc(*mask, end + 1);
		if (!tmp) {
			err = -ENOMEM;
			goto cleanup;
		}
		*mask = tmp;
		memset(tmp + *mask_sz, 0, start - *mask_sz);
		memset(tmp + start, 1, end - start + 1);
		*mask_sz = end + 1;
		s += len;
	}
	if (!*mask_sz) {
		pr_warn("Empty CPU range\n");
		return -EINVAL;
	}
	return 0;
cleanup:
	free(*mask);
	*mask = NULL;
	return err;
}

int parse_cpu_mask_file(const char *fcpu, bool **mask, int *mask_sz)
{
	int fd, err = 0, len;
	char buf[128];

	fd = open(fcpu, O_RDONLY);
	if (fd < 0) {
		err = -errno;
		pr_warn("Failed to open cpu mask file %s: %d\n", fcpu, err);
		return err;
	}
	len = read(fd, buf, sizeof(buf));
	close(fd);
	if (len <= 0) {
		err = len ? -errno : -EINVAL;
		pr_warn("Failed to read cpu mask from %s: %d\n", fcpu, err);
		return err;
	}
	if (len >= sizeof(buf)) {
		pr_warn("CPU mask is too big in file %s\n", fcpu);
		return -E2BIG;
	}
	buf[len] = '\0';

	return parse_cpu_mask_str(buf, mask, mask_sz);
}

int libbpf_num_possible_cpus(void)
{
	static const char *fcpu = "/sys/devices/system/cpu/possible";
	static int cpus;
	int err, n, i, tmp_cpus;
	bool *mask;

	tmp_cpus = READ_ONCE(cpus);
	if (tmp_cpus > 0)
		return tmp_cpus;

	err = parse_cpu_mask_file(fcpu, &mask, &n);
	if (err)
		return err;

	tmp_cpus = 0;
	for (i = 0; i < n; i++) {
		if (mask[i])
			tmp_cpus++;
	}
	free(mask);

	WRITE_ONCE(cpus, tmp_cpus);
	return tmp_cpus;
}

int bpf_object__open_skeleton(struct bpf_object_skeleton *s,
			      const struct bpf_object_open_opts *opts)
{
	DECLARE_LIBBPF_OPTS(bpf_object_open_opts, skel_opts,
		.object_name = s->name,
	);
	struct bpf_object *obj;
	int i;

	/* Attempt to preserve opts->object_name, unless overriden by user
	 * explicitly. Overwriting object name for skeletons is discouraged,
	 * as it breaks global data maps, because they contain object name
	 * prefix as their own map name prefix. When skeleton is generated,
	 * bpftool is making an assumption that this name will stay the same.
	 */
	if (opts) {
		memcpy(&skel_opts, opts, sizeof(*opts));
		if (!opts->object_name)
			skel_opts.object_name = s->name;
	}

	obj = bpf_object__open_mem(s->data, s->data_sz, &skel_opts);
	if (IS_ERR(obj)) {
		pr_warn("failed to initialize skeleton BPF object '%s': %ld\n",
			s->name, PTR_ERR(obj));
		return PTR_ERR(obj);
	}

	*s->obj = obj;

	for (i = 0; i < s->map_cnt; i++) {
		struct bpf_map **map = s->maps[i].map;
		const char *name = s->maps[i].name;
		void **mmaped = s->maps[i].mmaped;

		*map = bpf_object__find_map_by_name(obj, name);
		if (!*map) {
			pr_warn("failed to find skeleton map '%s'\n", name);
			return -ESRCH;
		}

		/* externs shouldn't be pre-setup from user code */
		if (mmaped && (*map)->libbpf_type != LIBBPF_MAP_KCONFIG)
			*mmaped = (*map)->mmaped;
	}

	for (i = 0; i < s->prog_cnt; i++) {
		struct bpf_program **prog = s->progs[i].prog;
		const char *name = s->progs[i].name;

		*prog = bpf_object__find_program_by_name(obj, name);
		if (!*prog) {
			pr_warn("failed to find skeleton program '%s'\n", name);
			return -ESRCH;
		}
	}

	return 0;
}

int bpf_object__load_skeleton(struct bpf_object_skeleton *s)
{
	int i, err;

	err = bpf_object__load(*s->obj);
	if (err) {
		pr_warn("failed to load BPF skeleton '%s': %d\n", s->name, err);
		return err;
	}

	for (i = 0; i < s->map_cnt; i++) {
		struct bpf_map *map = *s->maps[i].map;
		size_t mmap_sz = bpf_map_mmap_sz(map);
		int prot, map_fd = bpf_map__fd(map);
		void **mmaped = s->maps[i].mmaped;

		if (!mmaped)
			continue;

		if (!(map->def.map_flags & BPF_F_MMAPABLE)) {
			*mmaped = NULL;
			continue;
		}

		if (map->def.map_flags & BPF_F_RDONLY_PROG)
			prot = PROT_READ;
		else
			prot = PROT_READ | PROT_WRITE;

		/* Remap anonymous mmap()-ed "map initialization image" as
		 * a BPF map-backed mmap()-ed memory, but preserving the same
		 * memory address. This will cause kernel to change process'
		 * page table to point to a different piece of kernel memory,
		 * but from userspace point of view memory address (and its
		 * contents, being identical at this point) will stay the
		 * same. This mapping will be released by bpf_object__close()
		 * as per normal clean up procedure, so we don't need to worry
		 * about it from skeleton's clean up perspective.
		 */
		*mmaped = mmap(map->mmaped, mmap_sz, prot,
				MAP_SHARED | MAP_FIXED, map_fd, 0);
		if (*mmaped == MAP_FAILED) {
			err = -errno;
			*mmaped = NULL;
			pr_warn("failed to re-mmap() map '%s': %d\n",
				 bpf_map__name(map), err);
			return err;
		}
	}

	return 0;
}

int bpf_object__attach_skeleton(struct bpf_object_skeleton *s)
{
	int i;

	for (i = 0; i < s->prog_cnt; i++) {
		struct bpf_program *prog = *s->progs[i].prog;
		struct bpf_link **link = s->progs[i].link;
		const struct bpf_sec_def *sec_def;
		const char *sec_name = bpf_program__title(prog, false);

		sec_def = find_sec_def(sec_name);
		if (!sec_def || !sec_def->attach_fn)
			continue;

		*link = sec_def->attach_fn(sec_def, prog);
		if (IS_ERR(*link)) {
			pr_warn("failed to auto-attach program '%s': %ld\n",
				bpf_program__name(prog), PTR_ERR(*link));
			return PTR_ERR(*link);
		}
	}

	return 0;
}

void bpf_object__detach_skeleton(struct bpf_object_skeleton *s)
{
	int i;

	for (i = 0; i < s->prog_cnt; i++) {
		struct bpf_link **link = s->progs[i].link;

		if (!IS_ERR_OR_NULL(*link))
			bpf_link__destroy(*link);
		*link = NULL;
	}
}

void bpf_object__destroy_skeleton(struct bpf_object_skeleton *s)
{
	if (s->progs)
		bpf_object__detach_skeleton(s);
	if (s->obj)
		bpf_object__close(*s->obj);
	free(s->maps);
	free(s->progs);
	free(s);
}<|MERGE_RESOLUTION|>--- conflicted
+++ resolved
@@ -3632,8 +3632,6 @@
 		create_attr.btf_value_type_id = map->btf_value_type_id;
 	}
 
-<<<<<<< HEAD
-=======
 	if (bpf_map_type__is_map_in_map(def->type)) {
 		if (map->inner_map) {
 			int err;
@@ -3650,7 +3648,6 @@
 			create_attr.inner_map_fd = map->inner_map_fd;
 	}
 
->>>>>>> ad8c735b
 	map->fd = bpf_create_map_xattr(&create_attr);
 	if (map->fd < 0 && (create_attr.btf_key_type_id ||
 			    create_attr.btf_value_type_id)) {
@@ -3671,14 +3668,11 @@
 	if (map->fd < 0)
 		return -errno;
 
-<<<<<<< HEAD
-=======
 	if (bpf_map_type__is_map_in_map(def->type) && map->inner_map) {
 		bpf_map__destroy(map->inner_map);
 		zfree(&map->inner_map);
 	}
 
->>>>>>> ad8c735b
 	return 0;
 }
 
@@ -6242,8 +6236,6 @@
 	map->priv = NULL;
 	map->clear_priv = NULL;
 
-<<<<<<< HEAD
-=======
 	if (map->inner_map) {
 		bpf_map__destroy(map->inner_map);
 		zfree(&map->inner_map);
@@ -6252,7 +6244,6 @@
 	zfree(&map->init_slots);
 	map->init_slots_sz = 0;
 
->>>>>>> ad8c735b
 	if (map->mmaped) {
 		munmap(map->mmaped, bpf_map_mmap_sz(map));
 		map->mmaped = NULL;
