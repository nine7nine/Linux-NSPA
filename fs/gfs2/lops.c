// SPDX-License-Identifier: GPL-2.0-only
/*
 * Copyright (C) Sistina Software, Inc.  1997-2003 All rights reserved.
 * Copyright (C) 2004-2006 Red Hat, Inc.  All rights reserved.
 */

#include <linux/sched.h>
#include <linux/slab.h>
#include <linux/spinlock.h>
#include <linux/completion.h>
#include <linux/buffer_head.h>
#include <linux/mempool.h>
#include <linux/gfs2_ondisk.h>
#include <linux/bio.h>
#include <linux/fs.h>
#include <linux/list_sort.h>
#include <linux/blkdev.h>

#include "bmap.h"
#include "dir.h"
#include "gfs2.h"
#include "incore.h"
#include "inode.h"
#include "glock.h"
#include "log.h"
#include "lops.h"
#include "meta_io.h"
#include "recovery.h"
#include "rgrp.h"
#include "trans.h"
#include "util.h"
#include "trace_gfs2.h"

/**
 * gfs2_pin - Pin a buffer in memory
 * @sdp: The superblock
 * @bh: The buffer to be pinned
 *
 * The log lock must be held when calling this function
 */
void gfs2_pin(struct gfs2_sbd *sdp, struct buffer_head *bh)
{
	struct gfs2_bufdata *bd;

	BUG_ON(!current->journal_info);

	clear_buffer_dirty(bh);
	if (test_set_buffer_pinned(bh))
		gfs2_assert_withdraw(sdp, 0);
	if (!buffer_uptodate(bh))
		gfs2_io_error_bh_wd(sdp, bh);
	bd = bh->b_private;
	/* If this buffer is in the AIL and it has already been written
	 * to in-place disk block, remove it from the AIL.
	 */
	spin_lock(&sdp->sd_ail_lock);
	if (bd->bd_tr)
		list_move(&bd->bd_ail_st_list, &bd->bd_tr->tr_ail2_list);
	spin_unlock(&sdp->sd_ail_lock);
	get_bh(bh);
	atomic_inc(&sdp->sd_log_pinned);
	trace_gfs2_pin(bd, 1);
}

static bool buffer_is_rgrp(const struct gfs2_bufdata *bd)
{
	return bd->bd_gl->gl_name.ln_type == LM_TYPE_RGRP;
}

static void maybe_release_space(struct gfs2_bufdata *bd)
{
	struct gfs2_glock *gl = bd->bd_gl;
	struct gfs2_sbd *sdp = gl->gl_name.ln_sbd;
	struct gfs2_rgrpd *rgd = gfs2_glock2rgrp(gl);
	unsigned int index = bd->bd_bh->b_blocknr - gl->gl_name.ln_number;
	struct gfs2_bitmap *bi = rgd->rd_bits + index;

	if (bi->bi_clone == NULL)
		return;
	if (sdp->sd_args.ar_discard)
		gfs2_rgrp_send_discards(sdp, rgd->rd_data0, bd->bd_bh, bi, 1, NULL);
	memcpy(bi->bi_clone + bi->bi_offset,
	       bd->bd_bh->b_data + bi->bi_offset, bi->bi_bytes);
	clear_bit(GBF_FULL, &bi->bi_flags);
	rgd->rd_free_clone = rgd->rd_free;
	rgd->rd_extfail_pt = rgd->rd_free;
}

/**
 * gfs2_unpin - Unpin a buffer
 * @sdp: the filesystem the buffer belongs to
 * @bh: The buffer to unpin
 * @ai:
 * @flags: The inode dirty flags
 *
 */

static void gfs2_unpin(struct gfs2_sbd *sdp, struct buffer_head *bh,
		       struct gfs2_trans *tr)
{
	struct gfs2_bufdata *bd = bh->b_private;

	BUG_ON(!buffer_uptodate(bh));
	BUG_ON(!buffer_pinned(bh));

	lock_buffer(bh);
	mark_buffer_dirty(bh);
	clear_buffer_pinned(bh);

	if (buffer_is_rgrp(bd))
		maybe_release_space(bd);

	spin_lock(&sdp->sd_ail_lock);
	if (bd->bd_tr) {
		list_del(&bd->bd_ail_st_list);
		brelse(bh);
	} else {
		struct gfs2_glock *gl = bd->bd_gl;
		list_add(&bd->bd_ail_gl_list, &gl->gl_ail_list);
		atomic_inc(&gl->gl_ail_count);
	}
	bd->bd_tr = tr;
	list_add(&bd->bd_ail_st_list, &tr->tr_ail1_list);
	spin_unlock(&sdp->sd_ail_lock);

	clear_bit(GLF_LFLUSH, &bd->bd_gl->gl_flags);
	trace_gfs2_pin(bd, 0);
	unlock_buffer(bh);
	atomic_dec(&sdp->sd_log_pinned);
}

void gfs2_log_incr_head(struct gfs2_sbd *sdp)
{
	BUG_ON((sdp->sd_log_flush_head == sdp->sd_log_tail) &&
	       (sdp->sd_log_flush_head != sdp->sd_log_head));

	if (++sdp->sd_log_flush_head == sdp->sd_jdesc->jd_blocks)
		sdp->sd_log_flush_head = 0;
}

u64 gfs2_log_bmap(struct gfs2_jdesc *jd, unsigned int lblock)
{
	struct gfs2_journal_extent *je;

	list_for_each_entry(je, &jd->extent_list, list) {
		if (lblock >= je->lblock && lblock < je->lblock + je->blocks)
			return je->dblock + lblock - je->lblock;
	}

	return -1;
}

/**
 * gfs2_end_log_write_bh - end log write of pagecache data with buffers
 * @sdp: The superblock
 * @bvec: The bio_vec
 * @error: The i/o status
 *
 * This finds the relevant buffers and unlocks them and sets the
 * error flag according to the status of the i/o request. This is
 * used when the log is writing data which has an in-place version
 * that is pinned in the pagecache.
 */

static void gfs2_end_log_write_bh(struct gfs2_sbd *sdp,
				  struct bio_vec *bvec,
				  blk_status_t error)
{
	struct buffer_head *bh, *next;
	struct page *page = bvec->bv_page;
	unsigned size;

	bh = page_buffers(page);
	size = bvec->bv_len;
	while (bh_offset(bh) < bvec->bv_offset)
		bh = bh->b_this_page;
	do {
		if (error)
			mark_buffer_write_io_error(bh);
		unlock_buffer(bh);
		next = bh->b_this_page;
		size -= bh->b_size;
		brelse(bh);
		bh = next;
	} while(bh && size);
}

/**
 * gfs2_end_log_write - end of i/o to the log
 * @bio: The bio
 *
 * Each bio_vec contains either data from the pagecache or data
 * relating to the log itself. Here we iterate over the bio_vec
 * array, processing both kinds of data.
 *
 */

static void gfs2_end_log_write(struct bio *bio)
{
	struct gfs2_sbd *sdp = bio->bi_private;
	struct bio_vec *bvec;
	struct page *page;
	struct bvec_iter_all iter_all;

	if (bio->bi_status) {
		if (!cmpxchg(&sdp->sd_log_error, 0, (int)bio->bi_status))
			fs_err(sdp, "Error %d writing to journal, jid=%u\n",
			       bio->bi_status, sdp->sd_jdesc->jd_jid);
		gfs2_withdraw_delayed(sdp);
		/* prevent more writes to the journal */
		clear_bit(SDF_JOURNAL_LIVE, &sdp->sd_flags);
		wake_up(&sdp->sd_logd_waitq);
	}

	bio_for_each_segment_all(bvec, bio, iter_all) {
		page = bvec->bv_page;
		if (page_has_buffers(page))
			gfs2_end_log_write_bh(sdp, bvec, bio->bi_status);
		else
			mempool_free(page, gfs2_page_pool);
	}

	bio_put(bio);
	if (atomic_dec_and_test(&sdp->sd_log_in_flight))
		wake_up(&sdp->sd_log_flush_wait);
}

/**
 * gfs2_log_submit_bio - Submit any pending log bio
 * @biop: Address of the bio pointer
 * @opf: REQ_OP | op_flags
 *
 * Submit any pending part-built or full bio to the block device. If
 * there is no pending bio, then this is a no-op.
 */

void gfs2_log_submit_bio(struct bio **biop, int opf)
{
	struct bio *bio = *biop;
	if (bio) {
		struct gfs2_sbd *sdp = bio->bi_private;
		atomic_inc(&sdp->sd_log_in_flight);
		bio->bi_opf = opf;
		submit_bio(bio);
		*biop = NULL;
	}
}

/**
 * gfs2_log_alloc_bio - Allocate a bio
 * @sdp: The super block
 * @blkno: The device block number we want to write to
 * @end_io: The bi_end_io callback
 *
 * Allocate a new bio, initialize it with the given parameters and return it.
 *
 * Returns: The newly allocated bio
 */

static struct bio *gfs2_log_alloc_bio(struct gfs2_sbd *sdp, u64 blkno,
				      bio_end_io_t *end_io)
{
	struct super_block *sb = sdp->sd_vfs;
	struct bio *bio = bio_alloc(GFP_NOIO, BIO_MAX_PAGES);

	bio->bi_iter.bi_sector = blkno << sdp->sd_fsb2bb_shift;
	bio_set_dev(bio, sb->s_bdev);
	bio->bi_end_io = end_io;
	bio->bi_private = sdp;

	return bio;
}

/**
 * gfs2_log_get_bio - Get cached log bio, or allocate a new one
 * @sdp: The super block
 * @blkno: The device block number we want to write to
 * @bio: The bio to get or allocate
 * @op: REQ_OP
 * @end_io: The bi_end_io callback
 * @flush: Always flush the current bio and allocate a new one?
 *
 * If there is a cached bio, then if the next block number is sequential
 * with the previous one, return it, otherwise flush the bio to the
 * device. If there is no cached bio, or we just flushed it, then
 * allocate a new one.
 *
 * Returns: The bio to use for log writes
 */

static struct bio *gfs2_log_get_bio(struct gfs2_sbd *sdp, u64 blkno,
				    struct bio **biop, int op,
				    bio_end_io_t *end_io, bool flush)
{
	struct bio *bio = *biop;

	if (bio) {
		u64 nblk;

		nblk = bio_end_sector(bio);
		nblk >>= sdp->sd_fsb2bb_shift;
		if (blkno == nblk && !flush)
			return bio;
		gfs2_log_submit_bio(biop, op);
	}

	*biop = gfs2_log_alloc_bio(sdp, blkno, end_io);
	return *biop;
}

/**
 * gfs2_log_write - write to log
 * @sdp: the filesystem
 * @page: the page to write
 * @size: the size of the data to write
 * @offset: the offset within the page 
 * @blkno: block number of the log entry
 *
 * Try and add the page segment to the current bio. If that fails,
 * submit the current bio to the device and create a new one, and
 * then add the page segment to that.
 */

void gfs2_log_write(struct gfs2_sbd *sdp, struct page *page,
		    unsigned size, unsigned offset, u64 blkno)
{
	struct bio *bio;
	int ret;

	bio = gfs2_log_get_bio(sdp, blkno, &sdp->sd_log_bio, REQ_OP_WRITE,
			       gfs2_end_log_write, false);
	ret = bio_add_page(bio, page, size, offset);
	if (ret == 0) {
		bio = gfs2_log_get_bio(sdp, blkno, &sdp->sd_log_bio,
				       REQ_OP_WRITE, gfs2_end_log_write, true);
		ret = bio_add_page(bio, page, size, offset);
		WARN_ON(ret == 0);
	}
}

/**
 * gfs2_log_write_bh - write a buffer's content to the log
 * @sdp: The super block
 * @bh: The buffer pointing to the in-place location
 * 
 * This writes the content of the buffer to the next available location
 * in the log. The buffer will be unlocked once the i/o to the log has
 * completed.
 */

static void gfs2_log_write_bh(struct gfs2_sbd *sdp, struct buffer_head *bh)
{
	u64 dblock;

	dblock = gfs2_log_bmap(sdp->sd_jdesc, sdp->sd_log_flush_head);
	gfs2_log_incr_head(sdp);
	gfs2_log_write(sdp, bh->b_page, bh->b_size, bh_offset(bh), dblock);
}

/**
 * gfs2_log_write_page - write one block stored in a page, into the log
 * @sdp: The superblock
 * @page: The struct page
 *
 * This writes the first block-sized part of the page into the log. Note
 * that the page must have been allocated from the gfs2_page_pool mempool
 * and that after this has been called, ownership has been transferred and
 * the page may be freed at any time.
 */

void gfs2_log_write_page(struct gfs2_sbd *sdp, struct page *page)
{
	struct super_block *sb = sdp->sd_vfs;
	u64 dblock;

	dblock = gfs2_log_bmap(sdp->sd_jdesc, sdp->sd_log_flush_head);
	gfs2_log_incr_head(sdp);
	gfs2_log_write(sdp, page, sb->s_blocksize, 0, dblock);
}

/**
 * gfs2_end_log_read - end I/O callback for reads from the log
 * @bio: The bio
 *
 * Simply unlock the pages in the bio. The main thread will wait on them and
 * process them in order as necessary.
 */

static void gfs2_end_log_read(struct bio *bio)
{
	struct page *page;
	struct bio_vec *bvec;
	struct bvec_iter_all iter_all;

	bio_for_each_segment_all(bvec, bio, iter_all) {
		page = bvec->bv_page;
		if (bio->bi_status) {
			int err = blk_status_to_errno(bio->bi_status);

			SetPageError(page);
			mapping_set_error(page->mapping, err);
		}
		unlock_page(page);
	}

	bio_put(bio);
}

/**
 * gfs2_jhead_pg_srch - Look for the journal head in a given page.
 * @jd: The journal descriptor
 * @page: The page to look in
 *
 * Returns: 1 if found, 0 otherwise.
 */

static bool gfs2_jhead_pg_srch(struct gfs2_jdesc *jd,
			      struct gfs2_log_header_host *head,
			      struct page *page)
{
	struct gfs2_sbd *sdp = GFS2_SB(jd->jd_inode);
	struct gfs2_log_header_host uninitialized_var(lh);
	void *kaddr = kmap_atomic(page);
	unsigned int offset;
	bool ret = false;

	for (offset = 0; offset < PAGE_SIZE; offset += sdp->sd_sb.sb_bsize) {
		if (!__get_log_header(sdp, kaddr + offset, 0, &lh)) {
			if (lh.lh_sequence >= head->lh_sequence)
				*head = lh;
			else {
				ret = true;
				break;
			}
		}
	}
	kunmap_atomic(kaddr);
	return ret;
}

/**
 * gfs2_jhead_process_page - Search/cleanup a page
 * @jd: The journal descriptor
 * @index: Index of the page to look into
 * @done: If set, perform only cleanup, else search and set if found.
 *
 * Find the page with 'index' in the journal's mapping. Search the page for
 * the journal head if requested (cleanup == false). Release refs on the
 * page so the page cache can reclaim it (put_page() twice). We grabbed a
 * reference on this page two times, first when we did a find_or_create_page()
 * to obtain the page to add it to the bio and second when we do a
 * find_get_page() here to get the page to wait on while I/O on it is being
 * completed.
 * This function is also used to free up a page we might've grabbed but not
 * used. Maybe we added it to a bio, but not submitted it for I/O. Or we
 * submitted the I/O, but we already found the jhead so we only need to drop
 * our references to the page.
 */

static void gfs2_jhead_process_page(struct gfs2_jdesc *jd, unsigned long index,
				    struct gfs2_log_header_host *head,
				    bool *done)
{
	struct page *page;

	page = find_get_page(jd->jd_inode->i_mapping, index);
	wait_on_page_locked(page);

	if (PageError(page))
		*done = true;

	if (!*done)
		*done = gfs2_jhead_pg_srch(jd, head, page);

	put_page(page); /* Once for find_get_page */
	put_page(page); /* Once more for find_or_create_page */
}

static struct bio *gfs2_chain_bio(struct bio *prev, unsigned int nr_iovecs)
{
	struct bio *new;

	new = bio_alloc(GFP_NOIO, nr_iovecs);
	bio_copy_dev(new, prev);
	new->bi_iter.bi_sector = bio_end_sector(prev);
	new->bi_opf = prev->bi_opf;
	new->bi_write_hint = prev->bi_write_hint;
	bio_chain(new, prev);
	submit_bio(prev);
	return new;
}

/**
 * gfs2_find_jhead - find the head of a log
 * @jd: The journal descriptor
 * @head: The log descriptor for the head of the log is returned here
 *
 * Do a search of a journal by reading it in large chunks using bios and find
 * the valid log entry with the highest sequence number.  (i.e. the log head)
 *
 * Returns: 0 on success, errno otherwise
 */
int gfs2_find_jhead(struct gfs2_jdesc *jd, struct gfs2_log_header_host *head,
		    bool keep_cache)
{
	struct gfs2_sbd *sdp = GFS2_SB(jd->jd_inode);
	struct address_space *mapping = jd->jd_inode->i_mapping;
	unsigned int block = 0, blocks_submitted = 0, blocks_read = 0;
	unsigned int bsize = sdp->sd_sb.sb_bsize, off;
	unsigned int bsize_shift = sdp->sd_sb.sb_bsize_shift;
	unsigned int shift = PAGE_SHIFT - bsize_shift;
<<<<<<< HEAD
	unsigned int max_bio_size = 2 * 1024 * 1024;
=======
	unsigned int max_blocks = 2 * 1024 * 1024 >> bsize_shift;
>>>>>>> c58091a3
	struct gfs2_journal_extent *je;
	int sz, ret = 0;
	struct bio *bio = NULL;
	struct page *page = NULL;
	bool done = false;
	errseq_t since;

	memset(head, 0, sizeof(*head));
	if (list_empty(&jd->extent_list))
		gfs2_map_journal_extents(sdp, jd);

	since = filemap_sample_wb_err(mapping);
	list_for_each_entry(je, &jd->extent_list, list) {
		u64 dblock = je->dblock;

		for (; block < je->lblock + je->blocks; block++, dblock++) {
			if (!page) {
				page = find_or_create_page(mapping,
						block >> shift, GFP_NOFS);
				if (!page) {
					ret = -ENOMEM;
					done = true;
					goto out;
				}
				off = 0;
			}

<<<<<<< HEAD
			if (!bio || (bio_chained && !off) ||
			    bio->bi_iter.bi_size >= max_bio_size) {
				/* start new bio */
			} else {
=======
			if (bio && (off || block < blocks_submitted + max_blocks)) {
>>>>>>> c58091a3
				sector_t sector = dblock << sdp->sd_fsb2bb_shift;

				if (bio_end_sector(bio) == sector) {
					sz = bio_add_page(bio, page, bsize, off);
					if (sz == bsize)
						goto block_added;
				}
				if (off) {
					unsigned int blocks =
						(PAGE_SIZE - off) >> bsize_shift;

					bio = gfs2_chain_bio(bio, blocks);
					goto add_block_to_new_bio;
				}
			}

			if (bio) {
				blocks_submitted = block;
				submit_bio(bio);
			}

			bio = gfs2_log_alloc_bio(sdp, dblock, gfs2_end_log_read);
			bio->bi_opf = REQ_OP_READ;
add_block_to_new_bio:
			sz = bio_add_page(bio, page, bsize, off);
			BUG_ON(sz != bsize);
block_added:
			off += bsize;
			if (off == PAGE_SIZE)
				page = NULL;
<<<<<<< HEAD
			if (blocks_submitted < 2 * max_bio_size >> bsize_shift) {
=======
			if (blocks_submitted <= blocks_read + max_blocks) {
>>>>>>> c58091a3
				/* Keep at least one bio in flight */
				continue;
			}

			gfs2_jhead_process_page(jd, blocks_read >> shift, head, &done);
			blocks_read += PAGE_SIZE >> bsize_shift;
			if (done)
				goto out;  /* found */
		}
	}

out:
	if (bio)
		submit_bio(bio);
	while (blocks_read < block) {
		gfs2_jhead_process_page(jd, blocks_read >> shift, head, &done);
		blocks_read += PAGE_SIZE >> bsize_shift;
	}

	if (!ret)
		ret = filemap_check_wb_err(mapping, since);

	if (!keep_cache)
		truncate_inode_pages(mapping, 0);

	return ret;
}

static struct page *gfs2_get_log_desc(struct gfs2_sbd *sdp, u32 ld_type,
				      u32 ld_length, u32 ld_data1)
{
	struct page *page = mempool_alloc(gfs2_page_pool, GFP_NOIO);
	struct gfs2_log_descriptor *ld = page_address(page);
	clear_page(ld);
	ld->ld_header.mh_magic = cpu_to_be32(GFS2_MAGIC);
	ld->ld_header.mh_type = cpu_to_be32(GFS2_METATYPE_LD);
	ld->ld_header.mh_format = cpu_to_be32(GFS2_FORMAT_LD);
	ld->ld_type = cpu_to_be32(ld_type);
	ld->ld_length = cpu_to_be32(ld_length);
	ld->ld_data1 = cpu_to_be32(ld_data1);
	ld->ld_data2 = 0;
	return page;
}

static void gfs2_check_magic(struct buffer_head *bh)
{
	void *kaddr;
	__be32 *ptr;

	clear_buffer_escaped(bh);
	kaddr = kmap_atomic(bh->b_page);
	ptr = kaddr + bh_offset(bh);
	if (*ptr == cpu_to_be32(GFS2_MAGIC))
		set_buffer_escaped(bh);
	kunmap_atomic(kaddr);
}

static int blocknr_cmp(void *priv, struct list_head *a, struct list_head *b)
{
	struct gfs2_bufdata *bda, *bdb;

	bda = list_entry(a, struct gfs2_bufdata, bd_list);
	bdb = list_entry(b, struct gfs2_bufdata, bd_list);

	if (bda->bd_bh->b_blocknr < bdb->bd_bh->b_blocknr)
		return -1;
	if (bda->bd_bh->b_blocknr > bdb->bd_bh->b_blocknr)
		return 1;
	return 0;
}

static void gfs2_before_commit(struct gfs2_sbd *sdp, unsigned int limit,
				unsigned int total, struct list_head *blist,
				bool is_databuf)
{
	struct gfs2_log_descriptor *ld;
	struct gfs2_bufdata *bd1 = NULL, *bd2;
	struct page *page;
	unsigned int num;
	unsigned n;
	__be64 *ptr;

	gfs2_log_lock(sdp);
	list_sort(NULL, blist, blocknr_cmp);
	bd1 = bd2 = list_prepare_entry(bd1, blist, bd_list);
	while(total) {
		num = total;
		if (total > limit)
			num = limit;
		gfs2_log_unlock(sdp);
		page = gfs2_get_log_desc(sdp,
					 is_databuf ? GFS2_LOG_DESC_JDATA :
					 GFS2_LOG_DESC_METADATA, num + 1, num);
		ld = page_address(page);
		gfs2_log_lock(sdp);
		ptr = (__be64 *)(ld + 1);

		n = 0;
		list_for_each_entry_continue(bd1, blist, bd_list) {
			*ptr++ = cpu_to_be64(bd1->bd_bh->b_blocknr);
			if (is_databuf) {
				gfs2_check_magic(bd1->bd_bh);
				*ptr++ = cpu_to_be64(buffer_escaped(bd1->bd_bh) ? 1 : 0);
			}
			if (++n >= num)
				break;
		}

		gfs2_log_unlock(sdp);
		gfs2_log_write_page(sdp, page);
		gfs2_log_lock(sdp);

		n = 0;
		list_for_each_entry_continue(bd2, blist, bd_list) {
			get_bh(bd2->bd_bh);
			gfs2_log_unlock(sdp);
			lock_buffer(bd2->bd_bh);

			if (buffer_escaped(bd2->bd_bh)) {
				void *kaddr;
				page = mempool_alloc(gfs2_page_pool, GFP_NOIO);
				ptr = page_address(page);
				kaddr = kmap_atomic(bd2->bd_bh->b_page);
				memcpy(ptr, kaddr + bh_offset(bd2->bd_bh),
				       bd2->bd_bh->b_size);
				kunmap_atomic(kaddr);
				*(__be32 *)ptr = 0;
				clear_buffer_escaped(bd2->bd_bh);
				unlock_buffer(bd2->bd_bh);
				brelse(bd2->bd_bh);
				gfs2_log_write_page(sdp, page);
			} else {
				gfs2_log_write_bh(sdp, bd2->bd_bh);
			}
			gfs2_log_lock(sdp);
			if (++n >= num)
				break;
		}

		BUG_ON(total < num);
		total -= num;
	}
	gfs2_log_unlock(sdp);
}

static void buf_lo_before_commit(struct gfs2_sbd *sdp, struct gfs2_trans *tr)
{
	unsigned int limit = buf_limit(sdp); /* 503 for 4k blocks */
	unsigned int nbuf;
	if (tr == NULL)
		return;
	nbuf = tr->tr_num_buf_new - tr->tr_num_buf_rm;
	gfs2_before_commit(sdp, limit, nbuf, &tr->tr_buf, 0);
}

static void buf_lo_after_commit(struct gfs2_sbd *sdp, struct gfs2_trans *tr)
{
	struct list_head *head;
	struct gfs2_bufdata *bd;

	if (tr == NULL)
		return;

	head = &tr->tr_buf;
	while (!list_empty(head)) {
		bd = list_first_entry(head, struct gfs2_bufdata, bd_list);
		list_del_init(&bd->bd_list);
		gfs2_unpin(sdp, bd->bd_bh, tr);
	}
}

static void buf_lo_before_scan(struct gfs2_jdesc *jd,
			       struct gfs2_log_header_host *head, int pass)
{
	if (pass != 0)
		return;

	jd->jd_found_blocks = 0;
	jd->jd_replayed_blocks = 0;
}

static int buf_lo_scan_elements(struct gfs2_jdesc *jd, u32 start,
				struct gfs2_log_descriptor *ld, __be64 *ptr,
				int pass)
{
	struct gfs2_inode *ip = GFS2_I(jd->jd_inode);
	struct gfs2_sbd *sdp = GFS2_SB(jd->jd_inode);
	struct gfs2_glock *gl = ip->i_gl;
	unsigned int blks = be32_to_cpu(ld->ld_data1);
	struct buffer_head *bh_log, *bh_ip;
	u64 blkno;
	int error = 0;

	if (pass != 1 || be32_to_cpu(ld->ld_type) != GFS2_LOG_DESC_METADATA)
		return 0;

	gfs2_replay_incr_blk(jd, &start);

	for (; blks; gfs2_replay_incr_blk(jd, &start), blks--) {
		blkno = be64_to_cpu(*ptr++);

		jd->jd_found_blocks++;

		if (gfs2_revoke_check(jd, blkno, start))
			continue;

		error = gfs2_replay_read_block(jd, start, &bh_log);
		if (error)
			return error;

		bh_ip = gfs2_meta_new(gl, blkno);
		memcpy(bh_ip->b_data, bh_log->b_data, bh_log->b_size);

		if (gfs2_meta_check(sdp, bh_ip))
			error = -EIO;
		else {
			struct gfs2_meta_header *mh =
				(struct gfs2_meta_header *)bh_ip->b_data;

			if (mh->mh_type == cpu_to_be32(GFS2_METATYPE_RG)) {
				struct gfs2_rgrpd *rgd;

				rgd = gfs2_blk2rgrpd(sdp, blkno, false);
				if (rgd && rgd->rd_addr == blkno &&
				    rgd->rd_bits && rgd->rd_bits->bi_bh) {
					fs_info(sdp, "Replaying 0x%llx but we "
						"already have a bh!\n",
						(unsigned long long)blkno);
					fs_info(sdp, "busy:%d, pinned:%d\n",
						buffer_busy(rgd->rd_bits->bi_bh) ? 1 : 0,
						buffer_pinned(rgd->rd_bits->bi_bh));
					gfs2_dump_glock(NULL, rgd->rd_gl, true);
				}
			}
			mark_buffer_dirty(bh_ip);
		}
		brelse(bh_log);
		brelse(bh_ip);

		if (error)
			break;

		jd->jd_replayed_blocks++;
	}

	return error;
}

/**
 * gfs2_meta_sync - Sync all buffers associated with a glock
 * @gl: The glock
 *
 */

static void gfs2_meta_sync(struct gfs2_glock *gl)
{
	struct address_space *mapping = gfs2_glock2aspace(gl);
	struct gfs2_sbd *sdp = gl->gl_name.ln_sbd;
	int error;

	if (mapping == NULL)
		mapping = &sdp->sd_aspace;

	filemap_fdatawrite(mapping);
	error = filemap_fdatawait(mapping);

	if (error)
		gfs2_io_error(gl->gl_name.ln_sbd);
}

static void buf_lo_after_scan(struct gfs2_jdesc *jd, int error, int pass)
{
	struct gfs2_inode *ip = GFS2_I(jd->jd_inode);
	struct gfs2_sbd *sdp = GFS2_SB(jd->jd_inode);

	if (error) {
		gfs2_meta_sync(ip->i_gl);
		return;
	}
	if (pass != 1)
		return;

	gfs2_meta_sync(ip->i_gl);

	fs_info(sdp, "jid=%u: Replayed %u of %u blocks\n",
	        jd->jd_jid, jd->jd_replayed_blocks, jd->jd_found_blocks);
}

static void revoke_lo_before_commit(struct gfs2_sbd *sdp, struct gfs2_trans *tr)
{
	struct gfs2_meta_header *mh;
	unsigned int offset;
	struct list_head *head = &sdp->sd_log_revokes;
	struct gfs2_bufdata *bd;
	struct page *page;
	unsigned int length;

	gfs2_write_revokes(sdp);
	if (!sdp->sd_log_num_revoke)
		return;

	length = gfs2_struct2blk(sdp, sdp->sd_log_num_revoke);
	page = gfs2_get_log_desc(sdp, GFS2_LOG_DESC_REVOKE, length, sdp->sd_log_num_revoke);
	offset = sizeof(struct gfs2_log_descriptor);

	list_for_each_entry(bd, head, bd_list) {
		sdp->sd_log_num_revoke--;

		if (offset + sizeof(u64) > sdp->sd_sb.sb_bsize) {

			gfs2_log_write_page(sdp, page);
			page = mempool_alloc(gfs2_page_pool, GFP_NOIO);
			mh = page_address(page);
			clear_page(mh);
			mh->mh_magic = cpu_to_be32(GFS2_MAGIC);
			mh->mh_type = cpu_to_be32(GFS2_METATYPE_LB);
			mh->mh_format = cpu_to_be32(GFS2_FORMAT_LB);
			offset = sizeof(struct gfs2_meta_header);
		}

		*(__be64 *)(page_address(page) + offset) = cpu_to_be64(bd->bd_blkno);
		offset += sizeof(u64);
	}
	gfs2_assert_withdraw(sdp, !sdp->sd_log_num_revoke);

	gfs2_log_write_page(sdp, page);
}

static void revoke_lo_after_commit(struct gfs2_sbd *sdp, struct gfs2_trans *tr)
{
	struct list_head *head = &sdp->sd_log_revokes;
	struct gfs2_bufdata *bd;
	struct gfs2_glock *gl;

	while (!list_empty(head)) {
		bd = list_first_entry(head, struct gfs2_bufdata, bd_list);
		list_del_init(&bd->bd_list);
		gl = bd->bd_gl;
		gfs2_glock_remove_revoke(gl);
		kmem_cache_free(gfs2_bufdata_cachep, bd);
	}
}

static void revoke_lo_before_scan(struct gfs2_jdesc *jd,
				  struct gfs2_log_header_host *head, int pass)
{
	if (pass != 0)
		return;

	jd->jd_found_revokes = 0;
	jd->jd_replay_tail = head->lh_tail;
}

static int revoke_lo_scan_elements(struct gfs2_jdesc *jd, u32 start,
				   struct gfs2_log_descriptor *ld, __be64 *ptr,
				   int pass)
{
	struct gfs2_sbd *sdp = GFS2_SB(jd->jd_inode);
	unsigned int blks = be32_to_cpu(ld->ld_length);
	unsigned int revokes = be32_to_cpu(ld->ld_data1);
	struct buffer_head *bh;
	unsigned int offset;
	u64 blkno;
	int first = 1;
	int error;

	if (pass != 0 || be32_to_cpu(ld->ld_type) != GFS2_LOG_DESC_REVOKE)
		return 0;

	offset = sizeof(struct gfs2_log_descriptor);

	for (; blks; gfs2_replay_incr_blk(jd, &start), blks--) {
		error = gfs2_replay_read_block(jd, start, &bh);
		if (error)
			return error;

		if (!first)
			gfs2_metatype_check(sdp, bh, GFS2_METATYPE_LB);

		while (offset + sizeof(u64) <= sdp->sd_sb.sb_bsize) {
			blkno = be64_to_cpu(*(__be64 *)(bh->b_data + offset));

			error = gfs2_revoke_add(jd, blkno, start);
			if (error < 0) {
				brelse(bh);
				return error;
			}
			else if (error)
				jd->jd_found_revokes++;

			if (!--revokes)
				break;
			offset += sizeof(u64);
		}

		brelse(bh);
		offset = sizeof(struct gfs2_meta_header);
		first = 0;
	}

	return 0;
}

static void revoke_lo_after_scan(struct gfs2_jdesc *jd, int error, int pass)
{
	struct gfs2_sbd *sdp = GFS2_SB(jd->jd_inode);

	if (error) {
		gfs2_revoke_clean(jd);
		return;
	}
	if (pass != 1)
		return;

	fs_info(sdp, "jid=%u: Found %u revoke tags\n",
	        jd->jd_jid, jd->jd_found_revokes);

	gfs2_revoke_clean(jd);
}

/**
 * databuf_lo_before_commit - Scan the data buffers, writing as we go
 *
 */

static void databuf_lo_before_commit(struct gfs2_sbd *sdp, struct gfs2_trans *tr)
{
	unsigned int limit = databuf_limit(sdp);
	unsigned int nbuf;
	if (tr == NULL)
		return;
	nbuf = tr->tr_num_databuf_new - tr->tr_num_databuf_rm;
	gfs2_before_commit(sdp, limit, nbuf, &tr->tr_databuf, 1);
}

static int databuf_lo_scan_elements(struct gfs2_jdesc *jd, u32 start,
				    struct gfs2_log_descriptor *ld,
				    __be64 *ptr, int pass)
{
	struct gfs2_inode *ip = GFS2_I(jd->jd_inode);
	struct gfs2_glock *gl = ip->i_gl;
	unsigned int blks = be32_to_cpu(ld->ld_data1);
	struct buffer_head *bh_log, *bh_ip;
	u64 blkno;
	u64 esc;
	int error = 0;

	if (pass != 1 || be32_to_cpu(ld->ld_type) != GFS2_LOG_DESC_JDATA)
		return 0;

	gfs2_replay_incr_blk(jd, &start);
	for (; blks; gfs2_replay_incr_blk(jd, &start), blks--) {
		blkno = be64_to_cpu(*ptr++);
		esc = be64_to_cpu(*ptr++);

		jd->jd_found_blocks++;

		if (gfs2_revoke_check(jd, blkno, start))
			continue;

		error = gfs2_replay_read_block(jd, start, &bh_log);
		if (error)
			return error;

		bh_ip = gfs2_meta_new(gl, blkno);
		memcpy(bh_ip->b_data, bh_log->b_data, bh_log->b_size);

		/* Unescape */
		if (esc) {
			__be32 *eptr = (__be32 *)bh_ip->b_data;
			*eptr = cpu_to_be32(GFS2_MAGIC);
		}
		mark_buffer_dirty(bh_ip);

		brelse(bh_log);
		brelse(bh_ip);

		jd->jd_replayed_blocks++;
	}

	return error;
}

/* FIXME: sort out accounting for log blocks etc. */

static void databuf_lo_after_scan(struct gfs2_jdesc *jd, int error, int pass)
{
	struct gfs2_inode *ip = GFS2_I(jd->jd_inode);
	struct gfs2_sbd *sdp = GFS2_SB(jd->jd_inode);

	if (error) {
		gfs2_meta_sync(ip->i_gl);
		return;
	}
	if (pass != 1)
		return;

	/* data sync? */
	gfs2_meta_sync(ip->i_gl);

	fs_info(sdp, "jid=%u: Replayed %u of %u data blocks\n",
		jd->jd_jid, jd->jd_replayed_blocks, jd->jd_found_blocks);
}

static void databuf_lo_after_commit(struct gfs2_sbd *sdp, struct gfs2_trans *tr)
{
	struct list_head *head;
	struct gfs2_bufdata *bd;

	if (tr == NULL)
		return;

	head = &tr->tr_databuf;
	while (!list_empty(head)) {
		bd = list_first_entry(head, struct gfs2_bufdata, bd_list);
		list_del_init(&bd->bd_list);
		gfs2_unpin(sdp, bd->bd_bh, tr);
	}
}


static const struct gfs2_log_operations gfs2_buf_lops = {
	.lo_before_commit = buf_lo_before_commit,
	.lo_after_commit = buf_lo_after_commit,
	.lo_before_scan = buf_lo_before_scan,
	.lo_scan_elements = buf_lo_scan_elements,
	.lo_after_scan = buf_lo_after_scan,
	.lo_name = "buf",
};

static const struct gfs2_log_operations gfs2_revoke_lops = {
	.lo_before_commit = revoke_lo_before_commit,
	.lo_after_commit = revoke_lo_after_commit,
	.lo_before_scan = revoke_lo_before_scan,
	.lo_scan_elements = revoke_lo_scan_elements,
	.lo_after_scan = revoke_lo_after_scan,
	.lo_name = "revoke",
};

static const struct gfs2_log_operations gfs2_databuf_lops = {
	.lo_before_commit = databuf_lo_before_commit,
	.lo_after_commit = databuf_lo_after_commit,
	.lo_scan_elements = databuf_lo_scan_elements,
	.lo_after_scan = databuf_lo_after_scan,
	.lo_name = "databuf",
};

const struct gfs2_log_operations *gfs2_log_ops[] = {
	&gfs2_databuf_lops,
	&gfs2_buf_lops,
	&gfs2_revoke_lops,
	NULL,
};
<|MERGE_RESOLUTION|>--- conflicted
+++ resolved
@@ -509,11 +509,7 @@
 	unsigned int bsize = sdp->sd_sb.sb_bsize, off;
 	unsigned int bsize_shift = sdp->sd_sb.sb_bsize_shift;
 	unsigned int shift = PAGE_SHIFT - bsize_shift;
-<<<<<<< HEAD
-	unsigned int max_bio_size = 2 * 1024 * 1024;
-=======
 	unsigned int max_blocks = 2 * 1024 * 1024 >> bsize_shift;
->>>>>>> c58091a3
 	struct gfs2_journal_extent *je;
 	int sz, ret = 0;
 	struct bio *bio = NULL;
@@ -541,14 +537,7 @@
 				off = 0;
 			}
 
-<<<<<<< HEAD
-			if (!bio || (bio_chained && !off) ||
-			    bio->bi_iter.bi_size >= max_bio_size) {
-				/* start new bio */
-			} else {
-=======
 			if (bio && (off || block < blocks_submitted + max_blocks)) {
->>>>>>> c58091a3
 				sector_t sector = dblock << sdp->sd_fsb2bb_shift;
 
 				if (bio_end_sector(bio) == sector) {
@@ -579,11 +568,7 @@
 			off += bsize;
 			if (off == PAGE_SIZE)
 				page = NULL;
-<<<<<<< HEAD
-			if (blocks_submitted < 2 * max_bio_size >> bsize_shift) {
-=======
 			if (blocks_submitted <= blocks_read + max_blocks) {
->>>>>>> c58091a3
 				/* Keep at least one bio in flight */
 				continue;
 			}
