--- conflicted
+++ resolved
@@ -3082,7 +3082,6 @@
 		}
 	}
 	mutex_unlock(&fs_devices->device_list_mutex);
-<<<<<<< HEAD
 
 	/*
 	 * We acquire fs_info->chunk_mutex for 2 reasons:
@@ -3136,61 +3135,6 @@
 			goto out;
 		}
 
-=======
-
-	/*
-	 * We acquire fs_info->chunk_mutex for 2 reasons:
-	 *
-	 * 1) Just like with the first phase of the chunk allocation, we must
-	 *    reserve system space, do all chunk btree updates and deletions, and
-	 *    update the system chunk array in the superblock while holding this
-	 *    mutex. This is for similar reasons as explained on the comment at
-	 *    the top of btrfs_chunk_alloc();
-	 *
-	 * 2) Prevent races with the final phase of a device replace operation
-	 *    that replaces the device object associated with the map's stripes,
-	 *    because the device object's id can change at any time during that
-	 *    final phase of the device replace operation
-	 *    (dev-replace.c:btrfs_dev_replace_finishing()), so we could grab the
-	 *    replaced device and then see it with an ID of
-	 *    BTRFS_DEV_REPLACE_DEVID, which would cause a failure when updating
-	 *    the device item, which does not exists on the chunk btree.
-	 *    The finishing phase of device replace acquires both the
-	 *    device_list_mutex and the chunk_mutex, in that order, so we are
-	 *    safe by just acquiring the chunk_mutex.
-	 */
-	trans->removing_chunk = true;
-	mutex_lock(&fs_info->chunk_mutex);
-
-	check_system_chunk(trans, map->type);
-
-	ret = remove_chunk_item(trans, map, chunk_offset);
-	/*
-	 * Normally we should not get -ENOSPC since we reserved space before
-	 * through the call to check_system_chunk().
-	 *
-	 * Despite our system space_info having enough free space, we may not
-	 * be able to allocate extents from its block groups, because all have
-	 * an incompatible profile, which will force us to allocate a new system
-	 * block group with the right profile, or right after we called
-	 * check_system_space() above, a scrub turned the only system block group
-	 * with enough free space into RO mode.
-	 * This is explained with more detail at do_chunk_alloc().
-	 *
-	 * So if we get -ENOSPC, allocate a new system chunk and retry once.
-	 */
-	if (ret == -ENOSPC) {
-		const u64 sys_flags = btrfs_system_alloc_profile(fs_info);
-		struct btrfs_block_group *sys_bg;
-
-		sys_bg = btrfs_alloc_chunk(trans, sys_flags);
-		if (IS_ERR(sys_bg)) {
-			ret = PTR_ERR(sys_bg);
-			btrfs_abort_transaction(trans, ret);
-			goto out;
-		}
-
->>>>>>> 25423f4b
 		ret = btrfs_chunk_alloc_add_chunk_item(trans, sys_bg);
 		if (ret) {
 			btrfs_abort_transaction(trans, ret);
