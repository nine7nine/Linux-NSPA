--- conflicted
+++ resolved
@@ -330,11 +330,12 @@
 }
 
 /*
-<<<<<<< HEAD
- * Deliver a reply that's a status, callback and volsync.
- */
-static int yfs_deliver_fs_status_cb_and_volsync(struct afs_call *call)
-{
+ * Deliver reply data to operations that just return a file status and a volume
+ * sync record.
+ */
+static int yfs_deliver_status_and_volsync(struct afs_call *call)
+{
+	struct afs_operation *op = call->op;
 	const __be32 *bp;
 	int ret;
 
@@ -342,40 +343,9 @@
 	if (ret < 0)
 		return ret;
 
-	/* unmarshall the reply once we've received all of it */
 	bp = call->buffer;
-	xdr_decode_YFSFetchStatus(&bp, call, call->out_scb);
-	xdr_decode_YFSCallBack(&bp, call, call->out_scb);
-	xdr_decode_YFSVolSync(&bp, call->out_volsync);
-
-	_leave(" = 0 [done]");
-	return 0;
-}
-
-/*
-=======
->>>>>>> ad8c735b
- * Deliver reply data to operations that just return a file status and a volume
- * sync record.
- */
-static int yfs_deliver_status_and_volsync(struct afs_call *call)
-{
-	struct afs_operation *op = call->op;
-	const __be32 *bp;
-	int ret;
-
-	ret = afs_transfer_reply(call);
-	if (ret < 0)
-		return ret;
-
-	bp = call->buffer;
-<<<<<<< HEAD
-	xdr_decode_YFSFetchStatus(&bp, call, call->out_scb);
-	xdr_decode_YFSVolSync(&bp, call->out_volsync);
-=======
 	xdr_decode_YFSFetchStatus(&bp, call, &op->file[0].scb);
 	xdr_decode_YFSVolSync(&bp, &op->volsync);
->>>>>>> ad8c735b
 
 	_leave(" = 0 [done]");
 	return 0;
@@ -483,15 +453,9 @@
 			return ret;
 
 		bp = call->buffer;
-<<<<<<< HEAD
-		xdr_decode_YFSFetchStatus(&bp, call, call->out_scb);
-		xdr_decode_YFSCallBack(&bp, call, call->out_scb);
-		xdr_decode_YFSVolSync(&bp, call->out_volsync);
-=======
 		xdr_decode_YFSFetchStatus(&bp, call, &vp->scb);
 		xdr_decode_YFSCallBack(&bp, call, &vp->scb);
 		xdr_decode_YFSVolSync(&bp, &op->volsync);
->>>>>>> ad8c735b
 
 		req->data_version = vp->scb.status.data_version;
 		req->file_size = vp->scb.status.size;
@@ -584,19 +548,11 @@
 
 	/* unmarshall the reply once we've received all of it */
 	bp = call->buffer;
-<<<<<<< HEAD
-	xdr_decode_YFSFid(&bp, call->out_fid);
-	xdr_decode_YFSFetchStatus(&bp, call, call->out_scb);
-	xdr_decode_YFSFetchStatus(&bp, call, call->out_dir_scb);
-	xdr_decode_YFSCallBack(&bp, call, call->out_scb);
-	xdr_decode_YFSVolSync(&bp, call->out_volsync);
-=======
 	xdr_decode_YFSFid(&bp, &op->file[1].fid);
 	xdr_decode_YFSFetchStatus(&bp, call, &vp->scb);
 	xdr_decode_YFSFetchStatus(&bp, call, &dvp->scb);
 	xdr_decode_YFSCallBack(&bp, call, &vp->scb);
 	xdr_decode_YFSVolSync(&bp, &op->volsync);
->>>>>>> ad8c735b
 
 	_leave(" = 0 [done]");
 	return 0;
@@ -722,15 +678,9 @@
 		return ret;
 
 	bp = call->buffer;
-<<<<<<< HEAD
-	xdr_decode_YFSFetchStatus(&bp, call, call->out_dir_scb);
-	xdr_decode_YFSFid(&bp, &fid);
-	xdr_decode_YFSFetchStatus(&bp, call, call->out_scb);
-=======
 	xdr_decode_YFSFetchStatus(&bp, call, &dvp->scb);
 	xdr_decode_YFSFid(&bp, &fid);
 	xdr_decode_YFSFetchStatus(&bp, call, &vp->scb);
->>>>>>> ad8c735b
 	/* Was deleted if vnode->status.abort_code == VNOVNODE. */
 
 	xdr_decode_YFSVolSync(&bp, &op->volsync);
@@ -810,13 +760,8 @@
 		return ret;
 
 	bp = call->buffer;
-<<<<<<< HEAD
-	xdr_decode_YFSFetchStatus(&bp, call, call->out_dir_scb);
-	xdr_decode_YFSVolSync(&bp, call->out_volsync);
-=======
 	xdr_decode_YFSFetchStatus(&bp, call, &dvp->scb);
 	xdr_decode_YFSVolSync(&bp, &op->volsync);
->>>>>>> ad8c735b
 	return 0;
 }
 
@@ -926,15 +871,9 @@
 		return ret;
 
 	bp = call->buffer;
-<<<<<<< HEAD
-	xdr_decode_YFSFetchStatus(&bp, call, call->out_scb);
-	xdr_decode_YFSFetchStatus(&bp, call, call->out_dir_scb);
-	xdr_decode_YFSVolSync(&bp, call->out_volsync);
-=======
 	xdr_decode_YFSFetchStatus(&bp, call, &vp->scb);
 	xdr_decode_YFSFetchStatus(&bp, call, &dvp->scb);
 	xdr_decode_YFSVolSync(&bp, &op->volsync);
->>>>>>> ad8c735b
 	_leave(" = 0 [done]");
 	return 0;
 }
@@ -1006,17 +945,10 @@
 
 	/* unmarshall the reply once we've received all of it */
 	bp = call->buffer;
-<<<<<<< HEAD
-	xdr_decode_YFSFid(&bp, call->out_fid);
-	xdr_decode_YFSFetchStatus(&bp, call, call->out_scb);
-	xdr_decode_YFSFetchStatus(&bp, call, call->out_dir_scb);
-	xdr_decode_YFSVolSync(&bp, call->out_volsync);
-=======
 	xdr_decode_YFSFid(&bp, &vp->fid);
 	xdr_decode_YFSFetchStatus(&bp, call, &vp->scb);
 	xdr_decode_YFSFetchStatus(&bp, call, &dvp->scb);
 	xdr_decode_YFSVolSync(&bp, &op->volsync);
->>>>>>> ad8c735b
 
 	_leave(" = 0 [done]");
 	return 0;
@@ -1095,15 +1027,9 @@
 	/* If the two dirs are the same, we have two copies of the same status
 	 * report, so we just decode it twice.
 	 */
-<<<<<<< HEAD
-	xdr_decode_YFSFetchStatus(&bp, call, call->out_dir_scb);
-	xdr_decode_YFSFetchStatus(&bp, call, call->out_scb);
-	xdr_decode_YFSVolSync(&bp, call->out_volsync);
-=======
 	xdr_decode_YFSFetchStatus(&bp, call, &orig_dvp->scb);
 	xdr_decode_YFSFetchStatus(&bp, call, &new_dvp->scb);
 	xdr_decode_YFSVolSync(&bp, &op->volsync);
->>>>>>> ad8c735b
 	_leave(" = 0 [done]");
 	return 0;
 }
@@ -1706,13 +1632,8 @@
 			return ret;
 
 		tmp = ntohl(call->tmp);
-<<<<<<< HEAD
-		_debug("status count: %u/%u", tmp, call->count2);
-		if (tmp != call->count2)
-=======
 		_debug("status count: %u/%u", tmp, op->nr_files);
 		if (tmp != op->nr_files)
->>>>>>> ad8c735b
 			return afs_protocol_error(call, afs_eproto_ibulkst_count);
 
 		call->count = 0;
@@ -1740,10 +1661,6 @@
 		}
 
 		bp = call->buffer;
-<<<<<<< HEAD
-		scb = &call->out_scb[call->count];
-=======
->>>>>>> ad8c735b
 		xdr_decode_YFSFetchStatus(&bp, call, scb);
 
 		call->count++;
@@ -1764,11 +1681,7 @@
 
 		tmp = ntohl(call->tmp);
 		_debug("CB count: %u", tmp);
-<<<<<<< HEAD
-		if (tmp != call->count2)
-=======
 		if (tmp != op->nr_files)
->>>>>>> ad8c735b
 			return afs_protocol_error(call, afs_eproto_ibulkst_cb_count);
 		call->count = 0;
 		call->unmarshall++;
@@ -1969,13 +1882,8 @@
 		bp = call->buffer;
 		yacl->inherit_flag = ntohl(*bp++);
 		yacl->num_cleaned = ntohl(*bp++);
-<<<<<<< HEAD
-		xdr_decode_YFSFetchStatus(&bp, call, call->out_scb);
-		xdr_decode_YFSVolSync(&bp, call->out_volsync);
-=======
 		xdr_decode_YFSFetchStatus(&bp, call, &vp->scb);
 		xdr_decode_YFSVolSync(&bp, &op->volsync);
->>>>>>> ad8c735b
 
 		call->unmarshall++;
 		/* Fall through */
