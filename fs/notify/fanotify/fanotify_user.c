// SPDX-License-Identifier: GPL-2.0
#include <linux/fanotify.h>
#include <linux/fcntl.h>
#include <linux/fdtable.h>
#include <linux/file.h>
#include <linux/fs.h>
#include <linux/anon_inodes.h>
#include <linux/fsnotify_backend.h>
#include <linux/init.h>
#include <linux/mount.h>
#include <linux/namei.h>
#include <linux/poll.h>
#include <linux/security.h>
#include <linux/syscalls.h>
#include <linux/slab.h>
#include <linux/types.h>
#include <linux/uaccess.h>
#include <linux/compat.h>
#include <linux/sched/signal.h>
#include <linux/memcontrol.h>
#include <linux/statfs.h>
#include <linux/exportfs.h>

#include <asm/ioctls.h>

#include "../../mount.h"
#include "../fdinfo.h"
#include "fanotify.h"

#define FANOTIFY_DEFAULT_MAX_EVENTS	16384
#define FANOTIFY_OLD_DEFAULT_MAX_MARKS	8192
#define FANOTIFY_DEFAULT_MAX_GROUPS	128
#define FANOTIFY_DEFAULT_FEE_POOL_SIZE	32

/*
 * Legacy fanotify marks limits (8192) is per group and we introduced a tunable
 * limit of marks per user, similar to inotify.  Effectively, the legacy limit
 * of fanotify marks per user is <max marks per group> * <max groups per user>.
 * This default limit (1M) also happens to match the increased limit of inotify
 * max_user_watches since v5.10.
 */
#define FANOTIFY_DEFAULT_MAX_USER_MARKS	\
	(FANOTIFY_OLD_DEFAULT_MAX_MARKS * FANOTIFY_DEFAULT_MAX_GROUPS)

/*
 * Most of the memory cost of adding an inode mark is pinning the marked inode.
 * The size of the filesystem inode struct is not uniform across filesystems,
 * so double the size of a VFS inode is used as a conservative approximation.
 */
#define INODE_MARK_COST	(2 * sizeof(struct inode))

/* configurable via /proc/sys/fs/fanotify/ */
static int fanotify_max_queued_events __read_mostly;

#ifdef CONFIG_SYSCTL

#include <linux/sysctl.h>

static long ft_zero = 0;
static long ft_int_max = INT_MAX;

struct ctl_table fanotify_table[] = {
	{
		.procname	= "max_user_groups",
		.data	= &init_user_ns.ucount_max[UCOUNT_FANOTIFY_GROUPS],
		.maxlen		= sizeof(long),
		.mode		= 0644,
		.proc_handler	= proc_doulongvec_minmax,
		.extra1		= &ft_zero,
		.extra2		= &ft_int_max,
	},
	{
		.procname	= "max_user_marks",
		.data	= &init_user_ns.ucount_max[UCOUNT_FANOTIFY_MARKS],
		.maxlen		= sizeof(long),
		.mode		= 0644,
		.proc_handler	= proc_doulongvec_minmax,
		.extra1		= &ft_zero,
		.extra2		= &ft_int_max,
	},
	{
		.procname	= "max_queued_events",
		.data		= &fanotify_max_queued_events,
		.maxlen		= sizeof(int),
		.mode		= 0644,
		.proc_handler	= proc_dointvec_minmax,
		.extra1		= SYSCTL_ZERO
	},
	{ }
};
#endif /* CONFIG_SYSCTL */

/*
 * All flags that may be specified in parameter event_f_flags of fanotify_init.
 *
 * Internal and external open flags are stored together in field f_flags of
 * struct file. Only external open flags shall be allowed in event_f_flags.
 * Internal flags like FMODE_NONOTIFY, FMODE_EXEC, FMODE_NOCMTIME shall be
 * excluded.
 */
#define	FANOTIFY_INIT_ALL_EVENT_F_BITS				( \
		O_ACCMODE	| O_APPEND	| O_NONBLOCK	| \
		__O_SYNC	| O_DSYNC	| O_CLOEXEC     | \
		O_LARGEFILE	| O_NOATIME	)

extern const struct fsnotify_ops fanotify_fsnotify_ops;

struct kmem_cache *fanotify_mark_cache __read_mostly;
struct kmem_cache *fanotify_fid_event_cachep __read_mostly;
struct kmem_cache *fanotify_path_event_cachep __read_mostly;
struct kmem_cache *fanotify_perm_event_cachep __read_mostly;

#define FANOTIFY_EVENT_ALIGN 4
#define FANOTIFY_FID_INFO_HDR_LEN \
	(sizeof(struct fanotify_event_info_fid) + sizeof(struct file_handle))
#define FANOTIFY_PIDFD_INFO_HDR_LEN \
	sizeof(struct fanotify_event_info_pidfd)
<<<<<<< HEAD
=======
#define FANOTIFY_ERROR_INFO_LEN \
	(sizeof(struct fanotify_event_info_error))
>>>>>>> df0cc57e

static int fanotify_fid_info_len(int fh_len, int name_len)
{
	int info_len = fh_len;

	if (name_len)
		info_len += name_len + 1;

	return roundup(FANOTIFY_FID_INFO_HDR_LEN + info_len,
		       FANOTIFY_EVENT_ALIGN);
}

<<<<<<< HEAD
static int fanotify_event_info_len(unsigned int info_mode,
				   struct fanotify_event *event)
=======
static size_t fanotify_event_len(unsigned int info_mode,
				 struct fanotify_event *event)
>>>>>>> df0cc57e
{
	size_t event_len = FAN_EVENT_METADATA_LEN;
	struct fanotify_info *info;
	int dir_fh_len;
	int fh_len;
	int dot_len = 0;

<<<<<<< HEAD
	if (dir_fh_len) {
		info_len += fanotify_fid_info_len(dir_fh_len, info->name_len);
=======
	if (!info_mode)
		return event_len;

	if (fanotify_is_error_event(event->mask))
		event_len += FANOTIFY_ERROR_INFO_LEN;

	info = fanotify_event_info(event);

	if (fanotify_event_has_dir_fh(event)) {
		dir_fh_len = fanotify_event_dir_fh_len(event);
		event_len += fanotify_fid_info_len(dir_fh_len, info->name_len);
>>>>>>> df0cc57e
	} else if ((info_mode & FAN_REPORT_NAME) &&
		   (event->mask & FAN_ONDIR)) {
		/*
		 * With group flag FAN_REPORT_NAME, if name was not recorded in
		 * event on a directory, we will report the name ".".
		 */
		dot_len = 1;
	}

	if (info_mode & FAN_REPORT_PIDFD)
<<<<<<< HEAD
		info_len += FANOTIFY_PIDFD_INFO_HDR_LEN;

	if (fh_len)
		info_len += fanotify_fid_info_len(fh_len, dot_len);
=======
		event_len += FANOTIFY_PIDFD_INFO_HDR_LEN;
>>>>>>> df0cc57e

	if (fanotify_event_has_object_fh(event)) {
		fh_len = fanotify_event_object_fh_len(event);
		event_len += fanotify_fid_info_len(fh_len, dot_len);
	}

	return event_len;
}

/*
 * Remove an hashed event from merge hash table.
 */
static void fanotify_unhash_event(struct fsnotify_group *group,
				  struct fanotify_event *event)
{
	assert_spin_locked(&group->notification_lock);

	pr_debug("%s: group=%p event=%p bucket=%u\n", __func__,
		 group, event, fanotify_event_hash_bucket(group, event));

	if (WARN_ON_ONCE(hlist_unhashed(&event->merge_list)))
		return;

	hlist_del_init(&event->merge_list);
}

/*
 * Get an fanotify notification event if one exists and is small
 * enough to fit in "count". Return an error pointer if the count
 * is not large enough. When permission event is dequeued, its state is
 * updated accordingly.
 */
static struct fanotify_event *get_one_event(struct fsnotify_group *group,
					    size_t count)
{
	size_t event_size;
	struct fanotify_event *event = NULL;
	struct fsnotify_event *fsn_event;
	unsigned int info_mode = FAN_GROUP_FLAG(group, FANOTIFY_INFO_MODES);

	pr_debug("%s: group=%p count=%zd\n", __func__, group, count);

	spin_lock(&group->notification_lock);
	fsn_event = fsnotify_peek_first_event(group);
	if (!fsn_event)
		goto out;

	event = FANOTIFY_E(fsn_event);
<<<<<<< HEAD
	if (info_mode)
		event_size += fanotify_event_info_len(info_mode, event);
=======
	event_size = fanotify_event_len(info_mode, event);
>>>>>>> df0cc57e

	if (event_size > count) {
		event = ERR_PTR(-EINVAL);
		goto out;
	}

	/*
	 * Held the notification_lock the whole time, so this is the
	 * same event we peeked above.
	 */
	fsnotify_remove_first_event(group);
	if (fanotify_is_perm_event(event->mask))
		FANOTIFY_PERM(event)->state = FAN_EVENT_REPORTED;
	if (fanotify_is_hashed_event(event->mask))
		fanotify_unhash_event(group, event);
out:
	spin_unlock(&group->notification_lock);
	return event;
}

static int create_fd(struct fsnotify_group *group, struct path *path,
		     struct file **file)
{
	int client_fd;
	struct file *new_file;

	client_fd = get_unused_fd_flags(group->fanotify_data.f_flags);
	if (client_fd < 0)
		return client_fd;

	/*
	 * we need a new file handle for the userspace program so it can read even if it was
	 * originally opened O_WRONLY.
	 */
	new_file = dentry_open(path,
			       group->fanotify_data.f_flags | FMODE_NONOTIFY,
			       current_cred());
	if (IS_ERR(new_file)) {
		/*
		 * we still send an event even if we can't open the file.  this
		 * can happen when say tasks are gone and we try to open their
		 * /proc files or we try to open a WRONLY file like in sysfs
		 * we just send the errno to userspace since there isn't much
		 * else we can do.
		 */
		put_unused_fd(client_fd);
		client_fd = PTR_ERR(new_file);
	} else {
		*file = new_file;
	}

	return client_fd;
}

/*
 * Finish processing of permission event by setting it to ANSWERED state and
 * drop group->notification_lock.
 */
static void finish_permission_event(struct fsnotify_group *group,
				    struct fanotify_perm_event *event,
				    unsigned int response)
				    __releases(&group->notification_lock)
{
	bool destroy = false;

	assert_spin_locked(&group->notification_lock);
	event->response = response;
	if (event->state == FAN_EVENT_CANCELED)
		destroy = true;
	else
		event->state = FAN_EVENT_ANSWERED;
	spin_unlock(&group->notification_lock);
	if (destroy)
		fsnotify_destroy_event(group, &event->fae.fse);
}

static int process_access_response(struct fsnotify_group *group,
				   struct fanotify_response *response_struct)
{
	struct fanotify_perm_event *event;
	int fd = response_struct->fd;
	int response = response_struct->response;

	pr_debug("%s: group=%p fd=%d response=%d\n", __func__, group,
		 fd, response);
	/*
	 * make sure the response is valid, if invalid we do nothing and either
	 * userspace can send a valid response or we will clean it up after the
	 * timeout
	 */
	switch (response & ~FAN_AUDIT) {
	case FAN_ALLOW:
	case FAN_DENY:
		break;
	default:
		return -EINVAL;
	}

	if (fd < 0)
		return -EINVAL;

	if ((response & FAN_AUDIT) && !FAN_GROUP_FLAG(group, FAN_ENABLE_AUDIT))
		return -EINVAL;

	spin_lock(&group->notification_lock);
	list_for_each_entry(event, &group->fanotify_data.access_list,
			    fae.fse.list) {
		if (event->fd != fd)
			continue;

		list_del_init(&event->fae.fse.list);
		finish_permission_event(group, event, response);
		wake_up(&group->fanotify_data.access_waitq);
		return 0;
	}
	spin_unlock(&group->notification_lock);

	return -ENOENT;
}

<<<<<<< HEAD
=======
static size_t copy_error_info_to_user(struct fanotify_event *event,
				      char __user *buf, int count)
{
	struct fanotify_event_info_error info;
	struct fanotify_error_event *fee = FANOTIFY_EE(event);

	info.hdr.info_type = FAN_EVENT_INFO_TYPE_ERROR;
	info.hdr.pad = 0;
	info.hdr.len = FANOTIFY_ERROR_INFO_LEN;

	if (WARN_ON(count < info.hdr.len))
		return -EFAULT;

	info.error = fee->error;
	info.error_count = fee->err_count;

	if (copy_to_user(buf, &info, sizeof(info)))
		return -EFAULT;

	return info.hdr.len;
}

>>>>>>> df0cc57e
static int copy_fid_info_to_user(__kernel_fsid_t *fsid, struct fanotify_fh *fh,
				 int info_type, const char *name,
				 size_t name_len,
				 char __user *buf, size_t count)
{
	struct fanotify_event_info_fid info = { };
	struct file_handle handle = { };
	unsigned char bounce[FANOTIFY_INLINE_FH_LEN], *fh_buf;
	size_t fh_len = fh ? fh->len : 0;
	size_t info_len = fanotify_fid_info_len(fh_len, name_len);
	size_t len = info_len;

	pr_debug("%s: fh_len=%zu name_len=%zu, info_len=%zu, count=%zu\n",
		 __func__, fh_len, name_len, info_len, count);

	if (WARN_ON_ONCE(len < sizeof(info) || len > count))
		return -EFAULT;

	/*
	 * Copy event info fid header followed by variable sized file handle
	 * and optionally followed by variable sized filename.
	 */
	switch (info_type) {
	case FAN_EVENT_INFO_TYPE_FID:
	case FAN_EVENT_INFO_TYPE_DFID:
		if (WARN_ON_ONCE(name_len))
			return -EFAULT;
		break;
	case FAN_EVENT_INFO_TYPE_DFID_NAME:
		if (WARN_ON_ONCE(!name || !name_len))
			return -EFAULT;
		break;
	default:
		return -EFAULT;
	}

	info.hdr.info_type = info_type;
	info.hdr.len = len;
	info.fsid = *fsid;
	if (copy_to_user(buf, &info, sizeof(info)))
		return -EFAULT;

	buf += sizeof(info);
	len -= sizeof(info);
	if (WARN_ON_ONCE(len < sizeof(handle)))
		return -EFAULT;

	handle.handle_type = fh->type;
	handle.handle_bytes = fh_len;

	/* Mangle handle_type for bad file_handle */
	if (!fh_len)
		handle.handle_type = FILEID_INVALID;

	if (copy_to_user(buf, &handle, sizeof(handle)))
		return -EFAULT;

	buf += sizeof(handle);
	len -= sizeof(handle);
	if (WARN_ON_ONCE(len < fh_len))
		return -EFAULT;

	/*
	 * For an inline fh and inline file name, copy through stack to exclude
	 * the copy from usercopy hardening protections.
	 */
	fh_buf = fanotify_fh_buf(fh);
	if (fh_len <= FANOTIFY_INLINE_FH_LEN) {
		memcpy(bounce, fh_buf, fh_len);
		fh_buf = bounce;
	}
	if (copy_to_user(buf, fh_buf, fh_len))
		return -EFAULT;

	buf += fh_len;
	len -= fh_len;

	if (name_len) {
		/* Copy the filename with terminating null */
		name_len++;
		if (WARN_ON_ONCE(len < name_len))
			return -EFAULT;

		if (copy_to_user(buf, name, name_len))
			return -EFAULT;

		buf += name_len;
		len -= name_len;
	}

	/* Pad with 0's */
	WARN_ON_ONCE(len < 0 || len >= FANOTIFY_EVENT_ALIGN);
	if (len > 0 && clear_user(buf, len))
		return -EFAULT;

	return info_len;
}

static int copy_pidfd_info_to_user(int pidfd,
				   char __user *buf,
				   size_t count)
{
	struct fanotify_event_info_pidfd info = { };
	size_t info_len = FANOTIFY_PIDFD_INFO_HDR_LEN;

	if (WARN_ON_ONCE(info_len > count))
		return -EFAULT;

	info.hdr.info_type = FAN_EVENT_INFO_TYPE_PIDFD;
	info.hdr.len = info_len;
	info.pidfd = pidfd;

	if (copy_to_user(buf, &info, info_len))
		return -EFAULT;

	return info_len;
}

static int copy_info_records_to_user(struct fanotify_event *event,
				     struct fanotify_info *info,
				     unsigned int info_mode, int pidfd,
				     char __user *buf, size_t count)
{
	int ret, total_bytes = 0, info_type = 0;
	unsigned int fid_mode = info_mode & FANOTIFY_FID_BITS;
	unsigned int pidfd_mode = info_mode & FAN_REPORT_PIDFD;

	/*
	 * Event info records order is as follows: dir fid + name, child fid.
	 */
<<<<<<< HEAD
	if (fanotify_event_dir_fh_len(event)) {
=======
	if (fanotify_event_has_dir_fh(event)) {
>>>>>>> df0cc57e
		info_type = info->name_len ? FAN_EVENT_INFO_TYPE_DFID_NAME :
					     FAN_EVENT_INFO_TYPE_DFID;
		ret = copy_fid_info_to_user(fanotify_event_fsid(event),
					    fanotify_info_dir_fh(info),
					    info_type,
					    fanotify_info_name(info),
					    info->name_len, buf, count);
		if (ret < 0)
			return ret;

		buf += ret;
		count -= ret;
		total_bytes += ret;
	}

<<<<<<< HEAD
	if (fanotify_event_object_fh_len(event)) {
=======
	if (fanotify_event_has_object_fh(event)) {
>>>>>>> df0cc57e
		const char *dot = NULL;
		int dot_len = 0;

		if (fid_mode == FAN_REPORT_FID || info_type) {
			/*
			 * With only group flag FAN_REPORT_FID only type FID is
			 * reported. Second info record type is always FID.
			 */
			info_type = FAN_EVENT_INFO_TYPE_FID;
		} else if ((fid_mode & FAN_REPORT_NAME) &&
			   (event->mask & FAN_ONDIR)) {
			/*
			 * With group flag FAN_REPORT_NAME, if name was not
			 * recorded in an event on a directory, report the name
			 * "." with info type DFID_NAME.
			 */
			info_type = FAN_EVENT_INFO_TYPE_DFID_NAME;
			dot = ".";
			dot_len = 1;
		} else if ((event->mask & ALL_FSNOTIFY_DIRENT_EVENTS) ||
			   (event->mask & FAN_ONDIR)) {
			/*
			 * With group flag FAN_REPORT_DIR_FID, a single info
			 * record has type DFID for directory entry modification
			 * event and for event on a directory.
			 */
			info_type = FAN_EVENT_INFO_TYPE_DFID;
		} else {
			/*
			 * With group flags FAN_REPORT_DIR_FID|FAN_REPORT_FID,
			 * a single info record has type FID for event on a
			 * non-directory, when there is no directory to report.
			 * For example, on FAN_DELETE_SELF event.
			 */
			info_type = FAN_EVENT_INFO_TYPE_FID;
		}

		ret = copy_fid_info_to_user(fanotify_event_fsid(event),
					    fanotify_event_object_fh(event),
					    info_type, dot, dot_len,
					    buf, count);
		if (ret < 0)
			return ret;

		buf += ret;
		count -= ret;
		total_bytes += ret;
	}

	if (pidfd_mode) {
		ret = copy_pidfd_info_to_user(pidfd, buf, count);
		if (ret < 0)
			return ret;

		buf += ret;
		count -= ret;
		total_bytes += ret;
	}

<<<<<<< HEAD
=======
	if (fanotify_is_error_event(event->mask)) {
		ret = copy_error_info_to_user(event, buf, count);
		if (ret < 0)
			return ret;
		buf += ret;
		count -= ret;
		total_bytes += ret;
	}

>>>>>>> df0cc57e
	return total_bytes;
}

static ssize_t copy_event_to_user(struct fsnotify_group *group,
				  struct fanotify_event *event,
				  char __user *buf, size_t count)
{
	struct fanotify_event_metadata metadata;
	struct path *path = fanotify_event_path(event);
	struct fanotify_info *info = fanotify_event_info(event);
	unsigned int info_mode = FAN_GROUP_FLAG(group, FANOTIFY_INFO_MODES);
	unsigned int pidfd_mode = info_mode & FAN_REPORT_PIDFD;
	struct file *f = NULL;
	int ret, pidfd = FAN_NOPIDFD, fd = FAN_NOFD;

	pr_debug("%s: group=%p event=%p\n", __func__, group, event);

<<<<<<< HEAD
	metadata.event_len = FAN_EVENT_METADATA_LEN +
				fanotify_event_info_len(info_mode, event);
=======
	metadata.event_len = fanotify_event_len(info_mode, event);
>>>>>>> df0cc57e
	metadata.metadata_len = FAN_EVENT_METADATA_LEN;
	metadata.vers = FANOTIFY_METADATA_VERSION;
	metadata.reserved = 0;
	metadata.mask = event->mask & FANOTIFY_OUTGOING_EVENTS;
	metadata.pid = pid_vnr(event->pid);
	/*
	 * For an unprivileged listener, event->pid can be used to identify the
	 * events generated by the listener process itself, without disclosing
	 * the pids of other processes.
	 */
	if (FAN_GROUP_FLAG(group, FANOTIFY_UNPRIV) &&
	    task_tgid(current) != event->pid)
		metadata.pid = 0;

	/*
	 * For now, fid mode is required for an unprivileged listener and
	 * fid mode does not report fd in events.  Keep this check anyway
	 * for safety in case fid mode requirement is relaxed in the future
	 * to allow unprivileged listener to get events with no fd and no fid.
	 */
	if (!FAN_GROUP_FLAG(group, FANOTIFY_UNPRIV) &&
	    path && path->mnt && path->dentry) {
		fd = create_fd(group, path, &f);
		if (fd < 0)
			return fd;
	}
	metadata.fd = fd;

	if (pidfd_mode) {
		/*
		 * Complain if the FAN_REPORT_PIDFD and FAN_REPORT_TID mutual
		 * exclusion is ever lifted. At the time of incoporating pidfd
		 * support within fanotify, the pidfd API only supported the
		 * creation of pidfds for thread-group leaders.
		 */
		WARN_ON_ONCE(FAN_GROUP_FLAG(group, FAN_REPORT_TID));

		/*
		 * The PIDTYPE_TGID check for an event->pid is performed
		 * preemptively in an attempt to catch out cases where the event
		 * listener reads events after the event generating process has
		 * already terminated. Report FAN_NOPIDFD to the event listener
		 * in those cases, with all other pidfd creation errors being
		 * reported as FAN_EPIDFD.
		 */
		if (metadata.pid == 0 ||
		    !pid_has_task(event->pid, PIDTYPE_TGID)) {
			pidfd = FAN_NOPIDFD;
		} else {
			pidfd = pidfd_create(event->pid, 0);
			if (pidfd < 0)
				pidfd = FAN_EPIDFD;
		}
	}

	ret = -EFAULT;
	/*
	 * Sanity check copy size in case get_one_event() and
	 * event_len sizes ever get out of sync.
	 */
	if (WARN_ON_ONCE(metadata.event_len > count))
		goto out_close_fd;

	if (copy_to_user(buf, &metadata, FAN_EVENT_METADATA_LEN))
		goto out_close_fd;

	buf += FAN_EVENT_METADATA_LEN;
	count -= FAN_EVENT_METADATA_LEN;

	if (fanotify_is_perm_event(event->mask))
		FANOTIFY_PERM(event)->fd = fd;

	if (f)
		fd_install(fd, f);

	if (info_mode) {
		ret = copy_info_records_to_user(event, info, info_mode, pidfd,
						buf, count);
		if (ret < 0)
			goto out_close_fd;
	}

	return metadata.event_len;

out_close_fd:
	if (fd != FAN_NOFD) {
		put_unused_fd(fd);
		fput(f);
	}

	if (pidfd >= 0)
		close_fd(pidfd);

	return ret;
}

/* intofiy userspace file descriptor functions */
static __poll_t fanotify_poll(struct file *file, poll_table *wait)
{
	struct fsnotify_group *group = file->private_data;
	__poll_t ret = 0;

	poll_wait(file, &group->notification_waitq, wait);
	spin_lock(&group->notification_lock);
	if (!fsnotify_notify_queue_is_empty(group))
		ret = EPOLLIN | EPOLLRDNORM;
	spin_unlock(&group->notification_lock);

	return ret;
}

static ssize_t fanotify_read(struct file *file, char __user *buf,
			     size_t count, loff_t *pos)
{
	struct fsnotify_group *group;
	struct fanotify_event *event;
	char __user *start;
	int ret;
	DEFINE_WAIT_FUNC(wait, woken_wake_function);

	start = buf;
	group = file->private_data;

	pr_debug("%s: group=%p\n", __func__, group);

	add_wait_queue(&group->notification_waitq, &wait);
	while (1) {
		/*
		 * User can supply arbitrarily large buffer. Avoid softlockups
		 * in case there are lots of available events.
		 */
		cond_resched();
		event = get_one_event(group, count);
		if (IS_ERR(event)) {
			ret = PTR_ERR(event);
			break;
		}

		if (!event) {
			ret = -EAGAIN;
			if (file->f_flags & O_NONBLOCK)
				break;

			ret = -ERESTARTSYS;
			if (signal_pending(current))
				break;

			if (start != buf)
				break;

			wait_woken(&wait, TASK_INTERRUPTIBLE, MAX_SCHEDULE_TIMEOUT);
			continue;
		}

		ret = copy_event_to_user(group, event, buf, count);
		if (unlikely(ret == -EOPENSTALE)) {
			/*
			 * We cannot report events with stale fd so drop it.
			 * Setting ret to 0 will continue the event loop and
			 * do the right thing if there are no more events to
			 * read (i.e. return bytes read, -EAGAIN or wait).
			 */
			ret = 0;
		}

		/*
		 * Permission events get queued to wait for response.  Other
		 * events can be destroyed now.
		 */
		if (!fanotify_is_perm_event(event->mask)) {
			fsnotify_destroy_event(group, &event->fse);
		} else {
			if (ret <= 0) {
				spin_lock(&group->notification_lock);
				finish_permission_event(group,
					FANOTIFY_PERM(event), FAN_DENY);
				wake_up(&group->fanotify_data.access_waitq);
			} else {
				spin_lock(&group->notification_lock);
				list_add_tail(&event->fse.list,
					&group->fanotify_data.access_list);
				spin_unlock(&group->notification_lock);
			}
		}
		if (ret < 0)
			break;
		buf += ret;
		count -= ret;
	}
	remove_wait_queue(&group->notification_waitq, &wait);

	if (start != buf && ret != -EFAULT)
		ret = buf - start;
	return ret;
}

static ssize_t fanotify_write(struct file *file, const char __user *buf, size_t count, loff_t *pos)
{
	struct fanotify_response response = { .fd = -1, .response = -1 };
	struct fsnotify_group *group;
	int ret;

	if (!IS_ENABLED(CONFIG_FANOTIFY_ACCESS_PERMISSIONS))
		return -EINVAL;

	group = file->private_data;

	if (count < sizeof(response))
		return -EINVAL;

	count = sizeof(response);

	pr_debug("%s: group=%p count=%zu\n", __func__, group, count);

	if (copy_from_user(&response, buf, count))
		return -EFAULT;

	ret = process_access_response(group, &response);
	if (ret < 0)
		count = ret;

	return count;
}

static int fanotify_release(struct inode *ignored, struct file *file)
{
	struct fsnotify_group *group = file->private_data;
	struct fsnotify_event *fsn_event;

	/*
	 * Stop new events from arriving in the notification queue. since
	 * userspace cannot use fanotify fd anymore, no event can enter or
	 * leave access_list by now either.
	 */
	fsnotify_group_stop_queueing(group);

	/*
	 * Process all permission events on access_list and notification queue
	 * and simulate reply from userspace.
	 */
	spin_lock(&group->notification_lock);
	while (!list_empty(&group->fanotify_data.access_list)) {
		struct fanotify_perm_event *event;

		event = list_first_entry(&group->fanotify_data.access_list,
				struct fanotify_perm_event, fae.fse.list);
		list_del_init(&event->fae.fse.list);
		finish_permission_event(group, event, FAN_ALLOW);
		spin_lock(&group->notification_lock);
	}

	/*
	 * Destroy all non-permission events. For permission events just
	 * dequeue them and set the response. They will be freed once the
	 * response is consumed and fanotify_get_response() returns.
	 */
	while ((fsn_event = fsnotify_remove_first_event(group))) {
		struct fanotify_event *event = FANOTIFY_E(fsn_event);

		if (!(event->mask & FANOTIFY_PERM_EVENTS)) {
			spin_unlock(&group->notification_lock);
			fsnotify_destroy_event(group, fsn_event);
		} else {
			finish_permission_event(group, FANOTIFY_PERM(event),
						FAN_ALLOW);
		}
		spin_lock(&group->notification_lock);
	}
	spin_unlock(&group->notification_lock);

	/* Response for all permission events it set, wakeup waiters */
	wake_up(&group->fanotify_data.access_waitq);

	/* matches the fanotify_init->fsnotify_alloc_group */
	fsnotify_destroy_group(group);

	return 0;
}

static long fanotify_ioctl(struct file *file, unsigned int cmd, unsigned long arg)
{
	struct fsnotify_group *group;
	struct fsnotify_event *fsn_event;
	void __user *p;
	int ret = -ENOTTY;
	size_t send_len = 0;

	group = file->private_data;

	p = (void __user *) arg;

	switch (cmd) {
	case FIONREAD:
		spin_lock(&group->notification_lock);
		list_for_each_entry(fsn_event, &group->notification_list, list)
			send_len += FAN_EVENT_METADATA_LEN;
		spin_unlock(&group->notification_lock);
		ret = put_user(send_len, (int __user *) p);
		break;
	}

	return ret;
}

static const struct file_operations fanotify_fops = {
	.show_fdinfo	= fanotify_show_fdinfo,
	.poll		= fanotify_poll,
	.read		= fanotify_read,
	.write		= fanotify_write,
	.fasync		= NULL,
	.release	= fanotify_release,
	.unlocked_ioctl	= fanotify_ioctl,
	.compat_ioctl	= compat_ptr_ioctl,
	.llseek		= noop_llseek,
};

static int fanotify_find_path(int dfd, const char __user *filename,
			      struct path *path, unsigned int flags, __u64 mask,
			      unsigned int obj_type)
{
	int ret;

	pr_debug("%s: dfd=%d filename=%p flags=%x\n", __func__,
		 dfd, filename, flags);

	if (filename == NULL) {
		struct fd f = fdget(dfd);

		ret = -EBADF;
		if (!f.file)
			goto out;

		ret = -ENOTDIR;
		if ((flags & FAN_MARK_ONLYDIR) &&
		    !(S_ISDIR(file_inode(f.file)->i_mode))) {
			fdput(f);
			goto out;
		}

		*path = f.file->f_path;
		path_get(path);
		fdput(f);
	} else {
		unsigned int lookup_flags = 0;

		if (!(flags & FAN_MARK_DONT_FOLLOW))
			lookup_flags |= LOOKUP_FOLLOW;
		if (flags & FAN_MARK_ONLYDIR)
			lookup_flags |= LOOKUP_DIRECTORY;

		ret = user_path_at(dfd, filename, lookup_flags, path);
		if (ret)
			goto out;
	}

	/* you can only watch an inode if you have read permissions on it */
	ret = path_permission(path, MAY_READ);
	if (ret) {
		path_put(path);
		goto out;
	}

	ret = security_path_notify(path, mask, obj_type);
	if (ret)
		path_put(path);

out:
	return ret;
}

static __u32 fanotify_mark_remove_from_mask(struct fsnotify_mark *fsn_mark,
					    __u32 mask, unsigned int flags,
					    __u32 umask, int *destroy)
{
	__u32 oldmask = 0;

	/* umask bits cannot be removed by user */
	mask &= ~umask;
	spin_lock(&fsn_mark->lock);
	if (!(flags & FAN_MARK_IGNORED_MASK)) {
		oldmask = fsn_mark->mask;
		fsn_mark->mask &= ~mask;
	} else {
		fsn_mark->ignored_mask &= ~mask;
	}
	/*
	 * We need to keep the mark around even if remaining mask cannot
	 * result in any events (e.g. mask == FAN_ONDIR) to support incremenal
	 * changes to the mask.
	 * Destroy mark when only umask bits remain.
	 */
	*destroy = !((fsn_mark->mask | fsn_mark->ignored_mask) & ~umask);
	spin_unlock(&fsn_mark->lock);

	return mask & oldmask;
}

static int fanotify_remove_mark(struct fsnotify_group *group,
				fsnotify_connp_t *connp, __u32 mask,
				unsigned int flags, __u32 umask)
{
	struct fsnotify_mark *fsn_mark = NULL;
	__u32 removed;
	int destroy_mark;

	mutex_lock(&group->mark_mutex);
	fsn_mark = fsnotify_find_mark(connp, group);
	if (!fsn_mark) {
		mutex_unlock(&group->mark_mutex);
		return -ENOENT;
	}

	removed = fanotify_mark_remove_from_mask(fsn_mark, mask, flags,
						 umask, &destroy_mark);
	if (removed & fsnotify_conn_mask(fsn_mark->connector))
		fsnotify_recalc_mask(fsn_mark->connector);
	if (destroy_mark)
		fsnotify_detach_mark(fsn_mark);
	mutex_unlock(&group->mark_mutex);
	if (destroy_mark)
		fsnotify_free_mark(fsn_mark);

	/* matches the fsnotify_find_mark() */
	fsnotify_put_mark(fsn_mark);
	return 0;
}

static int fanotify_remove_vfsmount_mark(struct fsnotify_group *group,
					 struct vfsmount *mnt, __u32 mask,
					 unsigned int flags, __u32 umask)
{
	return fanotify_remove_mark(group, &real_mount(mnt)->mnt_fsnotify_marks,
				    mask, flags, umask);
}

static int fanotify_remove_sb_mark(struct fsnotify_group *group,
				   struct super_block *sb, __u32 mask,
				   unsigned int flags, __u32 umask)
{
	return fanotify_remove_mark(group, &sb->s_fsnotify_marks, mask,
				    flags, umask);
}

static int fanotify_remove_inode_mark(struct fsnotify_group *group,
				      struct inode *inode, __u32 mask,
				      unsigned int flags, __u32 umask)
{
	return fanotify_remove_mark(group, &inode->i_fsnotify_marks, mask,
				    flags, umask);
}

static __u32 fanotify_mark_add_to_mask(struct fsnotify_mark *fsn_mark,
				       __u32 mask,
				       unsigned int flags)
{
	__u32 oldmask = -1;

	spin_lock(&fsn_mark->lock);
	if (!(flags & FAN_MARK_IGNORED_MASK)) {
		oldmask = fsn_mark->mask;
		fsn_mark->mask |= mask;
	} else {
		fsn_mark->ignored_mask |= mask;
		if (flags & FAN_MARK_IGNORED_SURV_MODIFY)
			fsn_mark->flags |= FSNOTIFY_MARK_FLAG_IGNORED_SURV_MODIFY;
	}
	spin_unlock(&fsn_mark->lock);

	return mask & ~oldmask;
}

static struct fsnotify_mark *fanotify_add_new_mark(struct fsnotify_group *group,
						   fsnotify_connp_t *connp,
						   unsigned int type,
						   __kernel_fsid_t *fsid)
{
	struct ucounts *ucounts = group->fanotify_data.ucounts;
	struct fsnotify_mark *mark;
	int ret;

	/*
	 * Enforce per user marks limits per user in all containing user ns.
	 * A group with FAN_UNLIMITED_MARKS does not contribute to mark count
	 * in the limited groups account.
	 */
	if (!FAN_GROUP_FLAG(group, FAN_UNLIMITED_MARKS) &&
	    !inc_ucount(ucounts->ns, ucounts->uid, UCOUNT_FANOTIFY_MARKS))
		return ERR_PTR(-ENOSPC);

	mark = kmem_cache_alloc(fanotify_mark_cache, GFP_KERNEL);
	if (!mark) {
		ret = -ENOMEM;
		goto out_dec_ucounts;
	}

	fsnotify_init_mark(mark, group);
	ret = fsnotify_add_mark_locked(mark, connp, type, 0, fsid);
	if (ret) {
		fsnotify_put_mark(mark);
		goto out_dec_ucounts;
	}

	return mark;

out_dec_ucounts:
	if (!FAN_GROUP_FLAG(group, FAN_UNLIMITED_MARKS))
		dec_ucount(ucounts, UCOUNT_FANOTIFY_MARKS);
	return ERR_PTR(ret);
}

static int fanotify_group_init_error_pool(struct fsnotify_group *group)
{
	if (mempool_initialized(&group->fanotify_data.error_events_pool))
		return 0;

	return mempool_init_kmalloc_pool(&group->fanotify_data.error_events_pool,
					 FANOTIFY_DEFAULT_FEE_POOL_SIZE,
					 sizeof(struct fanotify_error_event));
}

static int fanotify_add_mark(struct fsnotify_group *group,
			     fsnotify_connp_t *connp, unsigned int type,
			     __u32 mask, unsigned int flags,
			     __kernel_fsid_t *fsid)
{
	struct fsnotify_mark *fsn_mark;
	__u32 added;
	int ret = 0;

	mutex_lock(&group->mark_mutex);
	fsn_mark = fsnotify_find_mark(connp, group);
	if (!fsn_mark) {
		fsn_mark = fanotify_add_new_mark(group, connp, type, fsid);
		if (IS_ERR(fsn_mark)) {
			mutex_unlock(&group->mark_mutex);
			return PTR_ERR(fsn_mark);
		}
	}

	/*
	 * Error events are pre-allocated per group, only if strictly
	 * needed (i.e. FAN_FS_ERROR was requested).
	 */
	if (!(flags & FAN_MARK_IGNORED_MASK) && (mask & FAN_FS_ERROR)) {
		ret = fanotify_group_init_error_pool(group);
		if (ret)
			goto out;
	}

	added = fanotify_mark_add_to_mask(fsn_mark, mask, flags);
	if (added & ~fsnotify_conn_mask(fsn_mark->connector))
		fsnotify_recalc_mask(fsn_mark->connector);

out:
	mutex_unlock(&group->mark_mutex);

	fsnotify_put_mark(fsn_mark);
	return ret;
}

static int fanotify_add_vfsmount_mark(struct fsnotify_group *group,
				      struct vfsmount *mnt, __u32 mask,
				      unsigned int flags, __kernel_fsid_t *fsid)
{
	return fanotify_add_mark(group, &real_mount(mnt)->mnt_fsnotify_marks,
				 FSNOTIFY_OBJ_TYPE_VFSMOUNT, mask, flags, fsid);
}

static int fanotify_add_sb_mark(struct fsnotify_group *group,
				struct super_block *sb, __u32 mask,
				unsigned int flags, __kernel_fsid_t *fsid)
{
	return fanotify_add_mark(group, &sb->s_fsnotify_marks,
				 FSNOTIFY_OBJ_TYPE_SB, mask, flags, fsid);
}

static int fanotify_add_inode_mark(struct fsnotify_group *group,
				   struct inode *inode, __u32 mask,
				   unsigned int flags, __kernel_fsid_t *fsid)
{
	pr_debug("%s: group=%p inode=%p\n", __func__, group, inode);

	/*
	 * If some other task has this inode open for write we should not add
	 * an ignored mark, unless that ignored mark is supposed to survive
	 * modification changes anyway.
	 */
	if ((flags & FAN_MARK_IGNORED_MASK) &&
	    !(flags & FAN_MARK_IGNORED_SURV_MODIFY) &&
	    inode_is_open_for_write(inode))
		return 0;

	return fanotify_add_mark(group, &inode->i_fsnotify_marks,
				 FSNOTIFY_OBJ_TYPE_INODE, mask, flags, fsid);
}

static struct fsnotify_event *fanotify_alloc_overflow_event(void)
{
	struct fanotify_event *oevent;

	oevent = kmalloc(sizeof(*oevent), GFP_KERNEL_ACCOUNT);
	if (!oevent)
		return NULL;

	fanotify_init_event(oevent, 0, FS_Q_OVERFLOW);
	oevent->type = FANOTIFY_EVENT_TYPE_OVERFLOW;

	return &oevent->fse;
}

static struct hlist_head *fanotify_alloc_merge_hash(void)
{
	struct hlist_head *hash;

	hash = kmalloc(sizeof(struct hlist_head) << FANOTIFY_HTABLE_BITS,
		       GFP_KERNEL_ACCOUNT);
	if (!hash)
		return NULL;

	__hash_init(hash, FANOTIFY_HTABLE_SIZE);

	return hash;
}

/* fanotify syscalls */
SYSCALL_DEFINE2(fanotify_init, unsigned int, flags, unsigned int, event_f_flags)
{
	struct fsnotify_group *group;
	int f_flags, fd;
	unsigned int fid_mode = flags & FANOTIFY_FID_BITS;
	unsigned int class = flags & FANOTIFY_CLASS_BITS;
	unsigned int internal_flags = 0;

	pr_debug("%s: flags=%x event_f_flags=%x\n",
		 __func__, flags, event_f_flags);

	if (!capable(CAP_SYS_ADMIN)) {
		/*
		 * An unprivileged user can setup an fanotify group with
		 * limited functionality - an unprivileged group is limited to
		 * notification events with file handles and it cannot use
		 * unlimited queue/marks.
		 */
		if ((flags & FANOTIFY_ADMIN_INIT_FLAGS) || !fid_mode)
			return -EPERM;

		/*
		 * Setting the internal flag FANOTIFY_UNPRIV on the group
		 * prevents setting mount/filesystem marks on this group and
		 * prevents reporting pid and open fd in events.
		 */
		internal_flags |= FANOTIFY_UNPRIV;
	}

#ifdef CONFIG_AUDITSYSCALL
	if (flags & ~(FANOTIFY_INIT_FLAGS | FAN_ENABLE_AUDIT))
#else
	if (flags & ~FANOTIFY_INIT_FLAGS)
#endif
		return -EINVAL;

	/*
	 * A pidfd can only be returned for a thread-group leader; thus
	 * FAN_REPORT_PIDFD and FAN_REPORT_TID need to remain mutually
	 * exclusive.
	 */
	if ((flags & FAN_REPORT_PIDFD) && (flags & FAN_REPORT_TID))
		return -EINVAL;

	if (event_f_flags & ~FANOTIFY_INIT_ALL_EVENT_F_BITS)
		return -EINVAL;

	switch (event_f_flags & O_ACCMODE) {
	case O_RDONLY:
	case O_RDWR:
	case O_WRONLY:
		break;
	default:
		return -EINVAL;
	}

	if (fid_mode && class != FAN_CLASS_NOTIF)
		return -EINVAL;

	/*
	 * Child name is reported with parent fid so requires dir fid.
	 * We can report both child fid and dir fid with or without name.
	 */
	if ((fid_mode & FAN_REPORT_NAME) && !(fid_mode & FAN_REPORT_DIR_FID))
		return -EINVAL;

	f_flags = O_RDWR | FMODE_NONOTIFY;
	if (flags & FAN_CLOEXEC)
		f_flags |= O_CLOEXEC;
	if (flags & FAN_NONBLOCK)
		f_flags |= O_NONBLOCK;

	/* fsnotify_alloc_group takes a ref.  Dropped in fanotify_release */
	group = fsnotify_alloc_user_group(&fanotify_fsnotify_ops);
	if (IS_ERR(group)) {
		return PTR_ERR(group);
	}

	/* Enforce groups limits per user in all containing user ns */
	group->fanotify_data.ucounts = inc_ucount(current_user_ns(),
						  current_euid(),
						  UCOUNT_FANOTIFY_GROUPS);
	if (!group->fanotify_data.ucounts) {
		fd = -EMFILE;
		goto out_destroy_group;
	}

	group->fanotify_data.flags = flags | internal_flags;
	group->memcg = get_mem_cgroup_from_mm(current->mm);

	group->fanotify_data.merge_hash = fanotify_alloc_merge_hash();
	if (!group->fanotify_data.merge_hash) {
		fd = -ENOMEM;
		goto out_destroy_group;
	}

	group->overflow_event = fanotify_alloc_overflow_event();
	if (unlikely(!group->overflow_event)) {
		fd = -ENOMEM;
		goto out_destroy_group;
	}

	if (force_o_largefile())
		event_f_flags |= O_LARGEFILE;
	group->fanotify_data.f_flags = event_f_flags;
	init_waitqueue_head(&group->fanotify_data.access_waitq);
	INIT_LIST_HEAD(&group->fanotify_data.access_list);
	switch (class) {
	case FAN_CLASS_NOTIF:
		group->priority = FS_PRIO_0;
		break;
	case FAN_CLASS_CONTENT:
		group->priority = FS_PRIO_1;
		break;
	case FAN_CLASS_PRE_CONTENT:
		group->priority = FS_PRIO_2;
		break;
	default:
		fd = -EINVAL;
		goto out_destroy_group;
	}

	if (flags & FAN_UNLIMITED_QUEUE) {
		fd = -EPERM;
		if (!capable(CAP_SYS_ADMIN))
			goto out_destroy_group;
		group->max_events = UINT_MAX;
	} else {
		group->max_events = fanotify_max_queued_events;
	}

	if (flags & FAN_UNLIMITED_MARKS) {
		fd = -EPERM;
		if (!capable(CAP_SYS_ADMIN))
			goto out_destroy_group;
	}

	if (flags & FAN_ENABLE_AUDIT) {
		fd = -EPERM;
		if (!capable(CAP_AUDIT_WRITE))
			goto out_destroy_group;
	}

	fd = anon_inode_getfd("[fanotify]", &fanotify_fops, group, f_flags);
	if (fd < 0)
		goto out_destroy_group;

	return fd;

out_destroy_group:
	fsnotify_destroy_group(group);
	return fd;
}

static int fanotify_test_fsid(struct dentry *dentry, __kernel_fsid_t *fsid)
{
	__kernel_fsid_t root_fsid;
	int err;

	/*
	 * Make sure dentry is not of a filesystem with zero fsid (e.g. fuse).
	 */
	err = vfs_get_fsid(dentry, fsid);
	if (err)
		return err;

	if (!fsid->val[0] && !fsid->val[1])
		return -ENODEV;

	/*
	 * Make sure dentry is not of a filesystem subvolume (e.g. btrfs)
	 * which uses a different fsid than sb root.
	 */
	err = vfs_get_fsid(dentry->d_sb->s_root, &root_fsid);
	if (err)
		return err;

	if (root_fsid.val[0] != fsid->val[0] ||
	    root_fsid.val[1] != fsid->val[1])
		return -EXDEV;

	return 0;
}

/* Check if filesystem can encode a unique fid */
static int fanotify_test_fid(struct dentry *dentry)
{
	/*
	 * We need to make sure that the file system supports at least
	 * encoding a file handle so user can use name_to_handle_at() to
	 * compare fid returned with event to the file handle of watched
	 * objects. However, name_to_handle_at() requires that the
	 * filesystem also supports decoding file handles.
	 */
	if (!dentry->d_sb->s_export_op ||
	    !dentry->d_sb->s_export_op->fh_to_dentry)
		return -EOPNOTSUPP;

	return 0;
}

static int fanotify_events_supported(struct path *path, __u64 mask)
{
	/*
	 * Some filesystems such as 'proc' acquire unusual locks when opening
	 * files. For them fanotify permission events have high chances of
	 * deadlocking the system - open done when reporting fanotify event
	 * blocks on this "unusual" lock while another process holding the lock
	 * waits for fanotify permission event to be answered. Just disallow
	 * permission events for such filesystems.
	 */
	if (mask & FANOTIFY_PERM_EVENTS &&
	    path->mnt->mnt_sb->s_type->fs_flags & FS_DISALLOW_NOTIFY_PERM)
		return -EINVAL;
	return 0;
}

static int do_fanotify_mark(int fanotify_fd, unsigned int flags, __u64 mask,
			    int dfd, const char  __user *pathname)
{
	struct inode *inode = NULL;
	struct vfsmount *mnt = NULL;
	struct fsnotify_group *group;
	struct fd f;
	struct path path;
	__kernel_fsid_t __fsid, *fsid = NULL;
	u32 valid_mask = FANOTIFY_EVENTS | FANOTIFY_EVENT_FLAGS;
	unsigned int mark_type = flags & FANOTIFY_MARK_TYPE_BITS;
	bool ignored = flags & FAN_MARK_IGNORED_MASK;
	unsigned int obj_type, fid_mode;
	u32 umask = 0;
	int ret;

	pr_debug("%s: fanotify_fd=%d flags=%x dfd=%d pathname=%p mask=%llx\n",
		 __func__, fanotify_fd, flags, dfd, pathname, mask);

	/* we only use the lower 32 bits as of right now. */
	if (upper_32_bits(mask))
		return -EINVAL;

	if (flags & ~FANOTIFY_MARK_FLAGS)
		return -EINVAL;

	switch (mark_type) {
	case FAN_MARK_INODE:
		obj_type = FSNOTIFY_OBJ_TYPE_INODE;
		break;
	case FAN_MARK_MOUNT:
		obj_type = FSNOTIFY_OBJ_TYPE_VFSMOUNT;
		break;
	case FAN_MARK_FILESYSTEM:
		obj_type = FSNOTIFY_OBJ_TYPE_SB;
		break;
	default:
		return -EINVAL;
	}

	switch (flags & (FAN_MARK_ADD | FAN_MARK_REMOVE | FAN_MARK_FLUSH)) {
	case FAN_MARK_ADD:
	case FAN_MARK_REMOVE:
		if (!mask)
			return -EINVAL;
		break;
	case FAN_MARK_FLUSH:
		if (flags & ~(FANOTIFY_MARK_TYPE_BITS | FAN_MARK_FLUSH))
			return -EINVAL;
		break;
	default:
		return -EINVAL;
	}

	if (IS_ENABLED(CONFIG_FANOTIFY_ACCESS_PERMISSIONS))
		valid_mask |= FANOTIFY_PERM_EVENTS;

	if (mask & ~valid_mask)
		return -EINVAL;

	/* Event flags (ONDIR, ON_CHILD) are meaningless in ignored mask */
	if (ignored)
		mask &= ~FANOTIFY_EVENT_FLAGS;

	f = fdget(fanotify_fd);
	if (unlikely(!f.file))
		return -EBADF;

	/* verify that this is indeed an fanotify instance */
	ret = -EINVAL;
	if (unlikely(f.file->f_op != &fanotify_fops))
		goto fput_and_out;
	group = f.file->private_data;

	/*
	 * An unprivileged user is not allowed to setup mount nor filesystem
	 * marks.  This also includes setting up such marks by a group that
	 * was initialized by an unprivileged user.
	 */
	ret = -EPERM;
	if ((!capable(CAP_SYS_ADMIN) ||
	     FAN_GROUP_FLAG(group, FANOTIFY_UNPRIV)) &&
	    mark_type != FAN_MARK_INODE)
		goto fput_and_out;

	/*
	 * group->priority == FS_PRIO_0 == FAN_CLASS_NOTIF.  These are not
	 * allowed to set permissions events.
	 */
	ret = -EINVAL;
	if (mask & FANOTIFY_PERM_EVENTS &&
	    group->priority == FS_PRIO_0)
		goto fput_and_out;

	if (mask & FAN_FS_ERROR &&
	    mark_type != FAN_MARK_FILESYSTEM)
		goto fput_and_out;

	/*
	 * Events that do not carry enough information to report
	 * event->fd require a group that supports reporting fid.  Those
	 * events are not supported on a mount mark, because they do not
	 * carry enough information (i.e. path) to be filtered by mount
	 * point.
	 */
	fid_mode = FAN_GROUP_FLAG(group, FANOTIFY_FID_BITS);
	if (mask & ~(FANOTIFY_FD_EVENTS|FANOTIFY_EVENT_FLAGS) &&
	    (!fid_mode || mark_type == FAN_MARK_MOUNT))
		goto fput_and_out;

	if (flags & FAN_MARK_FLUSH) {
		ret = 0;
		if (mark_type == FAN_MARK_MOUNT)
			fsnotify_clear_vfsmount_marks_by_group(group);
		else if (mark_type == FAN_MARK_FILESYSTEM)
			fsnotify_clear_sb_marks_by_group(group);
		else
			fsnotify_clear_inode_marks_by_group(group);
		goto fput_and_out;
	}

	ret = fanotify_find_path(dfd, pathname, &path, flags,
			(mask & ALL_FSNOTIFY_EVENTS), obj_type);
	if (ret)
		goto fput_and_out;

	if (flags & FAN_MARK_ADD) {
		ret = fanotify_events_supported(&path, mask);
		if (ret)
			goto path_put_and_out;
	}

	if (fid_mode) {
		ret = fanotify_test_fsid(path.dentry, &__fsid);
		if (ret)
			goto path_put_and_out;

		ret = fanotify_test_fid(path.dentry);
		if (ret)
			goto path_put_and_out;

		fsid = &__fsid;
	}

	/* inode held in place by reference to path; group by fget on fd */
	if (mark_type == FAN_MARK_INODE)
		inode = path.dentry->d_inode;
	else
		mnt = path.mnt;

	/* Mask out FAN_EVENT_ON_CHILD flag for sb/mount/non-dir marks */
	if (mnt || !S_ISDIR(inode->i_mode)) {
		mask &= ~FAN_EVENT_ON_CHILD;
		umask = FAN_EVENT_ON_CHILD;
		/*
		 * If group needs to report parent fid, register for getting
		 * events with parent/name info for non-directory.
		 */
		if ((fid_mode & FAN_REPORT_DIR_FID) &&
		    (flags & FAN_MARK_ADD) && !ignored)
			mask |= FAN_EVENT_ON_CHILD;
	}

	/* create/update an inode mark */
	switch (flags & (FAN_MARK_ADD | FAN_MARK_REMOVE)) {
	case FAN_MARK_ADD:
		if (mark_type == FAN_MARK_MOUNT)
			ret = fanotify_add_vfsmount_mark(group, mnt, mask,
							 flags, fsid);
		else if (mark_type == FAN_MARK_FILESYSTEM)
			ret = fanotify_add_sb_mark(group, mnt->mnt_sb, mask,
						   flags, fsid);
		else
			ret = fanotify_add_inode_mark(group, inode, mask,
						      flags, fsid);
		break;
	case FAN_MARK_REMOVE:
		if (mark_type == FAN_MARK_MOUNT)
			ret = fanotify_remove_vfsmount_mark(group, mnt, mask,
							    flags, umask);
		else if (mark_type == FAN_MARK_FILESYSTEM)
			ret = fanotify_remove_sb_mark(group, mnt->mnt_sb, mask,
						      flags, umask);
		else
			ret = fanotify_remove_inode_mark(group, inode, mask,
							 flags, umask);
		break;
	default:
		ret = -EINVAL;
	}

path_put_and_out:
	path_put(&path);
fput_and_out:
	fdput(f);
	return ret;
}

#ifndef CONFIG_ARCH_SPLIT_ARG64
SYSCALL_DEFINE5(fanotify_mark, int, fanotify_fd, unsigned int, flags,
			      __u64, mask, int, dfd,
			      const char  __user *, pathname)
{
	return do_fanotify_mark(fanotify_fd, flags, mask, dfd, pathname);
}
#endif

#if defined(CONFIG_ARCH_SPLIT_ARG64) || defined(CONFIG_COMPAT)
SYSCALL32_DEFINE6(fanotify_mark,
				int, fanotify_fd, unsigned int, flags,
				SC_ARG64(mask), int, dfd,
				const char  __user *, pathname)
{
	return do_fanotify_mark(fanotify_fd, flags, SC_VAL64(__u64, mask),
				dfd, pathname);
}
#endif

/*
 * fanotify_user_setup - Our initialization function.  Note that we cannot return
 * error because we have compiled-in VFS hooks.  So an (unlikely) failure here
 * must result in panic().
 */
static int __init fanotify_user_setup(void)
{
	struct sysinfo si;
	int max_marks;

	si_meminfo(&si);
	/*
	 * Allow up to 1% of addressable memory to be accounted for per user
	 * marks limited to the range [8192, 1048576]. mount and sb marks are
	 * a lot cheaper than inode marks, but there is no reason for a user
	 * to have many of those, so calculate by the cost of inode marks.
	 */
	max_marks = (((si.totalram - si.totalhigh) / 100) << PAGE_SHIFT) /
		    INODE_MARK_COST;
	max_marks = clamp(max_marks, FANOTIFY_OLD_DEFAULT_MAX_MARKS,
				     FANOTIFY_DEFAULT_MAX_USER_MARKS);

	BUILD_BUG_ON(FANOTIFY_INIT_FLAGS & FANOTIFY_INTERNAL_GROUP_FLAGS);
	BUILD_BUG_ON(HWEIGHT32(FANOTIFY_INIT_FLAGS) != 11);
	BUILD_BUG_ON(HWEIGHT32(FANOTIFY_MARK_FLAGS) != 9);

	fanotify_mark_cache = KMEM_CACHE(fsnotify_mark,
					 SLAB_PANIC|SLAB_ACCOUNT);
	fanotify_fid_event_cachep = KMEM_CACHE(fanotify_fid_event,
					       SLAB_PANIC);
	fanotify_path_event_cachep = KMEM_CACHE(fanotify_path_event,
						SLAB_PANIC);
	if (IS_ENABLED(CONFIG_FANOTIFY_ACCESS_PERMISSIONS)) {
		fanotify_perm_event_cachep =
			KMEM_CACHE(fanotify_perm_event, SLAB_PANIC);
	}

	fanotify_max_queued_events = FANOTIFY_DEFAULT_MAX_EVENTS;
	init_user_ns.ucount_max[UCOUNT_FANOTIFY_GROUPS] =
					FANOTIFY_DEFAULT_MAX_GROUPS;
	init_user_ns.ucount_max[UCOUNT_FANOTIFY_MARKS] = max_marks;

	return 0;
}
device_initcall(fanotify_user_setup);<|MERGE_RESOLUTION|>--- conflicted
+++ resolved
@@ -115,11 +115,8 @@
 	(sizeof(struct fanotify_event_info_fid) + sizeof(struct file_handle))
 #define FANOTIFY_PIDFD_INFO_HDR_LEN \
 	sizeof(struct fanotify_event_info_pidfd)
-<<<<<<< HEAD
-=======
 #define FANOTIFY_ERROR_INFO_LEN \
 	(sizeof(struct fanotify_event_info_error))
->>>>>>> df0cc57e
 
 static int fanotify_fid_info_len(int fh_len, int name_len)
 {
@@ -132,13 +129,8 @@
 		       FANOTIFY_EVENT_ALIGN);
 }
 
-<<<<<<< HEAD
-static int fanotify_event_info_len(unsigned int info_mode,
-				   struct fanotify_event *event)
-=======
 static size_t fanotify_event_len(unsigned int info_mode,
 				 struct fanotify_event *event)
->>>>>>> df0cc57e
 {
 	size_t event_len = FAN_EVENT_METADATA_LEN;
 	struct fanotify_info *info;
@@ -146,10 +138,6 @@
 	int fh_len;
 	int dot_len = 0;
 
-<<<<<<< HEAD
-	if (dir_fh_len) {
-		info_len += fanotify_fid_info_len(dir_fh_len, info->name_len);
-=======
 	if (!info_mode)
 		return event_len;
 
@@ -161,7 +149,6 @@
 	if (fanotify_event_has_dir_fh(event)) {
 		dir_fh_len = fanotify_event_dir_fh_len(event);
 		event_len += fanotify_fid_info_len(dir_fh_len, info->name_len);
->>>>>>> df0cc57e
 	} else if ((info_mode & FAN_REPORT_NAME) &&
 		   (event->mask & FAN_ONDIR)) {
 		/*
@@ -172,14 +159,7 @@
 	}
 
 	if (info_mode & FAN_REPORT_PIDFD)
-<<<<<<< HEAD
-		info_len += FANOTIFY_PIDFD_INFO_HDR_LEN;
-
-	if (fh_len)
-		info_len += fanotify_fid_info_len(fh_len, dot_len);
-=======
 		event_len += FANOTIFY_PIDFD_INFO_HDR_LEN;
->>>>>>> df0cc57e
 
 	if (fanotify_event_has_object_fh(event)) {
 		fh_len = fanotify_event_object_fh_len(event);
@@ -228,12 +208,7 @@
 		goto out;
 
 	event = FANOTIFY_E(fsn_event);
-<<<<<<< HEAD
-	if (info_mode)
-		event_size += fanotify_event_info_len(info_mode, event);
-=======
 	event_size = fanotify_event_len(info_mode, event);
->>>>>>> df0cc57e
 
 	if (event_size > count) {
 		event = ERR_PTR(-EINVAL);
@@ -354,8 +329,6 @@
 	return -ENOENT;
 }
 
-<<<<<<< HEAD
-=======
 static size_t copy_error_info_to_user(struct fanotify_event *event,
 				      char __user *buf, int count)
 {
@@ -378,7 +351,6 @@
 	return info.hdr.len;
 }
 
->>>>>>> df0cc57e
 static int copy_fid_info_to_user(__kernel_fsid_t *fsid, struct fanotify_fh *fh,
 				 int info_type, const char *name,
 				 size_t name_len,
@@ -509,11 +481,7 @@
 	/*
 	 * Event info records order is as follows: dir fid + name, child fid.
 	 */
-<<<<<<< HEAD
-	if (fanotify_event_dir_fh_len(event)) {
-=======
 	if (fanotify_event_has_dir_fh(event)) {
->>>>>>> df0cc57e
 		info_type = info->name_len ? FAN_EVENT_INFO_TYPE_DFID_NAME :
 					     FAN_EVENT_INFO_TYPE_DFID;
 		ret = copy_fid_info_to_user(fanotify_event_fsid(event),
@@ -529,11 +497,7 @@
 		total_bytes += ret;
 	}
 
-<<<<<<< HEAD
-	if (fanotify_event_object_fh_len(event)) {
-=======
 	if (fanotify_event_has_object_fh(event)) {
->>>>>>> df0cc57e
 		const char *dot = NULL;
 		int dot_len = 0;
 
@@ -593,8 +557,6 @@
 		total_bytes += ret;
 	}
 
-<<<<<<< HEAD
-=======
 	if (fanotify_is_error_event(event->mask)) {
 		ret = copy_error_info_to_user(event, buf, count);
 		if (ret < 0)
@@ -604,7 +566,6 @@
 		total_bytes += ret;
 	}
 
->>>>>>> df0cc57e
 	return total_bytes;
 }
 
@@ -622,12 +583,7 @@
 
 	pr_debug("%s: group=%p event=%p\n", __func__, group, event);
 
-<<<<<<< HEAD
-	metadata.event_len = FAN_EVENT_METADATA_LEN +
-				fanotify_event_info_len(info_mode, event);
-=======
 	metadata.event_len = fanotify_event_len(info_mode, event);
->>>>>>> df0cc57e
 	metadata.metadata_len = FAN_EVENT_METADATA_LEN;
 	metadata.vers = FANOTIFY_METADATA_VERSION;
 	metadata.reserved = 0;
