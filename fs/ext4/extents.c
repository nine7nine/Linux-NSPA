--- conflicted
+++ resolved
@@ -501,12 +501,7 @@
 
 	if (!bh_uptodate_or_lock(bh)) {
 		trace_ext4_ext_load_extent(inode, pblk, _RET_IP_);
-<<<<<<< HEAD
-		clear_buffer_verified(bh);
-		err = bh_submit_read(bh);
-=======
 		err = ext4_read_bh(bh, 0, NULL);
->>>>>>> d1988041
 		if (err < 0)
 			goto errout;
 	}
