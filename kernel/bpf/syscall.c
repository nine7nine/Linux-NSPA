--- conflicted
+++ resolved
@@ -3618,12 +3618,9 @@
 					     uattr);
 	else if (f.file->f_op == &btf_fops)
 		err = bpf_btf_get_info_by_fd(f.file, f.file->private_data, attr, uattr);
-<<<<<<< HEAD
-=======
 	else if (f.file->f_op == &bpf_link_fops)
 		err = bpf_link_get_info_by_fd(f.file, f.file->private_data,
 					      attr, uattr);
->>>>>>> ad8c735b
 	else
 		err = -EINVAL;
 
