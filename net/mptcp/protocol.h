/* SPDX-License-Identifier: GPL-2.0 */
/* Multipath TCP
 *
 * Copyright (c) 2017 - 2019, Intel Corporation.
 */

#ifndef __MPTCP_PROTOCOL_H
#define __MPTCP_PROTOCOL_H

#include <linux/random.h>
#include <net/tcp.h>
#include <net/inet_connection_sock.h>

#define MPTCP_SUPPORTED_VERSION	1

/* MPTCP option bits */
#define OPTION_MPTCP_MPC_SYN	BIT(0)
#define OPTION_MPTCP_MPC_SYNACK	BIT(1)
#define OPTION_MPTCP_MPC_ACK	BIT(2)
#define OPTION_MPTCP_MPJ_SYN	BIT(3)
#define OPTION_MPTCP_MPJ_SYNACK	BIT(4)
#define OPTION_MPTCP_MPJ_ACK	BIT(5)
#define OPTION_MPTCP_ADD_ADDR	BIT(6)
#define OPTION_MPTCP_ADD_ADDR6	BIT(7)
#define OPTION_MPTCP_RM_ADDR	BIT(8)

/* MPTCP option subtypes */
#define MPTCPOPT_MP_CAPABLE	0
#define MPTCPOPT_MP_JOIN	1
#define MPTCPOPT_DSS		2
#define MPTCPOPT_ADD_ADDR	3
#define MPTCPOPT_RM_ADDR	4
#define MPTCPOPT_MP_PRIO	5
#define MPTCPOPT_MP_FAIL	6
#define MPTCPOPT_MP_FASTCLOSE	7

/* MPTCP suboption lengths */
#define TCPOLEN_MPTCP_MPC_SYN		4
#define TCPOLEN_MPTCP_MPC_SYNACK	12
#define TCPOLEN_MPTCP_MPC_ACK		20
#define TCPOLEN_MPTCP_MPC_ACK_DATA	22
#define TCPOLEN_MPTCP_MPJ_SYN		12
#define TCPOLEN_MPTCP_MPJ_SYNACK	16
#define TCPOLEN_MPTCP_MPJ_ACK		24
#define TCPOLEN_MPTCP_DSS_BASE		4
#define TCPOLEN_MPTCP_DSS_ACK32		4
#define TCPOLEN_MPTCP_DSS_ACK64		8
#define TCPOLEN_MPTCP_DSS_MAP32		10
#define TCPOLEN_MPTCP_DSS_MAP64		14
#define TCPOLEN_MPTCP_DSS_CHECKSUM	2
#define TCPOLEN_MPTCP_ADD_ADDR		16
#define TCPOLEN_MPTCP_ADD_ADDR_PORT	18
#define TCPOLEN_MPTCP_ADD_ADDR_BASE	8
#define TCPOLEN_MPTCP_ADD_ADDR_BASE_PORT	10
#define TCPOLEN_MPTCP_ADD_ADDR6		28
#define TCPOLEN_MPTCP_ADD_ADDR6_PORT	30
#define TCPOLEN_MPTCP_ADD_ADDR6_BASE	20
#define TCPOLEN_MPTCP_ADD_ADDR6_BASE_PORT	22
#define TCPOLEN_MPTCP_PORT_LEN		2
#define TCPOLEN_MPTCP_RM_ADDR_BASE	4

/* MPTCP MP_JOIN flags */
#define MPTCPOPT_BACKUP		BIT(0)
#define MPTCPOPT_HMAC_LEN	20
#define MPTCPOPT_THMAC_LEN	8

/* MPTCP MP_CAPABLE flags */
#define MPTCP_VERSION_MASK	(0x0F)
#define MPTCP_CAP_CHECKSUM_REQD	BIT(7)
#define MPTCP_CAP_EXTENSIBILITY	BIT(6)
#define MPTCP_CAP_HMAC_SHA256	BIT(0)
#define MPTCP_CAP_FLAG_MASK	(0x3F)

/* MPTCP DSS flags */
#define MPTCP_DSS_DATA_FIN	BIT(4)
#define MPTCP_DSS_DSN64		BIT(3)
#define MPTCP_DSS_HAS_MAP	BIT(2)
#define MPTCP_DSS_ACK64		BIT(1)
#define MPTCP_DSS_HAS_ACK	BIT(0)
#define MPTCP_DSS_FLAG_MASK	(0x1F)

/* MPTCP ADD_ADDR flags */
#define MPTCP_ADDR_ECHO		BIT(0)
#define MPTCP_ADDR_IPVERSION_4	4
#define MPTCP_ADDR_IPVERSION_6	6

/* MPTCP socket flags */
#define MPTCP_DATA_READY	0
#define MPTCP_SEND_SPACE	1
#define MPTCP_WORK_RTX		2
#define MPTCP_WORK_EOF		3
#define MPTCP_FALLBACK_DONE	4
#define MPTCP_WORK_CLOSE_SUBFLOW 5

struct mptcp_options_received {
	u64	sndr_key;
	u64	rcvr_key;
	u64	data_ack;
	u64	data_seq;
	u32	subflow_seq;
	u16	data_len;
	u16	mp_capable : 1,
		mp_join : 1,
		dss : 1,
		add_addr : 1,
		rm_addr : 1,
		family : 4,
		echo : 1,
		backup : 1;
	u32	token;
	u32	nonce;
	u64	thmac;
	u8	hmac[20];
	u8	join_id;
	u8	use_map:1,
		dsn64:1,
		data_fin:1,
		use_ack:1,
		ack64:1,
		mpc_map:1,
		__unused:2;
	u8	addr_id;
	u8	rm_id;
	union {
		struct in_addr	addr;
#if IS_ENABLED(CONFIG_MPTCP_IPV6)
		struct in6_addr	addr6;
#endif
	};
	u64	ahmac;
	u16	port;
};

static inline __be32 mptcp_option(u8 subopt, u8 len, u8 nib, u8 field)
{
	return htonl((TCPOPT_MPTCP << 24) | (len << 16) | (subopt << 12) |
		     ((nib & 0xF) << 8) | field);
}

struct mptcp_addr_info {
	sa_family_t		family;
	__be16			port;
	u8			id;
	union {
		struct in_addr addr;
#if IS_ENABLED(CONFIG_MPTCP_IPV6)
		struct in6_addr addr6;
#endif
	};
};

enum mptcp_pm_status {
	MPTCP_PM_ADD_ADDR_RECEIVED,
	MPTCP_PM_ESTABLISHED,
	MPTCP_PM_SUBFLOW_ESTABLISHED,
};

struct mptcp_pm_data {
	struct mptcp_addr_info local;
	struct mptcp_addr_info remote;

	spinlock_t	lock;		/*protects the whole PM data */

	bool		addr_signal;
	bool		server_side;
	bool		work_pending;
	bool		accept_addr;
	bool		accept_subflow;
	u8		add_addr_signaled;
	u8		add_addr_accepted;
	u8		local_addr_used;
	u8		subflows;
	u8		add_addr_signal_max;
	u8		add_addr_accept_max;
	u8		local_addr_max;
	u8		subflows_max;
	u8		status;
};

struct mptcp_data_frag {
	struct list_head list;
	u64 data_seq;
	int data_len;
	int offset;
	int overhead;
	struct page *page;
};

/* MPTCP connection sock */
struct mptcp_sock {
	/* inet_connection_sock must be the first member */
	struct inet_connection_sock sk;
	u64		local_key;
	u64		remote_key;
	u64		write_seq;
	u64		ack_seq;
	u64		rcv_data_fin_seq;
	atomic64_t	snd_una;
	unsigned long	timer_ival;
	u32		token;
	unsigned long	flags;
	bool		can_ack;
<<<<<<< HEAD
=======
	bool		fully_established;
	bool		rcv_data_fin;
	bool		snd_data_fin_enable;
>>>>>>> 85b047c6
	bool		use_64bit_ack; /* Set when we received a 64-bit DSN */
	spinlock_t	join_list_lock;
	struct work_struct work;
	struct list_head conn_list;
	struct list_head rtx_queue;
	struct list_head join_list;
	struct skb_ext	*cached_ext;	/* for the next sendmsg */
	struct socket	*subflow; /* outgoing connect/listener/!mp_capable */
	struct sock	*first;
	struct mptcp_pm_data	pm;
	struct {
		u32	space;	/* bytes copied in last measurement window */
		u32	copied; /* bytes copied in this measurement window */
		u64	time;	/* start time of measurement window */
		u64	rtt_us; /* last maximum rtt of subflows */
	} rcvq_space;
};

#define mptcp_for_each_subflow(__msk, __subflow)			\
	list_for_each_entry(__subflow, &((__msk)->conn_list), node)

static inline struct mptcp_sock *mptcp_sk(const struct sock *sk)
{
	return (struct mptcp_sock *)sk;
}

static inline struct mptcp_data_frag *mptcp_rtx_tail(const struct sock *sk)
{
	struct mptcp_sock *msk = mptcp_sk(sk);

	if (list_empty(&msk->rtx_queue))
		return NULL;

	return list_last_entry(&msk->rtx_queue, struct mptcp_data_frag, list);
}

static inline struct mptcp_data_frag *mptcp_rtx_head(const struct sock *sk)
{
	struct mptcp_sock *msk = mptcp_sk(sk);

	return list_first_entry_or_null(&msk->rtx_queue, struct mptcp_data_frag, list);
}

struct mptcp_subflow_request_sock {
	struct	tcp_request_sock sk;
	u16	mp_capable : 1,
		mp_join : 1,
		backup : 1;
	u8	local_id;
	u8	remote_id;
	u64	local_key;
	u64	idsn;
	u32	token;
	u32	ssn_offset;
	u64	thmac;
	u32	local_nonce;
	u32	remote_nonce;
	struct mptcp_sock	*msk;
	struct hlist_nulls_node token_node;
};

static inline struct mptcp_subflow_request_sock *
mptcp_subflow_rsk(const struct request_sock *rsk)
{
	return (struct mptcp_subflow_request_sock *)rsk;
}

/* MPTCP subflow context */
struct mptcp_subflow_context {
	struct	list_head node;/* conn_list of subflows */
	u64	local_key;
	u64	remote_key;
	u64	idsn;
	u64	map_seq;
	u32	snd_isn;
	u32	token;
	u32	rel_write_seq;
	u32	map_subflow_seq;
	u32	ssn_offset;
	u32	map_data_len;
	u32	request_mptcp : 1,  /* send MP_CAPABLE */
		request_join : 1,   /* send MP_JOIN */
		request_bkup : 1,
		mp_capable : 1,	    /* remote is MPTCP capable */
		mp_join : 1,	    /* remote is JOINing */
		fully_established : 1,	    /* path validated */
		pm_notified : 1,    /* PM hook called for established status */
		conn_finished : 1,
		map_valid : 1,
		mpc_map : 1,
		backup : 1,
		data_avail : 1,
		rx_eof : 1,
<<<<<<< HEAD
		data_fin_tx_enable : 1,
=======
>>>>>>> 85b047c6
		can_ack : 1;	    /* only after processing the remote a key */
	u32	remote_nonce;
	u64	thmac;
	u32	local_nonce;
	u32	remote_token;
	u8	hmac[MPTCPOPT_HMAC_LEN];
	u8	local_id;
	u8	remote_id;

	struct	sock *tcp_sock;	    /* tcp sk backpointer */
	struct	sock *conn;	    /* parent mptcp_sock */
	const	struct inet_connection_sock_af_ops *icsk_af_ops;
	void	(*tcp_data_ready)(struct sock *sk);
	void	(*tcp_state_change)(struct sock *sk);
	void	(*tcp_write_space)(struct sock *sk);

	struct	rcu_head rcu;
};

static inline struct mptcp_subflow_context *
mptcp_subflow_ctx(const struct sock *sk)
{
	struct inet_connection_sock *icsk = inet_csk(sk);

	/* Use RCU on icsk_ulp_data only for sock diag code */
	return (__force struct mptcp_subflow_context *)icsk->icsk_ulp_data;
}

static inline struct sock *
mptcp_subflow_tcp_sock(const struct mptcp_subflow_context *subflow)
{
	return subflow->tcp_sock;
}

static inline u64
mptcp_subflow_get_map_offset(const struct mptcp_subflow_context *subflow)
{
	return tcp_sk(mptcp_subflow_tcp_sock(subflow))->copied_seq -
		      subflow->ssn_offset -
		      subflow->map_subflow_seq;
}

static inline u64
mptcp_subflow_get_mapped_dsn(const struct mptcp_subflow_context *subflow)
{
	return subflow->map_seq + mptcp_subflow_get_map_offset(subflow);
}

int mptcp_is_enabled(struct net *net);
void mptcp_subflow_fully_established(struct mptcp_subflow_context *subflow,
				     struct mptcp_options_received *mp_opt);
bool mptcp_subflow_data_available(struct sock *sk);
void __init mptcp_subflow_init(void);
void mptcp_subflow_reset(struct sock *ssk);

/* called with sk socket lock held */
int __mptcp_subflow_connect(struct sock *sk, int ifindex,
			    const struct mptcp_addr_info *loc,
			    const struct mptcp_addr_info *remote);
int mptcp_subflow_create_socket(struct sock *sk, struct socket **new_sock);

static inline void mptcp_subflow_tcp_fallback(struct sock *sk,
					      struct mptcp_subflow_context *ctx)
{
	sk->sk_data_ready = ctx->tcp_data_ready;
	sk->sk_state_change = ctx->tcp_state_change;
	sk->sk_write_space = ctx->tcp_write_space;

	inet_csk(sk)->icsk_af_ops = ctx->icsk_af_ops;
}

void __init mptcp_proto_init(void);
#if IS_ENABLED(CONFIG_MPTCP_IPV6)
int __init mptcp_proto_v6_init(void);
#endif

struct sock *mptcp_sk_clone(const struct sock *sk,
			    const struct mptcp_options_received *mp_opt,
			    struct request_sock *req);
void mptcp_get_options(const struct sk_buff *skb,
		       struct mptcp_options_received *mp_opt);

void mptcp_finish_connect(struct sock *sk);
static inline bool mptcp_is_fully_established(struct sock *sk)
{
	return inet_sk_state_load(sk) == TCP_ESTABLISHED &&
	       READ_ONCE(mptcp_sk(sk)->fully_established);
}
void mptcp_rcv_space_init(struct mptcp_sock *msk, const struct sock *ssk);
void mptcp_data_ready(struct sock *sk, struct sock *ssk);
bool mptcp_finish_join(struct sock *sk);
void mptcp_data_acked(struct sock *sk);
void mptcp_subflow_eof(struct sock *sk);
bool mptcp_update_rcv_data_fin(struct mptcp_sock *msk, u64 data_fin_seq, bool use_64bit);

void __init mptcp_token_init(void);
static inline void mptcp_token_init_request(struct request_sock *req)
{
	mptcp_subflow_rsk(req)->token_node.pprev = NULL;
}

int mptcp_token_new_request(struct request_sock *req);
void mptcp_token_destroy_request(struct request_sock *req);
int mptcp_token_new_connect(struct sock *sk);
void mptcp_token_accept(struct mptcp_subflow_request_sock *r,
			struct mptcp_sock *msk);
bool mptcp_token_exists(u32 token);
struct mptcp_sock *mptcp_token_get_sock(u32 token);
struct mptcp_sock *mptcp_token_iter_next(const struct net *net, long *s_slot,
					 long *s_num);
void mptcp_token_destroy(struct mptcp_sock *msk);

void mptcp_crypto_key_sha(u64 key, u32 *token, u64 *idsn);

void mptcp_crypto_hmac_sha(u64 key1, u64 key2, u8 *msg, int len, void *hmac);

void __init mptcp_pm_init(void);
void mptcp_pm_data_init(struct mptcp_sock *msk);
void mptcp_pm_new_connection(struct mptcp_sock *msk, int server_side);
void mptcp_pm_fully_established(struct mptcp_sock *msk);
bool mptcp_pm_allow_new_subflow(struct mptcp_sock *msk);
void mptcp_pm_connection_closed(struct mptcp_sock *msk);
void mptcp_pm_subflow_established(struct mptcp_sock *msk,
				  struct mptcp_subflow_context *subflow);
void mptcp_pm_subflow_closed(struct mptcp_sock *msk, u8 id);
void mptcp_pm_add_addr_received(struct mptcp_sock *msk,
				const struct mptcp_addr_info *addr);

int mptcp_pm_announce_addr(struct mptcp_sock *msk,
			   const struct mptcp_addr_info *addr);
int mptcp_pm_remove_addr(struct mptcp_sock *msk, u8 local_id);
int mptcp_pm_remove_subflow(struct mptcp_sock *msk, u8 remote_id);

static inline bool mptcp_pm_should_signal(struct mptcp_sock *msk)
{
	return READ_ONCE(msk->pm.addr_signal);
}

static inline unsigned int mptcp_add_addr_len(int family)
{
	if (family == AF_INET)
		return TCPOLEN_MPTCP_ADD_ADDR;
	return TCPOLEN_MPTCP_ADD_ADDR6;
}

bool mptcp_pm_addr_signal(struct mptcp_sock *msk, unsigned int remaining,
			  struct mptcp_addr_info *saddr);
int mptcp_pm_get_local_id(struct mptcp_sock *msk, struct sock_common *skc);

void __init mptcp_pm_nl_init(void);
void mptcp_pm_nl_data_init(struct mptcp_sock *msk);
void mptcp_pm_nl_fully_established(struct mptcp_sock *msk);
void mptcp_pm_nl_subflow_established(struct mptcp_sock *msk);
void mptcp_pm_nl_add_addr_received(struct mptcp_sock *msk);
int mptcp_pm_nl_get_local_id(struct mptcp_sock *msk, struct sock_common *skc);

static inline struct mptcp_ext *mptcp_get_ext(struct sk_buff *skb)
{
	return (struct mptcp_ext *)skb_ext_find(skb, SKB_EXT_MPTCP);
}

static inline bool before64(__u64 seq1, __u64 seq2)
{
	return (__s64)(seq1 - seq2) < 0;
}

#define after64(seq2, seq1)	before64(seq1, seq2)

void mptcp_diag_subflow_init(struct tcp_ulp_ops *ops);

static inline bool __mptcp_check_fallback(struct mptcp_sock *msk)
{
	return test_bit(MPTCP_FALLBACK_DONE, &msk->flags);
}

static inline bool mptcp_check_fallback(struct sock *sk)
{
	struct mptcp_subflow_context *subflow = mptcp_subflow_ctx(sk);
	struct mptcp_sock *msk = mptcp_sk(subflow->conn);

	return __mptcp_check_fallback(msk);
}

static inline void __mptcp_do_fallback(struct mptcp_sock *msk)
{
	if (test_bit(MPTCP_FALLBACK_DONE, &msk->flags)) {
		pr_debug("TCP fallback already done (msk=%p)", msk);
		return;
	}
	set_bit(MPTCP_FALLBACK_DONE, &msk->flags);
}

static inline void mptcp_do_fallback(struct sock *sk)
{
	struct mptcp_subflow_context *subflow = mptcp_subflow_ctx(sk);
	struct mptcp_sock *msk = mptcp_sk(subflow->conn);

	__mptcp_do_fallback(msk);
}

#define pr_fallback(a) pr_debug("%s:fallback to TCP (msk=%p)", __func__, a)

static inline bool subflow_simultaneous_connect(struct sock *sk)
{
	struct mptcp_subflow_context *subflow = mptcp_subflow_ctx(sk);
	struct sock *parent = subflow->conn;

	return sk->sk_state == TCP_ESTABLISHED &&
	       !mptcp_sk(parent)->pm.server_side &&
	       !subflow->conn_finished;
}

#ifdef CONFIG_SYN_COOKIES
void subflow_init_req_cookie_join_save(const struct mptcp_subflow_request_sock *subflow_req,
				       struct sk_buff *skb);
bool mptcp_token_join_cookie_init_state(struct mptcp_subflow_request_sock *subflow_req,
					struct sk_buff *skb);
void __init mptcp_join_cookie_init(void);
#else
static inline void
subflow_init_req_cookie_join_save(const struct mptcp_subflow_request_sock *subflow_req,
				  struct sk_buff *skb) {}
static inline bool
mptcp_token_join_cookie_init_state(struct mptcp_subflow_request_sock *subflow_req,
				   struct sk_buff *skb)
{
	return false;
}

static inline void mptcp_join_cookie_init(void) {}
#endif

#endif /* __MPTCP_PROTOCOL_H */<|MERGE_RESOLUTION|>--- conflicted
+++ resolved
@@ -200,12 +200,9 @@
 	u32		token;
 	unsigned long	flags;
 	bool		can_ack;
-<<<<<<< HEAD
-=======
 	bool		fully_established;
 	bool		rcv_data_fin;
 	bool		snd_data_fin_enable;
->>>>>>> 85b047c6
 	bool		use_64bit_ack; /* Set when we received a 64-bit DSN */
 	spinlock_t	join_list_lock;
 	struct work_struct work;
@@ -299,10 +296,6 @@
 		backup : 1,
 		data_avail : 1,
 		rx_eof : 1,
-<<<<<<< HEAD
-		data_fin_tx_enable : 1,
-=======
->>>>>>> 85b047c6
 		can_ack : 1;	    /* only after processing the remote a key */
 	u32	remote_nonce;
 	u64	thmac;
