--- conflicted
+++ resolved
@@ -836,19 +836,8 @@
 	 * Spin lock all_tasks to prevent changes...
 	 */
 	spin_lock(&clnt->cl_lock);
-<<<<<<< HEAD
-	list_for_each_entry(rovr, &clnt->cl_tasks, tk_task) {
-		if (!RPC_IS_ACTIVATED(rovr))
-			continue;
-		if (!(rovr->tk_flags & RPC_TASK_KILLED)) {
-			rovr->tk_flags |= RPC_TASK_KILLED;
-			rpc_exit(rovr, -EIO);
-		}
-	}
-=======
 	list_for_each_entry(rovr, &clnt->cl_tasks, tk_task)
 		rpc_signal_task(rovr);
->>>>>>> 0ecfebd2
 	spin_unlock(&clnt->cl_lock);
 }
 EXPORT_SYMBOL_GPL(rpc_killall_tasks);
@@ -1825,12 +1814,6 @@
 			rpc_delay(task, HZ >> 4);
 			break;
 		case -EKEYEXPIRED:
-<<<<<<< HEAD
-			task->tk_action = call_refresh;
-			break;
-		default:
-			rpc_exit(task, task->tk_status);
-=======
 			if (!task->tk_cred_retry) {
 				rpc_exit(task, task->tk_status);
 			} else {
@@ -1842,7 +1825,6 @@
 			break;
 		default:
 			rpc_call_rpcerror(task, task->tk_status);
->>>>>>> 0ecfebd2
 		}
 		return;
 	} else {
@@ -1903,10 +1885,6 @@
 	if (!xprt_prepare_transmit(task))
 		return;
 
-<<<<<<< HEAD
-	task->tk_timeout = xprt->bind_timeout;
-=======
->>>>>>> 0ecfebd2
 	xprt->ops->rpcbind(task);
 }
 
@@ -2022,11 +2000,7 @@
 	if (task->tk_status < 0)
 		return;
 	if (task->tk_flags & RPC_TASK_NOCONNECT) {
-<<<<<<< HEAD
-		rpc_exit(task, -ENOTCONN);
-=======
 		rpc_call_rpcerror(task, -ENOTCONN);
->>>>>>> 0ecfebd2
 		return;
 	}
 	if (!xprt_prepare_transmit(task))
@@ -2086,11 +2060,7 @@
 		task->tk_action = call_transmit;
 		return;
 	}
-<<<<<<< HEAD
-	rpc_exit(task, status);
-=======
 	rpc_call_rpcerror(task, status);
->>>>>>> 0ecfebd2
 	return;
 out_retry:
 	/* Check for timeouts before looping back to call_bind */
@@ -2175,11 +2145,7 @@
 			if (!task->tk_msg.rpc_proc->p_proc)
 				trace_xprt_ping(task->tk_xprt,
 						task->tk_status);
-<<<<<<< HEAD
-			rpc_exit(task, task->tk_status);
-=======
 			rpc_call_rpcerror(task, task->tk_status);
->>>>>>> 0ecfebd2
 			return;
 		}
 		/* fall through */
@@ -2343,11 +2309,7 @@
 	rpc_check_timeout(task);
 	return;
 out_exit:
-<<<<<<< HEAD
-	rpc_exit(task, status);
-=======
 	rpc_call_rpcerror(task, status);
->>>>>>> 0ecfebd2
 }
 
 static bool
@@ -2371,11 +2333,7 @@
 	task->tk_timeouts++;
 
 	if (RPC_IS_SOFTCONN(task) && !rpc_check_connected(task->tk_rqstp)) {
-<<<<<<< HEAD
-		rpc_exit(task, -ETIMEDOUT);
-=======
 		rpc_call_rpcerror(task, -ETIMEDOUT);
->>>>>>> 0ecfebd2
 		return;
 	}
 
@@ -2467,19 +2425,6 @@
 		return;
 	case -EAGAIN:
 		task->tk_status = 0;
-<<<<<<< HEAD
-		/* Note: rpc_decode_header() may have freed the RPC slot */
-		if (task->tk_rqstp == req) {
-			xdr_free_bvec(&req->rq_rcv_buf);
-			req->rq_reply_bytes_recvd = 0;
-			req->rq_rcv_buf.len = 0;
-			if (task->tk_client->cl_discrtry)
-				xprt_conditional_disconnect(req->rq_xprt,
-							    req->rq_connect_cookie);
-		}
-		task->tk_action = call_encode;
-		rpc_check_timeout(task);
-=======
 		xdr_free_bvec(&req->rq_rcv_buf);
 		req->rq_reply_bytes_recvd = 0;
 		req->rq_rcv_buf.len = 0;
@@ -2495,7 +2440,6 @@
 		rpcauth_invalcred(task);
 		/* Ensure we obtain a new XID if we retry! */
 		xprt_release(task);
->>>>>>> 0ecfebd2
 	}
 }
 
@@ -2631,15 +2575,7 @@
 			break;
 		task->tk_cred_retry--;
 		trace_rpc__stale_creds(task);
-<<<<<<< HEAD
-		rpcauth_invalcred(task);
-		/* Ensure we obtain a new XID! */
-		xprt_release(task);
-		task->tk_action = call_reserve;
-		return -EAGAIN;
-=======
 		return -EKEYREJECTED;
->>>>>>> 0ecfebd2
 	case rpc_autherr_badcred:
 	case rpc_autherr_badverf:
 		/* possibly garbled cred/verf? */
