/*
 * Copyright (c) 2001-2002 by David Brownell
 *
 * This program is free software; you can redistribute it and/or modify it
 * under the terms of the GNU General Public License as published by the
 * Free Software Foundation; either version 2 of the License, or (at your
 * option) any later version.
 *
 * This program is distributed in the hope that it will be useful, but
 * WITHOUT ANY WARRANTY; without even the implied warranty of MERCHANTABILITY
 * or FITNESS FOR A PARTICULAR PURPOSE.  See the GNU General Public License
 * for more details.
 *
 * You should have received a copy of the GNU General Public License
 * along with this program; if not, write to the Free Software Foundation,
 * Inc., 675 Mass Ave, Cambridge, MA 02139, USA.
 */

#ifndef __USB_CORE_HCD_H
#define __USB_CORE_HCD_H

#ifdef __KERNEL__

#include <linux/rwsem.h>
#include <linux/interrupt.h>

#define MAX_TOPO_LEVEL		6

/* This file contains declarations of usbcore internals that are mostly
 * used or exposed by Host Controller Drivers.
 */

/*
 * USB Packet IDs (PIDs)
 */
#define USB_PID_EXT			0xf0	/* USB 2.0 LPM ECN */
#define USB_PID_OUT			0xe1
#define USB_PID_ACK			0xd2
#define USB_PID_DATA0			0xc3
#define USB_PID_PING			0xb4	/* USB 2.0 */
#define USB_PID_SOF			0xa5
#define USB_PID_NYET			0x96	/* USB 2.0 */
#define USB_PID_DATA2			0x87	/* USB 2.0 */
#define USB_PID_SPLIT			0x78	/* USB 2.0 */
#define USB_PID_IN			0x69
#define USB_PID_NAK			0x5a
#define USB_PID_DATA1			0x4b
#define USB_PID_PREAMBLE		0x3c	/* Token mode */
#define USB_PID_ERR			0x3c	/* USB 2.0: handshake mode */
#define USB_PID_SETUP			0x2d
#define USB_PID_STALL			0x1e
#define USB_PID_MDATA			0x0f	/* USB 2.0 */

/*-------------------------------------------------------------------------*/

/*
 * USB Host Controller Driver (usb_hcd) framework
 *
 * Since "struct usb_bus" is so thin, you can't share much code in it.
 * This framework is a layer over that, and should be more sharable.
 *
 * @authorized_default: Specifies if new devices are authorized to
 *                      connect by default or they require explicit
 *                      user space authorization; this bit is settable
 *                      through /sys/class/usb_host/X/authorized_default.
 *                      For the rest is RO, so we don't lock to r/w it.
 */

/*-------------------------------------------------------------------------*/

struct giveback_urb_bh {
	bool running;
	spinlock_t lock;
	struct list_head  head;
	struct tasklet_struct bh;
<<<<<<< HEAD
=======
	struct usb_host_endpoint *completing_ep;
>>>>>>> d8ec26d7
};

struct usb_hcd {

	/*
	 * housekeeping
	 */
	struct usb_bus		self;		/* hcd is-a bus */
	struct kref		kref;		/* reference counter */

	const char		*product_desc;	/* product/vendor string */
	int			speed;		/* Speed for this roothub.
						 * May be different from
						 * hcd->driver->flags & HCD_MASK
						 */
	char			irq_descr[24];	/* driver + bus # */

	struct timer_list	rh_timer;	/* drives root-hub polling */
	struct urb		*status_urb;	/* the current status urb */
#ifdef CONFIG_PM_RUNTIME
	struct work_struct	wakeup_work;	/* for remote wakeup */
#endif

	/*
	 * hardware info/state
	 */
	const struct hc_driver	*driver;	/* hw-specific hooks */

	/*
	 * OTG and some Host controllers need software interaction with phys;
	 * other external phys should be software-transparent
	 */
	struct usb_phy	*phy;

	/* Flags that need to be manipulated atomically because they can
	 * change while the host controller is running.  Always use
	 * set_bit() or clear_bit() to change their values.
	 */
	unsigned long		flags;
#define HCD_FLAG_HW_ACCESSIBLE		0	/* at full power */
#define HCD_FLAG_POLL_RH		2	/* poll for rh status? */
#define HCD_FLAG_POLL_PENDING		3	/* status has changed? */
#define HCD_FLAG_WAKEUP_PENDING		4	/* root hub is resuming? */
#define HCD_FLAG_RH_RUNNING		5	/* root hub is running? */
#define HCD_FLAG_DEAD			6	/* controller has died? */

	/* The flags can be tested using these macros; they are likely to
	 * be slightly faster than test_bit().
	 */
#define HCD_HW_ACCESSIBLE(hcd)	((hcd)->flags & (1U << HCD_FLAG_HW_ACCESSIBLE))
#define HCD_POLL_RH(hcd)	((hcd)->flags & (1U << HCD_FLAG_POLL_RH))
#define HCD_POLL_PENDING(hcd)	((hcd)->flags & (1U << HCD_FLAG_POLL_PENDING))
#define HCD_WAKEUP_PENDING(hcd)	((hcd)->flags & (1U << HCD_FLAG_WAKEUP_PENDING))
#define HCD_RH_RUNNING(hcd)	((hcd)->flags & (1U << HCD_FLAG_RH_RUNNING))
#define HCD_DEAD(hcd)		((hcd)->flags & (1U << HCD_FLAG_DEAD))

	/* Flags that get set only during HCD registration or removal. */
	unsigned		rh_registered:1;/* is root hub registered? */
	unsigned		rh_pollable:1;	/* may we poll the root hub? */
	unsigned		msix_enabled:1;	/* driver has MSI-X enabled? */

	/* The next flag is a stopgap, to be removed when all the HCDs
	 * support the new root-hub polling mechanism. */
	unsigned		uses_new_polling:1;
	unsigned		wireless:1;	/* Wireless USB HCD */
	unsigned		authorized_default:1;
	unsigned		has_tt:1;	/* Integrated TT in root hub */
	unsigned		amd_resume_bug:1; /* AMD remote wakeup quirk */

	unsigned int		irq;		/* irq allocated */
	void __iomem		*regs;		/* device memory/io */
	resource_size_t		rsrc_start;	/* memory/io resource start */
	resource_size_t		rsrc_len;	/* memory/io resource length */
	unsigned		power_budget;	/* in mA, 0 = no limit */

	struct giveback_urb_bh  high_prio_bh;
	struct giveback_urb_bh  low_prio_bh;

	/* bandwidth_mutex should be taken before adding or removing
	 * any new bus bandwidth constraints:
	 *   1. Before adding a configuration for a new device.
	 *   2. Before removing the configuration to put the device into
	 *      the addressed state.
	 *   3. Before selecting a different configuration.
	 *   4. Before selecting an alternate interface setting.
	 *
	 * bandwidth_mutex should be dropped after a successful control message
	 * to the device, or resetting the bandwidth after a failed attempt.
	 */
	struct mutex		*bandwidth_mutex;
	struct usb_hcd		*shared_hcd;
	struct usb_hcd		*primary_hcd;


#define HCD_BUFFER_POOLS	4
	struct dma_pool		*pool[HCD_BUFFER_POOLS];

	int			state;
#	define	__ACTIVE		0x01
#	define	__SUSPEND		0x04
#	define	__TRANSIENT		0x80

#	define	HC_STATE_HALT		0
#	define	HC_STATE_RUNNING	(__ACTIVE)
#	define	HC_STATE_QUIESCING	(__SUSPEND|__TRANSIENT|__ACTIVE)
#	define	HC_STATE_RESUMING	(__SUSPEND|__TRANSIENT)
#	define	HC_STATE_SUSPENDED	(__SUSPEND)

#define	HC_IS_RUNNING(state) ((state) & __ACTIVE)
#define	HC_IS_SUSPENDED(state) ((state) & __SUSPEND)

	/* more shared queuing code would be good; it should support
	 * smarter scheduling, handle transaction translators, etc;
	 * input size of periodic table to an interrupt scheduler.
	 * (ohci 32, uhci 1024, ehci 256/512/1024).
	 */

	/* The HC driver's private data is stored at the end of
	 * this structure.
	 */
	unsigned long hcd_priv[0]
			__attribute__ ((aligned(sizeof(s64))));
};

/* 2.4 does this a bit differently ... */
static inline struct usb_bus *hcd_to_bus(struct usb_hcd *hcd)
{
	return &hcd->self;
}

static inline struct usb_hcd *bus_to_hcd(struct usb_bus *bus)
{
	return container_of(bus, struct usb_hcd, self);
}

struct hcd_timeout {	/* timeouts we allocate */
	struct list_head	timeout_list;
	struct timer_list	timer;
};

/*-------------------------------------------------------------------------*/


struct hc_driver {
	const char	*description;	/* "ehci-hcd" etc */
	const char	*product_desc;	/* product/vendor string */
	size_t		hcd_priv_size;	/* size of private data */

	/* irq handler */
	irqreturn_t	(*irq) (struct usb_hcd *hcd);

	int	flags;
#define	HCD_MEMORY	0x0001		/* HC regs use memory (else I/O) */
#define	HCD_LOCAL_MEM	0x0002		/* HC needs local memory */
#define	HCD_SHARED	0x0004		/* Two (or more) usb_hcds share HW */
#define	HCD_USB11	0x0010		/* USB 1.1 */
#define	HCD_USB2	0x0020		/* USB 2.0 */
#define	HCD_USB25	0x0030		/* Wireless USB 1.0 (USB 2.5)*/
#define	HCD_USB3	0x0040		/* USB 3.0 */
#define	HCD_MASK	0x0070
#define	HCD_BH		0x0100		/* URB complete in BH context */

	/* called to init HCD and root hub */
	int	(*reset) (struct usb_hcd *hcd);
	int	(*start) (struct usb_hcd *hcd);

	/* NOTE:  these suspend/resume calls relate to the HC as
	 * a whole, not just the root hub; they're for PCI bus glue.
	 */
	/* called after suspending the hub, before entering D3 etc */
	int	(*pci_suspend)(struct usb_hcd *hcd, bool do_wakeup);

	/* called after entering D0 (etc), before resuming the hub */
	int	(*pci_resume)(struct usb_hcd *hcd, bool hibernated);

	/* cleanly make HCD stop writing memory and doing I/O */
	void	(*stop) (struct usb_hcd *hcd);

	/* shutdown HCD */
	void	(*shutdown) (struct usb_hcd *hcd);

	/* return current frame number */
	int	(*get_frame_number) (struct usb_hcd *hcd);

	/* manage i/o requests, device state */
	int	(*urb_enqueue)(struct usb_hcd *hcd,
				struct urb *urb, gfp_t mem_flags);
	int	(*urb_dequeue)(struct usb_hcd *hcd,
				struct urb *urb, int status);

	/*
	 * (optional) these hooks allow an HCD to override the default DMA
	 * mapping and unmapping routines.  In general, they shouldn't be
	 * necessary unless the host controller has special DMA requirements,
	 * such as alignment contraints.  If these are not specified, the
	 * general usb_hcd_(un)?map_urb_for_dma functions will be used instead
	 * (and it may be a good idea to call these functions in your HCD
	 * implementation)
	 */
	int	(*map_urb_for_dma)(struct usb_hcd *hcd, struct urb *urb,
				   gfp_t mem_flags);
	void    (*unmap_urb_for_dma)(struct usb_hcd *hcd, struct urb *urb);

	/* hw synch, freeing endpoint resources that urb_dequeue can't */
	void	(*endpoint_disable)(struct usb_hcd *hcd,
			struct usb_host_endpoint *ep);

	/* (optional) reset any endpoint state such as sequence number
	   and current window */
	void	(*endpoint_reset)(struct usb_hcd *hcd,
			struct usb_host_endpoint *ep);

	/* root hub support */
	int	(*hub_status_data) (struct usb_hcd *hcd, char *buf);
	int	(*hub_control) (struct usb_hcd *hcd,
				u16 typeReq, u16 wValue, u16 wIndex,
				char *buf, u16 wLength);
	int	(*bus_suspend)(struct usb_hcd *);
	int	(*bus_resume)(struct usb_hcd *);
	int	(*start_port_reset)(struct usb_hcd *, unsigned port_num);

		/* force handover of high-speed port to full-speed companion */
	void	(*relinquish_port)(struct usb_hcd *, int);
		/* has a port been handed over to a companion? */
	int	(*port_handed_over)(struct usb_hcd *, int);

		/* CLEAR_TT_BUFFER completion callback */
	void	(*clear_tt_buffer_complete)(struct usb_hcd *,
				struct usb_host_endpoint *);

	/* xHCI specific functions */
		/* Called by usb_alloc_dev to alloc HC device structures */
	int	(*alloc_dev)(struct usb_hcd *, struct usb_device *);
		/* Called by usb_disconnect to free HC device structures */
	void	(*free_dev)(struct usb_hcd *, struct usb_device *);
	/* Change a group of bulk endpoints to support multiple stream IDs */
	int	(*alloc_streams)(struct usb_hcd *hcd, struct usb_device *udev,
		struct usb_host_endpoint **eps, unsigned int num_eps,
		unsigned int num_streams, gfp_t mem_flags);
	/* Reverts a group of bulk endpoints back to not using stream IDs.
	 * Can fail if we run out of memory.
	 */
	int	(*free_streams)(struct usb_hcd *hcd, struct usb_device *udev,
		struct usb_host_endpoint **eps, unsigned int num_eps,
		gfp_t mem_flags);

	/* Bandwidth computation functions */
	/* Note that add_endpoint() can only be called once per endpoint before
	 * check_bandwidth() or reset_bandwidth() must be called.
	 * drop_endpoint() can only be called once per endpoint also.
	 * A call to xhci_drop_endpoint() followed by a call to
	 * xhci_add_endpoint() will add the endpoint to the schedule with
	 * possibly new parameters denoted by a different endpoint descriptor
	 * in usb_host_endpoint.  A call to xhci_add_endpoint() followed by a
	 * call to xhci_drop_endpoint() is not allowed.
	 */
		/* Allocate endpoint resources and add them to a new schedule */
	int	(*add_endpoint)(struct usb_hcd *, struct usb_device *,
				struct usb_host_endpoint *);
		/* Drop an endpoint from a new schedule */
	int	(*drop_endpoint)(struct usb_hcd *, struct usb_device *,
				 struct usb_host_endpoint *);
		/* Check that a new hardware configuration, set using
		 * endpoint_enable and endpoint_disable, does not exceed bus
		 * bandwidth.  This must be called before any set configuration
		 * or set interface requests are sent to the device.
		 */
	int	(*check_bandwidth)(struct usb_hcd *, struct usb_device *);
		/* Reset the device schedule to the last known good schedule,
		 * which was set from a previous successful call to
		 * check_bandwidth().  This reverts any add_endpoint() and
		 * drop_endpoint() calls since that last successful call.
		 * Used for when a check_bandwidth() call fails due to resource
		 * or bandwidth constraints.
		 */
	void	(*reset_bandwidth)(struct usb_hcd *, struct usb_device *);
		/* Returns the hardware-chosen device address */
	int	(*address_device)(struct usb_hcd *, struct usb_device *udev);
		/* Notifies the HCD after a hub descriptor is fetched.
		 * Will block.
		 */
	int	(*update_hub_device)(struct usb_hcd *, struct usb_device *hdev,
			struct usb_tt *tt, gfp_t mem_flags);
	int	(*reset_device)(struct usb_hcd *, struct usb_device *);
		/* Notifies the HCD after a device is connected and its
		 * address is set
		 */
	int	(*update_device)(struct usb_hcd *, struct usb_device *);
	int	(*set_usb2_hw_lpm)(struct usb_hcd *, struct usb_device *, int);
	/* USB 3.0 Link Power Management */
		/* Returns the USB3 hub-encoded value for the U1/U2 timeout. */
	int	(*enable_usb3_lpm_timeout)(struct usb_hcd *,
			struct usb_device *, enum usb3_link_state state);
		/* The xHCI host controller can still fail the command to
		 * disable the LPM timeouts, so this can return an error code.
		 */
	int	(*disable_usb3_lpm_timeout)(struct usb_hcd *,
			struct usb_device *, enum usb3_link_state state);
	int	(*find_raw_port_number)(struct usb_hcd *, int);
};

static inline int hcd_giveback_urb_in_bh(struct usb_hcd *hcd)
{
	return hcd->driver->flags & HCD_BH;
}

<<<<<<< HEAD
=======
static inline bool hcd_periodic_completion_in_progress(struct usb_hcd *hcd,
		struct usb_host_endpoint *ep)
{
	return hcd->high_prio_bh.completing_ep == ep;
}

>>>>>>> d8ec26d7
extern int usb_hcd_link_urb_to_ep(struct usb_hcd *hcd, struct urb *urb);
extern int usb_hcd_check_unlink_urb(struct usb_hcd *hcd, struct urb *urb,
		int status);
extern void usb_hcd_unlink_urb_from_ep(struct usb_hcd *hcd, struct urb *urb);

extern int usb_hcd_submit_urb(struct urb *urb, gfp_t mem_flags);
extern int usb_hcd_unlink_urb(struct urb *urb, int status);
extern void usb_hcd_giveback_urb(struct usb_hcd *hcd, struct urb *urb,
		int status);
extern int usb_hcd_map_urb_for_dma(struct usb_hcd *hcd, struct urb *urb,
		gfp_t mem_flags);
extern void usb_hcd_unmap_urb_setup_for_dma(struct usb_hcd *, struct urb *);
extern void usb_hcd_unmap_urb_for_dma(struct usb_hcd *, struct urb *);
extern void usb_hcd_flush_endpoint(struct usb_device *udev,
		struct usb_host_endpoint *ep);
extern void usb_hcd_disable_endpoint(struct usb_device *udev,
		struct usb_host_endpoint *ep);
extern void usb_hcd_reset_endpoint(struct usb_device *udev,
		struct usb_host_endpoint *ep);
extern void usb_hcd_synchronize_unlinks(struct usb_device *udev);
extern int usb_hcd_alloc_bandwidth(struct usb_device *udev,
		struct usb_host_config *new_config,
		struct usb_host_interface *old_alt,
		struct usb_host_interface *new_alt);
extern int usb_hcd_get_frame_number(struct usb_device *udev);

extern struct usb_hcd *usb_create_hcd(const struct hc_driver *driver,
		struct device *dev, const char *bus_name);
extern struct usb_hcd *usb_create_shared_hcd(const struct hc_driver *driver,
		struct device *dev, const char *bus_name,
		struct usb_hcd *shared_hcd);
extern struct usb_hcd *usb_get_hcd(struct usb_hcd *hcd);
extern void usb_put_hcd(struct usb_hcd *hcd);
extern int usb_hcd_is_primary_hcd(struct usb_hcd *hcd);
extern int usb_add_hcd(struct usb_hcd *hcd,
		unsigned int irqnum, unsigned long irqflags);
extern void usb_remove_hcd(struct usb_hcd *hcd);
extern int usb_hcd_find_raw_port_number(struct usb_hcd *hcd, int port1);

struct platform_device;
extern void usb_hcd_platform_shutdown(struct platform_device *dev);

#ifdef CONFIG_PCI
struct pci_dev;
struct pci_device_id;
extern int usb_hcd_pci_probe(struct pci_dev *dev,
				const struct pci_device_id *id);
extern void usb_hcd_pci_remove(struct pci_dev *dev);
extern void usb_hcd_pci_shutdown(struct pci_dev *dev);

<<<<<<< HEAD
=======
extern int usb_hcd_amd_remote_wakeup_quirk(struct pci_dev *dev);

>>>>>>> d8ec26d7
#ifdef CONFIG_PM
extern const struct dev_pm_ops usb_hcd_pci_pm_ops;
#endif
#endif /* CONFIG_PCI */

/* pci-ish (pdev null is ok) buffer alloc/mapping support */
int hcd_buffer_create(struct usb_hcd *hcd);
void hcd_buffer_destroy(struct usb_hcd *hcd);

void *hcd_buffer_alloc(struct usb_bus *bus, size_t size,
	gfp_t mem_flags, dma_addr_t *dma);
void hcd_buffer_free(struct usb_bus *bus, size_t size,
	void *addr, dma_addr_t dma);

/* generic bus glue, needed for host controllers that don't use PCI */
extern irqreturn_t usb_hcd_irq(int irq, void *__hcd);

extern void usb_hc_died(struct usb_hcd *hcd);
extern void usb_hcd_poll_rh_status(struct usb_hcd *hcd);
extern void usb_wakeup_notification(struct usb_device *hdev,
		unsigned int portnum);

extern void usb_hcd_start_port_resume(struct usb_bus *bus, int portnum);
extern void usb_hcd_end_port_resume(struct usb_bus *bus, int portnum);

/* The D0/D1 toggle bits ... USE WITH CAUTION (they're almost hcd-internal) */
#define usb_gettoggle(dev, ep, out) (((dev)->toggle[out] >> (ep)) & 1)
#define	usb_dotoggle(dev, ep, out)  ((dev)->toggle[out] ^= (1 << (ep)))
#define usb_settoggle(dev, ep, out, bit) \
		((dev)->toggle[out] = ((dev)->toggle[out] & ~(1 << (ep))) | \
		 ((bit) << (ep)))

/* -------------------------------------------------------------------------- */

/* Enumeration is only for the hub driver, or HCD virtual root hubs */
extern struct usb_device *usb_alloc_dev(struct usb_device *parent,
					struct usb_bus *, unsigned port);
extern int usb_new_device(struct usb_device *dev);
extern void usb_disconnect(struct usb_device **);

extern int usb_get_configuration(struct usb_device *dev);
extern void usb_destroy_configuration(struct usb_device *dev);

/*-------------------------------------------------------------------------*/

/*
 * HCD Root Hub support
 */

#include <linux/usb/ch11.h>

/*
 * As of USB 2.0, full/low speed devices are segregated into trees.
 * One type grows from USB 1.1 host controllers (OHCI, UHCI etc).
 * The other type grows from high speed hubs when they connect to
 * full/low speed devices using "Transaction Translators" (TTs).
 *
 * TTs should only be known to the hub driver, and high speed bus
 * drivers (only EHCI for now).  They affect periodic scheduling and
 * sometimes control/bulk error recovery.
 */

struct usb_device;

struct usb_tt {
	struct usb_device	*hub;	/* upstream highspeed hub */
	int			multi;	/* true means one TT per port */
	unsigned		think_time;	/* think time in ns */
	void			*hcpriv;	/* HCD private data */

	/* for control/bulk error recovery (CLEAR_TT_BUFFER) */
	spinlock_t		lock;
	struct list_head	clear_list;	/* of usb_tt_clear */
	struct work_struct	clear_work;
};

struct usb_tt_clear {
	struct list_head	clear_list;
	unsigned		tt;
	u16			devinfo;
	struct usb_hcd		*hcd;
	struct usb_host_endpoint	*ep;
};

extern int usb_hub_clear_tt_buffer(struct urb *urb);
extern void usb_ep0_reinit(struct usb_device *);

/* (shifted) direction/type/recipient from the USB 2.0 spec, table 9.2 */
#define DeviceRequest \
	((USB_DIR_IN|USB_TYPE_STANDARD|USB_RECIP_DEVICE)<<8)
#define DeviceOutRequest \
	((USB_DIR_OUT|USB_TYPE_STANDARD|USB_RECIP_DEVICE)<<8)

#define InterfaceRequest \
	((USB_DIR_IN|USB_TYPE_STANDARD|USB_RECIP_INTERFACE)<<8)

#define EndpointRequest \
	((USB_DIR_IN|USB_TYPE_STANDARD|USB_RECIP_INTERFACE)<<8)
#define EndpointOutRequest \
	((USB_DIR_OUT|USB_TYPE_STANDARD|USB_RECIP_INTERFACE)<<8)

/* class requests from the USB 2.0 hub spec, table 11-15 */
/* GetBusState and SetHubDescriptor are optional, omitted */
#define ClearHubFeature		(0x2000 | USB_REQ_CLEAR_FEATURE)
#define ClearPortFeature	(0x2300 | USB_REQ_CLEAR_FEATURE)
#define GetHubDescriptor	(0xa000 | USB_REQ_GET_DESCRIPTOR)
#define GetHubStatus		(0xa000 | USB_REQ_GET_STATUS)
#define GetPortStatus		(0xa300 | USB_REQ_GET_STATUS)
#define SetHubFeature		(0x2000 | USB_REQ_SET_FEATURE)
#define SetPortFeature		(0x2300 | USB_REQ_SET_FEATURE)


/*-------------------------------------------------------------------------*/

/* class requests from USB 3.0 hub spec, table 10-5 */
#define SetHubDepth		(0x3000 | HUB_SET_DEPTH)
#define GetPortErrorCount	(0x8000 | HUB_GET_PORT_ERR_COUNT)

/*
 * Generic bandwidth allocation constants/support
 */
#define FRAME_TIME_USECS	1000L
#define BitTime(bytecount) (7 * 8 * bytecount / 6) /* with integer truncation */
		/* Trying not to use worst-case bit-stuffing
		 * of (7/6 * 8 * bytecount) = 9.33 * bytecount */
		/* bytecount = data payload byte count */

#define NS_TO_US(ns)	DIV_ROUND_UP(ns, 1000L)
			/* convert nanoseconds to microseconds, rounding up */

/*
 * Full/low speed bandwidth allocation constants/support.
 */
#define BW_HOST_DELAY	1000L		/* nanoseconds */
#define BW_HUB_LS_SETUP	333L		/* nanoseconds */
			/* 4 full-speed bit times (est.) */

#define FRAME_TIME_BITS			12000L	/* frame = 1 millisecond */
#define FRAME_TIME_MAX_BITS_ALLOC	(90L * FRAME_TIME_BITS / 100L)
#define FRAME_TIME_MAX_USECS_ALLOC	(90L * FRAME_TIME_USECS / 100L)

/*
 * Ceiling [nano/micro]seconds (typical) for that many bytes at high speed
 * ISO is a bit less, no ACK ... from USB 2.0 spec, 5.11.3 (and needed
 * to preallocate bandwidth)
 */
#define USB2_HOST_DELAY	5	/* nsec, guess */
#define HS_NSECS(bytes) (((55 * 8 * 2083) \
	+ (2083UL * (3 + BitTime(bytes))))/1000 \
	+ USB2_HOST_DELAY)
#define HS_NSECS_ISO(bytes) (((38 * 8 * 2083) \
	+ (2083UL * (3 + BitTime(bytes))))/1000 \
	+ USB2_HOST_DELAY)
#define HS_USECS(bytes)		NS_TO_US(HS_NSECS(bytes))
#define HS_USECS_ISO(bytes)	NS_TO_US(HS_NSECS_ISO(bytes))

extern long usb_calc_bus_time(int speed, int is_input,
			int isoc, int bytecount);

/*-------------------------------------------------------------------------*/

extern void usb_set_device_state(struct usb_device *udev,
		enum usb_device_state new_state);

/*-------------------------------------------------------------------------*/

/* exported only within usbcore */

extern struct list_head usb_bus_list;
extern struct mutex usb_bus_list_lock;
extern wait_queue_head_t usb_kill_urb_queue;

extern int usb_find_interface_driver(struct usb_device *dev,
	struct usb_interface *interface);

#define usb_endpoint_out(ep_dir)	(!((ep_dir) & USB_DIR_IN))

#ifdef CONFIG_PM
extern void usb_root_hub_lost_power(struct usb_device *rhdev);
extern int hcd_bus_suspend(struct usb_device *rhdev, pm_message_t msg);
extern int hcd_bus_resume(struct usb_device *rhdev, pm_message_t msg);
#endif /* CONFIG_PM */

#ifdef CONFIG_PM_RUNTIME
extern void usb_hcd_resume_root_hub(struct usb_hcd *hcd);
#else
static inline void usb_hcd_resume_root_hub(struct usb_hcd *hcd)
{
	return;
}
#endif /* CONFIG_PM_RUNTIME */

/*-------------------------------------------------------------------------*/

#if defined(CONFIG_USB_MON) || defined(CONFIG_USB_MON_MODULE)

struct usb_mon_operations {
	void (*urb_submit)(struct usb_bus *bus, struct urb *urb);
	void (*urb_submit_error)(struct usb_bus *bus, struct urb *urb, int err);
	void (*urb_complete)(struct usb_bus *bus, struct urb *urb, int status);
	/* void (*urb_unlink)(struct usb_bus *bus, struct urb *urb); */
};

extern struct usb_mon_operations *mon_ops;

static inline void usbmon_urb_submit(struct usb_bus *bus, struct urb *urb)
{
	if (bus->monitored)
		(*mon_ops->urb_submit)(bus, urb);
}

static inline void usbmon_urb_submit_error(struct usb_bus *bus, struct urb *urb,
    int error)
{
	if (bus->monitored)
		(*mon_ops->urb_submit_error)(bus, urb, error);
}

static inline void usbmon_urb_complete(struct usb_bus *bus, struct urb *urb,
		int status)
{
	if (bus->monitored)
		(*mon_ops->urb_complete)(bus, urb, status);
}

int usb_mon_register(struct usb_mon_operations *ops);
void usb_mon_deregister(void);

#else

static inline void usbmon_urb_submit(struct usb_bus *bus, struct urb *urb) {}
static inline void usbmon_urb_submit_error(struct usb_bus *bus, struct urb *urb,
    int error) {}
static inline void usbmon_urb_complete(struct usb_bus *bus, struct urb *urb,
		int status) {}

#endif /* CONFIG_USB_MON || CONFIG_USB_MON_MODULE */

/*-------------------------------------------------------------------------*/

/* random stuff */

#define	RUN_CONTEXT (in_irq() ? "in_irq" \
		: (in_interrupt() ? "in_interrupt" : "can sleep"))


/* This rwsem is for use only by the hub driver and ehci-hcd.
 * Nobody else should touch it.
 */
extern struct rw_semaphore ehci_cf_port_reset_rwsem;

/* Keep track of which host controller drivers are loaded */
#define USB_UHCI_LOADED		0
#define USB_OHCI_LOADED		1
#define USB_EHCI_LOADED		2
extern unsigned long usb_hcds_loaded;

#endif /* __KERNEL__ */

#endif /* __USB_CORE_HCD_H */<|MERGE_RESOLUTION|>--- conflicted
+++ resolved
@@ -73,10 +73,7 @@
 	spinlock_t lock;
 	struct list_head  head;
 	struct tasklet_struct bh;
-<<<<<<< HEAD
-=======
 	struct usb_host_endpoint *completing_ep;
->>>>>>> d8ec26d7
 };
 
 struct usb_hcd {
@@ -383,15 +380,12 @@
 	return hcd->driver->flags & HCD_BH;
 }
 
-<<<<<<< HEAD
-=======
 static inline bool hcd_periodic_completion_in_progress(struct usb_hcd *hcd,
 		struct usb_host_endpoint *ep)
 {
 	return hcd->high_prio_bh.completing_ep == ep;
 }
 
->>>>>>> d8ec26d7
 extern int usb_hcd_link_urb_to_ep(struct usb_hcd *hcd, struct urb *urb);
 extern int usb_hcd_check_unlink_urb(struct usb_hcd *hcd, struct urb *urb,
 		int status);
@@ -442,11 +436,8 @@
 extern void usb_hcd_pci_remove(struct pci_dev *dev);
 extern void usb_hcd_pci_shutdown(struct pci_dev *dev);
 
-<<<<<<< HEAD
-=======
 extern int usb_hcd_amd_remote_wakeup_quirk(struct pci_dev *dev);
 
->>>>>>> d8ec26d7
 #ifdef CONFIG_PM
 extern const struct dev_pm_ops usb_hcd_pci_pm_ops;
 #endif
