--- conflicted
+++ resolved
@@ -88,13 +88,7 @@
 
 #define __RT_MUTEX_INITIALIZER(mutexname)				\
 {									\
-<<<<<<< HEAD
-	.wait_lock = __RAW_SPIN_LOCK_UNLOCKED(mutexname.wait_lock),	\
-	.waiters = RB_ROOT_CACHED,					\
-	.owner = NULL,							\
-=======
 	.rtmutex = __RT_MUTEX_BASE_INITIALIZER(mutexname.rtmutex),	\
->>>>>>> 3b17187f
 	__DEP_MAP_RT_MUTEX_INITIALIZER(mutexname)			\
 }
 
