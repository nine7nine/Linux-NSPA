--- conflicted
+++ resolved
@@ -753,11 +753,7 @@
 
 static struct bus_type gameport_bus = {
 	.name		= "gameport",
-<<<<<<< HEAD
-	.dev_attrs	= gameport_device_attrs,
-=======
 	.dev_groups	= gameport_device_groups,
->>>>>>> d8ec26d7
 	.drv_groups	= gameport_driver_groups,
 	.match		= gameport_bus_match,
 	.probe		= gameport_driver_probe,
