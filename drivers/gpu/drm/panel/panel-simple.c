/*
 * Copyright (C) 2013, NVIDIA Corporation.  All rights reserved.
 *
 * Permission is hereby granted, free of charge, to any person obtaining a
 * copy of this software and associated documentation files (the "Software"),
 * to deal in the Software without restriction, including without limitation
 * the rights to use, copy, modify, merge, publish, distribute, sub license,
 * and/or sell copies of the Software, and to permit persons to whom the
 * Software is furnished to do so, subject to the following conditions:
 *
 * The above copyright notice and this permission notice (including the
 * next paragraph) shall be included in all copies or substantial portions
 * of the Software.
 *
 * THE SOFTWARE IS PROVIDED "AS IS", WITHOUT WARRANTY OF ANY KIND, EXPRESS OR
 * IMPLIED, INCLUDING BUT NOT LIMITED TO THE WARRANTIES OF MERCHANTABILITY,
 * FITNESS FOR A PARTICULAR PURPOSE AND NON-INFRINGEMENT. IN NO EVENT SHALL
 * THE AUTHORS OR COPYRIGHT HOLDERS BE LIABLE FOR ANY CLAIM, DAMAGES OR OTHER
 * LIABILITY, WHETHER IN AN ACTION OF CONTRACT, TORT OR OTHERWISE, ARISING
 * FROM, OUT OF OR IN CONNECTION WITH THE SOFTWARE OR THE USE OR OTHER
 * DEALINGS IN THE SOFTWARE.
 */

#include <linux/delay.h>
#include <linux/gpio/consumer.h>
#include <linux/module.h>
#include <linux/of_platform.h>
#include <linux/platform_device.h>
#include <linux/pm_runtime.h>
#include <linux/regulator/consumer.h>

#include <video/display_timing.h>
#include <video/of_display_timing.h>
#include <video/videomode.h>

#include <drm/drm_crtc.h>
#include <drm/drm_device.h>
#include <drm/drm_mipi_dsi.h>
#include <drm/drm_panel.h>

/**
 * struct panel_desc - Describes a simple panel.
 */
struct panel_desc {
	/**
	 * @modes: Pointer to array of fixed modes appropriate for this panel.
	 *
	 * If only one mode then this can just be the address of the mode.
	 * NOTE: cannot be used with "timings" and also if this is specified
	 * then you cannot override the mode in the device tree.
	 */
	const struct drm_display_mode *modes;

	/** @num_modes: Number of elements in modes array. */
	unsigned int num_modes;

	/**
	 * @timings: Pointer to array of display timings
	 *
	 * NOTE: cannot be used with "modes" and also these will be used to
	 * validate a device tree override if one is present.
	 */
	const struct display_timing *timings;

	/** @num_timings: Number of elements in timings array. */
	unsigned int num_timings;

	/** @bpc: Bits per color. */
	unsigned int bpc;

	/** @size: Structure containing the physical size of this panel. */
	struct {
		/**
		 * @size.width: Width (in mm) of the active display area.
		 */
		unsigned int width;

		/**
		 * @size.height: Height (in mm) of the active display area.
		 */
		unsigned int height;
	} size;

	/** @delay: Structure containing various delay values for this panel. */
	struct {
		/**
		 * @delay.prepare: Time for the panel to become ready.
		 *
		 * The time (in milliseconds) that it takes for the panel to
		 * become ready and start receiving video data
		 */
		unsigned int prepare;

		/**
		 * @delay.enable: Time for the panel to display a valid frame.
		 *
		 * The time (in milliseconds) that it takes for the panel to
		 * display the first valid frame after starting to receive
		 * video data.
		 */
		unsigned int enable;

		/**
		 * @delay.disable: Time for the panel to turn the display off.
		 *
		 * The time (in milliseconds) that it takes for the panel to
		 * turn the display off (no content is visible).
		 */
		unsigned int disable;

		/**
		 * @delay.unprepare: Time to power down completely.
		 *
		 * The time (in milliseconds) that it takes for the panel
		 * to power itself down completely.
		 *
		 * This time is used to prevent a future "prepare" from
		 * starting until at least this many milliseconds has passed.
		 * If at prepare time less time has passed since unprepare
		 * finished, the driver waits for the remaining time.
		 */
		unsigned int unprepare;
	} delay;

	/** @bus_format: See MEDIA_BUS_FMT_... defines. */
	u32 bus_format;

	/** @bus_flags: See DRM_BUS_FLAG_... defines. */
	u32 bus_flags;

	/** @connector_type: LVDS, eDP, DSI, DPI, etc. */
	int connector_type;
};

struct panel_simple {
	struct drm_panel base;
	bool enabled;

	bool prepared;

	ktime_t prepared_time;
	ktime_t unprepared_time;

	const struct panel_desc *desc;

	struct regulator *supply;
	struct i2c_adapter *ddc;

	struct gpio_desc *enable_gpio;

	struct edid *edid;

	struct drm_display_mode override_mode;

	enum drm_panel_orientation orientation;
};

static inline struct panel_simple *to_panel_simple(struct drm_panel *panel)
{
	return container_of(panel, struct panel_simple, base);
}

static unsigned int panel_simple_get_timings_modes(struct panel_simple *panel,
						   struct drm_connector *connector)
{
	struct drm_display_mode *mode;
	unsigned int i, num = 0;

	for (i = 0; i < panel->desc->num_timings; i++) {
		const struct display_timing *dt = &panel->desc->timings[i];
		struct videomode vm;

		videomode_from_timing(dt, &vm);
		mode = drm_mode_create(connector->dev);
		if (!mode) {
			dev_err(panel->base.dev, "failed to add mode %ux%u\n",
				dt->hactive.typ, dt->vactive.typ);
			continue;
		}

		drm_display_mode_from_videomode(&vm, mode);

		mode->type |= DRM_MODE_TYPE_DRIVER;

		if (panel->desc->num_timings == 1)
			mode->type |= DRM_MODE_TYPE_PREFERRED;

		drm_mode_probed_add(connector, mode);
		num++;
	}

	return num;
}

static unsigned int panel_simple_get_display_modes(struct panel_simple *panel,
						   struct drm_connector *connector)
{
	struct drm_display_mode *mode;
	unsigned int i, num = 0;

	for (i = 0; i < panel->desc->num_modes; i++) {
		const struct drm_display_mode *m = &panel->desc->modes[i];

		mode = drm_mode_duplicate(connector->dev, m);
		if (!mode) {
			dev_err(panel->base.dev, "failed to add mode %ux%u@%u\n",
				m->hdisplay, m->vdisplay,
				drm_mode_vrefresh(m));
			continue;
		}

		mode->type |= DRM_MODE_TYPE_DRIVER;

		if (panel->desc->num_modes == 1)
			mode->type |= DRM_MODE_TYPE_PREFERRED;

		drm_mode_set_name(mode);

		drm_mode_probed_add(connector, mode);
		num++;
	}

	return num;
}

static int panel_simple_get_non_edid_modes(struct panel_simple *panel,
					   struct drm_connector *connector)
{
	struct drm_display_mode *mode;
	bool has_override = panel->override_mode.type;
	unsigned int num = 0;

	if (!panel->desc)
		return 0;

	if (has_override) {
		mode = drm_mode_duplicate(connector->dev,
					  &panel->override_mode);
		if (mode) {
			drm_mode_probed_add(connector, mode);
			num = 1;
		} else {
			dev_err(panel->base.dev, "failed to add override mode\n");
		}
	}

	/* Only add timings if override was not there or failed to validate */
	if (num == 0 && panel->desc->num_timings)
		num = panel_simple_get_timings_modes(panel, connector);

	/*
	 * Only add fixed modes if timings/override added no mode.
	 *
	 * We should only ever have either the display timings specified
	 * or a fixed mode. Anything else is rather bogus.
	 */
	WARN_ON(panel->desc->num_timings && panel->desc->num_modes);
	if (num == 0)
		num = panel_simple_get_display_modes(panel, connector);

	connector->display_info.bpc = panel->desc->bpc;
	connector->display_info.width_mm = panel->desc->size.width;
	connector->display_info.height_mm = panel->desc->size.height;
	if (panel->desc->bus_format)
		drm_display_info_set_bus_formats(&connector->display_info,
						 &panel->desc->bus_format, 1);
	connector->display_info.bus_flags = panel->desc->bus_flags;

	return num;
}

static void panel_simple_wait(ktime_t start_ktime, unsigned int min_ms)
{
	ktime_t now_ktime, min_ktime;

	if (!min_ms)
		return;

	min_ktime = ktime_add(start_ktime, ms_to_ktime(min_ms));
	now_ktime = ktime_get();

	if (ktime_before(now_ktime, min_ktime))
		msleep(ktime_to_ms(ktime_sub(min_ktime, now_ktime)) + 1);
}

static int panel_simple_disable(struct drm_panel *panel)
{
	struct panel_simple *p = to_panel_simple(panel);

	if (!p->enabled)
		return 0;

	if (p->desc->delay.disable)
		msleep(p->desc->delay.disable);

	p->enabled = false;

	return 0;
}

static int panel_simple_suspend(struct device *dev)
{
	struct panel_simple *p = dev_get_drvdata(dev);

	gpiod_set_value_cansleep(p->enable_gpio, 0);
	regulator_disable(p->supply);
	p->unprepared_time = ktime_get();

	kfree(p->edid);
	p->edid = NULL;

	return 0;
}

static int panel_simple_unprepare(struct drm_panel *panel)
{
	struct panel_simple *p = to_panel_simple(panel);
	int ret;

	/* Unpreparing when already unprepared is a no-op */
	if (!p->prepared)
		return 0;

	pm_runtime_mark_last_busy(panel->dev);
	ret = pm_runtime_put_autosuspend(panel->dev);
	if (ret < 0)
		return ret;
	p->prepared = false;

	return 0;
}

static int panel_simple_resume(struct device *dev)
{
	struct panel_simple *p = dev_get_drvdata(dev);
	int err;

	panel_simple_wait(p->unprepared_time, p->desc->delay.unprepare);

	err = regulator_enable(p->supply);
	if (err < 0) {
		dev_err(dev, "failed to enable supply: %d\n", err);
		return err;
	}

	gpiod_set_value_cansleep(p->enable_gpio, 1);

	if (p->desc->delay.prepare)
		msleep(p->desc->delay.prepare);

	p->prepared_time = ktime_get();

	return 0;
}

static int panel_simple_prepare(struct drm_panel *panel)
{
	struct panel_simple *p = to_panel_simple(panel);
	int ret;

	/* Preparing when already prepared is a no-op */
	if (p->prepared)
		return 0;

	ret = pm_runtime_get_sync(panel->dev);
	if (ret < 0) {
		pm_runtime_put_autosuspend(panel->dev);
		return ret;
	}

	p->prepared = true;

	return 0;
}

static int panel_simple_enable(struct drm_panel *panel)
{
	struct panel_simple *p = to_panel_simple(panel);

	if (p->enabled)
		return 0;

	if (p->desc->delay.enable)
		msleep(p->desc->delay.enable);

	p->enabled = true;

	return 0;
}

static int panel_simple_get_modes(struct drm_panel *panel,
				  struct drm_connector *connector)
{
	struct panel_simple *p = to_panel_simple(panel);
	int num = 0;

	/* probe EDID if a DDC bus is available */
	if (p->ddc) {
		pm_runtime_get_sync(panel->dev);

		if (!p->edid)
			p->edid = drm_get_edid(connector, p->ddc);

		if (p->edid)
			num += drm_add_edid_modes(connector, p->edid);

		pm_runtime_mark_last_busy(panel->dev);
		pm_runtime_put_autosuspend(panel->dev);
	}

	/* add hard-coded panel modes */
	num += panel_simple_get_non_edid_modes(p, connector);

	/* set up connector's "panel orientation" property */
	drm_connector_set_panel_orientation(connector, p->orientation);

	return num;
}

static int panel_simple_get_timings(struct drm_panel *panel,
				    unsigned int num_timings,
				    struct display_timing *timings)
{
	struct panel_simple *p = to_panel_simple(panel);
	unsigned int i;

	if (p->desc->num_timings < num_timings)
		num_timings = p->desc->num_timings;

	if (timings)
		for (i = 0; i < num_timings; i++)
			timings[i] = p->desc->timings[i];

	return p->desc->num_timings;
}

static const struct drm_panel_funcs panel_simple_funcs = {
	.disable = panel_simple_disable,
	.unprepare = panel_simple_unprepare,
	.prepare = panel_simple_prepare,
	.enable = panel_simple_enable,
	.get_modes = panel_simple_get_modes,
	.get_timings = panel_simple_get_timings,
};

static struct panel_desc panel_dpi;

static int panel_dpi_probe(struct device *dev,
			   struct panel_simple *panel)
{
	struct display_timing *timing;
	const struct device_node *np;
	struct panel_desc *desc;
	unsigned int bus_flags;
	struct videomode vm;
	int ret;

	np = dev->of_node;
	desc = devm_kzalloc(dev, sizeof(*desc), GFP_KERNEL);
	if (!desc)
		return -ENOMEM;

	timing = devm_kzalloc(dev, sizeof(*timing), GFP_KERNEL);
	if (!timing)
		return -ENOMEM;

	ret = of_get_display_timing(np, "panel-timing", timing);
	if (ret < 0) {
		dev_err(dev, "%pOF: no panel-timing node found for \"panel-dpi\" binding\n",
			np);
		return ret;
	}

	desc->timings = timing;
	desc->num_timings = 1;

	of_property_read_u32(np, "width-mm", &desc->size.width);
	of_property_read_u32(np, "height-mm", &desc->size.height);

	/* Extract bus_flags from display_timing */
	bus_flags = 0;
	vm.flags = timing->flags;
	drm_bus_flags_from_videomode(&vm, &bus_flags);
	desc->bus_flags = bus_flags;

	/* We do not know the connector for the DT node, so guess it */
	desc->connector_type = DRM_MODE_CONNECTOR_DPI;

	panel->desc = desc;

	return 0;
}

#define PANEL_SIMPLE_BOUNDS_CHECK(to_check, bounds, field) \
	(to_check->field.typ >= bounds->field.min && \
	 to_check->field.typ <= bounds->field.max)
static void panel_simple_parse_panel_timing_node(struct device *dev,
						 struct panel_simple *panel,
						 const struct display_timing *ot)
{
	const struct panel_desc *desc = panel->desc;
	struct videomode vm;
	unsigned int i;

	if (WARN_ON(desc->num_modes)) {
		dev_err(dev, "Reject override mode: panel has a fixed mode\n");
		return;
	}
	if (WARN_ON(!desc->num_timings)) {
		dev_err(dev, "Reject override mode: no timings specified\n");
		return;
	}

	for (i = 0; i < panel->desc->num_timings; i++) {
		const struct display_timing *dt = &panel->desc->timings[i];

		if (!PANEL_SIMPLE_BOUNDS_CHECK(ot, dt, hactive) ||
		    !PANEL_SIMPLE_BOUNDS_CHECK(ot, dt, hfront_porch) ||
		    !PANEL_SIMPLE_BOUNDS_CHECK(ot, dt, hback_porch) ||
		    !PANEL_SIMPLE_BOUNDS_CHECK(ot, dt, hsync_len) ||
		    !PANEL_SIMPLE_BOUNDS_CHECK(ot, dt, vactive) ||
		    !PANEL_SIMPLE_BOUNDS_CHECK(ot, dt, vfront_porch) ||
		    !PANEL_SIMPLE_BOUNDS_CHECK(ot, dt, vback_porch) ||
		    !PANEL_SIMPLE_BOUNDS_CHECK(ot, dt, vsync_len))
			continue;

		if (ot->flags != dt->flags)
			continue;

		videomode_from_timing(ot, &vm);
		drm_display_mode_from_videomode(&vm, &panel->override_mode);
		panel->override_mode.type |= DRM_MODE_TYPE_DRIVER |
					     DRM_MODE_TYPE_PREFERRED;
		break;
	}

	if (WARN_ON(!panel->override_mode.type))
		dev_err(dev, "Reject override mode: No display_timing found\n");
}

static int panel_simple_probe(struct device *dev, const struct panel_desc *desc)
{
	struct panel_simple *panel;
	struct display_timing dt;
	struct device_node *ddc;
	int connector_type;
	u32 bus_flags;
	int err;

	panel = devm_kzalloc(dev, sizeof(*panel), GFP_KERNEL);
	if (!panel)
		return -ENOMEM;

	panel->enabled = false;
	panel->prepared_time = 0;
	panel->desc = desc;

	panel->supply = devm_regulator_get(dev, "power");
	if (IS_ERR(panel->supply))
		return PTR_ERR(panel->supply);

	panel->enable_gpio = devm_gpiod_get_optional(dev, "enable",
						     GPIOD_OUT_LOW);
	if (IS_ERR(panel->enable_gpio)) {
		err = PTR_ERR(panel->enable_gpio);
		if (err != -EPROBE_DEFER)
			dev_err(dev, "failed to request GPIO: %d\n", err);
		return err;
	}

	err = of_drm_get_panel_orientation(dev->of_node, &panel->orientation);
	if (err) {
		dev_err(dev, "%pOF: failed to get orientation %d\n", dev->of_node, err);
		return err;
	}

	ddc = of_parse_phandle(dev->of_node, "ddc-i2c-bus", 0);
	if (ddc) {
		panel->ddc = of_find_i2c_adapter_by_node(ddc);
		of_node_put(ddc);

		if (!panel->ddc)
			return -EPROBE_DEFER;
	}

	if (desc == &panel_dpi) {
		/* Handle the generic panel-dpi binding */
		err = panel_dpi_probe(dev, panel);
		if (err)
			goto free_ddc;
		desc = panel->desc;
	} else {
		if (!of_get_display_timing(dev->of_node, "panel-timing", &dt))
			panel_simple_parse_panel_timing_node(dev, panel, &dt);
	}

	connector_type = desc->connector_type;
	/* Catch common mistakes for panels. */
	switch (connector_type) {
	case 0:
		dev_warn(dev, "Specify missing connector_type\n");
		connector_type = DRM_MODE_CONNECTOR_DPI;
		break;
	case DRM_MODE_CONNECTOR_LVDS:
		WARN_ON(desc->bus_flags &
			~(DRM_BUS_FLAG_DE_LOW |
			  DRM_BUS_FLAG_DE_HIGH |
			  DRM_BUS_FLAG_DATA_MSB_TO_LSB |
			  DRM_BUS_FLAG_DATA_LSB_TO_MSB));
		WARN_ON(desc->bus_format != MEDIA_BUS_FMT_RGB666_1X7X3_SPWG &&
			desc->bus_format != MEDIA_BUS_FMT_RGB888_1X7X4_SPWG &&
			desc->bus_format != MEDIA_BUS_FMT_RGB888_1X7X4_JEIDA);
		WARN_ON(desc->bus_format == MEDIA_BUS_FMT_RGB666_1X7X3_SPWG &&
			desc->bpc != 6);
		WARN_ON((desc->bus_format == MEDIA_BUS_FMT_RGB888_1X7X4_SPWG ||
			 desc->bus_format == MEDIA_BUS_FMT_RGB888_1X7X4_JEIDA) &&
			desc->bpc != 8);
		break;
	case DRM_MODE_CONNECTOR_eDP:
		dev_warn(dev, "eDP panels moved to panel-edp\n");
		err = -EINVAL;
		goto free_ddc;
	case DRM_MODE_CONNECTOR_DSI:
		if (desc->bpc != 6 && desc->bpc != 8)
			dev_warn(dev, "Expected bpc in {6,8} but got: %u\n", desc->bpc);
		break;
	case DRM_MODE_CONNECTOR_DPI:
		bus_flags = DRM_BUS_FLAG_DE_LOW |
			    DRM_BUS_FLAG_DE_HIGH |
			    DRM_BUS_FLAG_PIXDATA_SAMPLE_POSEDGE |
			    DRM_BUS_FLAG_PIXDATA_SAMPLE_NEGEDGE |
			    DRM_BUS_FLAG_DATA_MSB_TO_LSB |
			    DRM_BUS_FLAG_DATA_LSB_TO_MSB |
			    DRM_BUS_FLAG_SYNC_SAMPLE_POSEDGE |
			    DRM_BUS_FLAG_SYNC_SAMPLE_NEGEDGE;
		if (desc->bus_flags & ~bus_flags)
			dev_warn(dev, "Unexpected bus_flags(%d)\n", desc->bus_flags & ~bus_flags);
		if (!(desc->bus_flags & bus_flags))
			dev_warn(dev, "Specify missing bus_flags\n");
		if (desc->bus_format == 0)
			dev_warn(dev, "Specify missing bus_format\n");
		if (desc->bpc != 6 && desc->bpc != 8)
			dev_warn(dev, "Expected bpc in {6,8} but got: %u\n", desc->bpc);
		break;
	default:
		dev_warn(dev, "Specify a valid connector_type: %d\n", desc->connector_type);
		connector_type = DRM_MODE_CONNECTOR_DPI;
		break;
	}

	dev_set_drvdata(dev, panel);

	/*
	 * We use runtime PM for prepare / unprepare since those power the panel
	 * on and off and those can be very slow operations. This is important
	 * to optimize powering the panel on briefly to read the EDID before
	 * fully enabling the panel.
	 */
	pm_runtime_enable(dev);
	pm_runtime_set_autosuspend_delay(dev, 1000);
	pm_runtime_use_autosuspend(dev);

	drm_panel_init(&panel->base, dev, &panel_simple_funcs, connector_type);

	err = drm_panel_of_backlight(&panel->base);
	if (err)
		goto disable_pm_runtime;

	drm_panel_add(&panel->base);

	return 0;

disable_pm_runtime:
	pm_runtime_dont_use_autosuspend(dev);
	pm_runtime_disable(dev);
free_ddc:
	if (panel->ddc)
		put_device(&panel->ddc->dev);

	return err;
}

static int panel_simple_remove(struct device *dev)
{
	struct panel_simple *panel = dev_get_drvdata(dev);

	drm_panel_remove(&panel->base);
	drm_panel_disable(&panel->base);
	drm_panel_unprepare(&panel->base);

	pm_runtime_dont_use_autosuspend(dev);
	pm_runtime_disable(dev);
	if (panel->ddc)
		put_device(&panel->ddc->dev);

	return 0;
}

static void panel_simple_shutdown(struct device *dev)
{
	struct panel_simple *panel = dev_get_drvdata(dev);

	drm_panel_disable(&panel->base);
	drm_panel_unprepare(&panel->base);
}

static const struct drm_display_mode ampire_am_1280800n3tzqw_t00h_mode = {
	.clock = 71100,
	.hdisplay = 1280,
	.hsync_start = 1280 + 40,
	.hsync_end = 1280 + 40 + 80,
	.htotal = 1280 + 40 + 80 + 40,
	.vdisplay = 800,
	.vsync_start = 800 + 3,
	.vsync_end = 800 + 3 + 10,
	.vtotal = 800 + 3 + 10 + 10,
	.flags = DRM_MODE_FLAG_PHSYNC | DRM_MODE_FLAG_PVSYNC,
};

static const struct panel_desc ampire_am_1280800n3tzqw_t00h = {
	.modes = &ampire_am_1280800n3tzqw_t00h_mode,
	.num_modes = 1,
	.bpc = 6,
	.size = {
		.width = 217,
		.height = 136,
	},
	.bus_flags = DRM_BUS_FLAG_DE_HIGH,
	.bus_format = MEDIA_BUS_FMT_RGB888_1X7X4_SPWG,
	.connector_type = DRM_MODE_CONNECTOR_LVDS,
};

static const struct drm_display_mode ampire_am_480272h3tmqw_t01h_mode = {
	.clock = 9000,
	.hdisplay = 480,
	.hsync_start = 480 + 2,
	.hsync_end = 480 + 2 + 41,
	.htotal = 480 + 2 + 41 + 2,
	.vdisplay = 272,
	.vsync_start = 272 + 2,
	.vsync_end = 272 + 2 + 10,
	.vtotal = 272 + 2 + 10 + 2,
	.flags = DRM_MODE_FLAG_PHSYNC | DRM_MODE_FLAG_PVSYNC,
};

static const struct panel_desc ampire_am_480272h3tmqw_t01h = {
	.modes = &ampire_am_480272h3tmqw_t01h_mode,
	.num_modes = 1,
	.bpc = 8,
	.size = {
		.width = 105,
		.height = 67,
	},
	.bus_format = MEDIA_BUS_FMT_RGB888_1X24,
};

static const struct drm_display_mode ampire_am800480r3tmqwa1h_mode = {
	.clock = 33333,
	.hdisplay = 800,
	.hsync_start = 800 + 0,
	.hsync_end = 800 + 0 + 255,
	.htotal = 800 + 0 + 255 + 0,
	.vdisplay = 480,
	.vsync_start = 480 + 2,
	.vsync_end = 480 + 2 + 45,
	.vtotal = 480 + 2 + 45 + 0,
	.flags = DRM_MODE_FLAG_PHSYNC | DRM_MODE_FLAG_PVSYNC,
};

static const struct panel_desc ampire_am800480r3tmqwa1h = {
	.modes = &ampire_am800480r3tmqwa1h_mode,
	.num_modes = 1,
	.bpc = 6,
	.size = {
		.width = 152,
		.height = 91,
	},
	.bus_format = MEDIA_BUS_FMT_RGB666_1X18,
};

static const struct display_timing santek_st0700i5y_rbslw_f_timing = {
	.pixelclock = { 26400000, 33300000, 46800000 },
	.hactive = { 800, 800, 800 },
	.hfront_porch = { 16, 210, 354 },
	.hback_porch = { 45, 36, 6 },
	.hsync_len = { 1, 10, 40 },
	.vactive = { 480, 480, 480 },
	.vfront_porch = { 7, 22, 147 },
	.vback_porch = { 22, 13, 3 },
	.vsync_len = { 1, 10, 20 },
	.flags = DISPLAY_FLAGS_HSYNC_LOW | DISPLAY_FLAGS_VSYNC_LOW |
		DISPLAY_FLAGS_DE_HIGH | DISPLAY_FLAGS_PIXDATA_POSEDGE
};

static const struct panel_desc armadeus_st0700_adapt = {
	.timings = &santek_st0700i5y_rbslw_f_timing,
	.num_timings = 1,
	.bpc = 6,
	.size = {
		.width = 154,
		.height = 86,
	},
	.bus_format = MEDIA_BUS_FMT_RGB666_1X18,
	.bus_flags = DRM_BUS_FLAG_DE_HIGH | DRM_BUS_FLAG_PIXDATA_SAMPLE_NEGEDGE,
};

static const struct drm_display_mode auo_b101aw03_mode = {
	.clock = 51450,
	.hdisplay = 1024,
	.hsync_start = 1024 + 156,
	.hsync_end = 1024 + 156 + 8,
	.htotal = 1024 + 156 + 8 + 156,
	.vdisplay = 600,
	.vsync_start = 600 + 16,
	.vsync_end = 600 + 16 + 6,
	.vtotal = 600 + 16 + 6 + 16,
};

static const struct panel_desc auo_b101aw03 = {
	.modes = &auo_b101aw03_mode,
	.num_modes = 1,
	.bpc = 6,
	.size = {
		.width = 223,
		.height = 125,
	},
	.bus_format = MEDIA_BUS_FMT_RGB666_1X7X3_SPWG,
	.bus_flags = DRM_BUS_FLAG_DE_HIGH,
	.connector_type = DRM_MODE_CONNECTOR_LVDS,
};

static const struct drm_display_mode auo_b101xtn01_mode = {
	.clock = 72000,
	.hdisplay = 1366,
	.hsync_start = 1366 + 20,
	.hsync_end = 1366 + 20 + 70,
	.htotal = 1366 + 20 + 70,
	.vdisplay = 768,
	.vsync_start = 768 + 14,
	.vsync_end = 768 + 14 + 42,
	.vtotal = 768 + 14 + 42,
	.flags = DRM_MODE_FLAG_NVSYNC | DRM_MODE_FLAG_NHSYNC,
};

static const struct panel_desc auo_b101xtn01 = {
	.modes = &auo_b101xtn01_mode,
	.num_modes = 1,
	.bpc = 6,
	.size = {
		.width = 223,
		.height = 125,
	},
};

static const struct display_timing auo_g070vvn01_timings = {
	.pixelclock = { 33300000, 34209000, 45000000 },
	.hactive = { 800, 800, 800 },
	.hfront_porch = { 20, 40, 200 },
	.hback_porch = { 87, 40, 1 },
	.hsync_len = { 1, 48, 87 },
	.vactive = { 480, 480, 480 },
	.vfront_porch = { 5, 13, 200 },
	.vback_porch = { 31, 31, 29 },
	.vsync_len = { 1, 1, 3 },
};

static const struct panel_desc auo_g070vvn01 = {
	.timings = &auo_g070vvn01_timings,
	.num_timings = 1,
	.bpc = 8,
	.size = {
		.width = 152,
		.height = 91,
	},
	.delay = {
		.prepare = 200,
		.enable = 50,
		.disable = 50,
		.unprepare = 1000,
	},
};

static const struct drm_display_mode auo_g101evn010_mode = {
	.clock = 68930,
	.hdisplay = 1280,
	.hsync_start = 1280 + 82,
	.hsync_end = 1280 + 82 + 2,
	.htotal = 1280 + 82 + 2 + 84,
	.vdisplay = 800,
	.vsync_start = 800 + 8,
	.vsync_end = 800 + 8 + 2,
	.vtotal = 800 + 8 + 2 + 6,
};

static const struct panel_desc auo_g101evn010 = {
	.modes = &auo_g101evn010_mode,
	.num_modes = 1,
	.bpc = 6,
	.size = {
		.width = 216,
		.height = 135,
	},
	.bus_format = MEDIA_BUS_FMT_RGB666_1X7X3_SPWG,
	.connector_type = DRM_MODE_CONNECTOR_LVDS,
};

static const struct drm_display_mode auo_g104sn02_mode = {
	.clock = 40000,
	.hdisplay = 800,
	.hsync_start = 800 + 40,
	.hsync_end = 800 + 40 + 216,
	.htotal = 800 + 40 + 216 + 128,
	.vdisplay = 600,
	.vsync_start = 600 + 10,
	.vsync_end = 600 + 10 + 35,
	.vtotal = 600 + 10 + 35 + 2,
};

static const struct panel_desc auo_g104sn02 = {
	.modes = &auo_g104sn02_mode,
	.num_modes = 1,
	.bpc = 8,
	.size = {
		.width = 211,
		.height = 158,
	},
	.bus_format = MEDIA_BUS_FMT_RGB888_1X7X4_SPWG,
	.connector_type = DRM_MODE_CONNECTOR_LVDS,
};

static const struct drm_display_mode auo_g121ean01_mode = {
	.clock = 66700,
	.hdisplay = 1280,
	.hsync_start = 1280 + 58,
	.hsync_end = 1280 + 58 + 8,
	.htotal = 1280 + 58 + 8 + 70,
	.vdisplay = 800,
	.vsync_start = 800 + 6,
	.vsync_end = 800 + 6 + 4,
	.vtotal = 800 + 6 + 4 + 10,
};

static const struct panel_desc auo_g121ean01 = {
	.modes = &auo_g121ean01_mode,
	.num_modes = 1,
	.bpc = 8,
	.size = {
		.width = 261,
		.height = 163,
	},
	.bus_format = MEDIA_BUS_FMT_RGB888_1X7X4_SPWG,
	.connector_type = DRM_MODE_CONNECTOR_LVDS,
};

static const struct display_timing auo_g133han01_timings = {
	.pixelclock = { 134000000, 141200000, 149000000 },
	.hactive = { 1920, 1920, 1920 },
	.hfront_porch = { 39, 58, 77 },
	.hback_porch = { 59, 88, 117 },
	.hsync_len = { 28, 42, 56 },
	.vactive = { 1080, 1080, 1080 },
	.vfront_porch = { 3, 8, 11 },
	.vback_porch = { 5, 14, 19 },
	.vsync_len = { 4, 14, 19 },
};

static const struct panel_desc auo_g133han01 = {
	.timings = &auo_g133han01_timings,
	.num_timings = 1,
	.bpc = 8,
	.size = {
		.width = 293,
		.height = 165,
	},
	.delay = {
		.prepare = 200,
		.enable = 50,
		.disable = 50,
		.unprepare = 1000,
	},
	.bus_format = MEDIA_BUS_FMT_RGB888_1X7X4_JEIDA,
	.connector_type = DRM_MODE_CONNECTOR_LVDS,
};

static const struct drm_display_mode auo_g156xtn01_mode = {
	.clock = 76000,
	.hdisplay = 1366,
	.hsync_start = 1366 + 33,
	.hsync_end = 1366 + 33 + 67,
	.htotal = 1560,
	.vdisplay = 768,
	.vsync_start = 768 + 4,
	.vsync_end = 768 + 4 + 4,
	.vtotal = 806,
};

static const struct panel_desc auo_g156xtn01 = {
	.modes = &auo_g156xtn01_mode,
	.num_modes = 1,
	.bpc = 8,
	.size = {
		.width = 344,
		.height = 194,
	},
	.bus_format = MEDIA_BUS_FMT_RGB888_1X7X4_SPWG,
	.connector_type = DRM_MODE_CONNECTOR_LVDS,
};

static const struct display_timing auo_g185han01_timings = {
	.pixelclock = { 120000000, 144000000, 175000000 },
	.hactive = { 1920, 1920, 1920 },
	.hfront_porch = { 36, 120, 148 },
	.hback_porch = { 24, 88, 108 },
	.hsync_len = { 20, 48, 64 },
	.vactive = { 1080, 1080, 1080 },
	.vfront_porch = { 6, 10, 40 },
	.vback_porch = { 2, 5, 20 },
	.vsync_len = { 2, 5, 20 },
};

static const struct panel_desc auo_g185han01 = {
	.timings = &auo_g185han01_timings,
	.num_timings = 1,
	.bpc = 8,
	.size = {
		.width = 409,
		.height = 230,
	},
	.delay = {
		.prepare = 50,
		.enable = 200,
		.disable = 110,
		.unprepare = 1000,
	},
	.bus_format = MEDIA_BUS_FMT_RGB888_1X7X4_SPWG,
	.connector_type = DRM_MODE_CONNECTOR_LVDS,
};

static const struct display_timing auo_g190ean01_timings = {
	.pixelclock = { 90000000, 108000000, 135000000 },
	.hactive = { 1280, 1280, 1280 },
	.hfront_porch = { 126, 184, 1266 },
	.hback_porch = { 84, 122, 844 },
	.hsync_len = { 70, 102, 704 },
	.vactive = { 1024, 1024, 1024 },
	.vfront_porch = { 4, 26, 76 },
	.vback_porch = { 2, 8, 25 },
	.vsync_len = { 2, 8, 25 },
};

static const struct panel_desc auo_g190ean01 = {
	.timings = &auo_g190ean01_timings,
	.num_timings = 1,
	.bpc = 8,
	.size = {
		.width = 376,
		.height = 301,
	},
	.delay = {
		.prepare = 50,
		.enable = 200,
		.disable = 110,
		.unprepare = 1000,
	},
	.bus_format = MEDIA_BUS_FMT_RGB888_1X7X4_SPWG,
	.connector_type = DRM_MODE_CONNECTOR_LVDS,
};

static const struct display_timing auo_p320hvn03_timings = {
	.pixelclock = { 106000000, 148500000, 164000000 },
	.hactive = { 1920, 1920, 1920 },
	.hfront_porch = { 25, 50, 130 },
	.hback_porch = { 25, 50, 130 },
	.hsync_len = { 20, 40, 105 },
	.vactive = { 1080, 1080, 1080 },
	.vfront_porch = { 8, 17, 150 },
	.vback_porch = { 8, 17, 150 },
	.vsync_len = { 4, 11, 100 },
};

static const struct panel_desc auo_p320hvn03 = {
	.timings = &auo_p320hvn03_timings,
	.num_timings = 1,
	.bpc = 8,
	.size = {
		.width = 698,
		.height = 393,
	},
	.delay = {
		.prepare = 1,
		.enable = 450,
		.unprepare = 500,
	},
	.bus_format = MEDIA_BUS_FMT_RGB888_1X7X4_SPWG,
	.connector_type = DRM_MODE_CONNECTOR_LVDS,
};

static const struct drm_display_mode auo_t215hvn01_mode = {
	.clock = 148800,
	.hdisplay = 1920,
	.hsync_start = 1920 + 88,
	.hsync_end = 1920 + 88 + 44,
	.htotal = 1920 + 88 + 44 + 148,
	.vdisplay = 1080,
	.vsync_start = 1080 + 4,
	.vsync_end = 1080 + 4 + 5,
	.vtotal = 1080 + 4 + 5 + 36,
};

static const struct panel_desc auo_t215hvn01 = {
	.modes = &auo_t215hvn01_mode,
	.num_modes = 1,
	.bpc = 8,
	.size = {
		.width = 430,
		.height = 270,
	},
	.delay = {
		.disable = 5,
		.unprepare = 1000,
	}
};

static const struct drm_display_mode avic_tm070ddh03_mode = {
	.clock = 51200,
	.hdisplay = 1024,
	.hsync_start = 1024 + 160,
	.hsync_end = 1024 + 160 + 4,
	.htotal = 1024 + 160 + 4 + 156,
	.vdisplay = 600,
	.vsync_start = 600 + 17,
	.vsync_end = 600 + 17 + 1,
	.vtotal = 600 + 17 + 1 + 17,
};

static const struct panel_desc avic_tm070ddh03 = {
	.modes = &avic_tm070ddh03_mode,
	.num_modes = 1,
	.bpc = 8,
	.size = {
		.width = 154,
		.height = 90,
	},
	.delay = {
		.prepare = 20,
		.enable = 200,
		.disable = 200,
	},
};

static const struct drm_display_mode bananapi_s070wv20_ct16_mode = {
	.clock = 30000,
	.hdisplay = 800,
	.hsync_start = 800 + 40,
	.hsync_end = 800 + 40 + 48,
	.htotal = 800 + 40 + 48 + 40,
	.vdisplay = 480,
	.vsync_start = 480 + 13,
	.vsync_end = 480 + 13 + 3,
	.vtotal = 480 + 13 + 3 + 29,
};

static const struct panel_desc bananapi_s070wv20_ct16 = {
	.modes = &bananapi_s070wv20_ct16_mode,
	.num_modes = 1,
	.bpc = 6,
	.size = {
		.width = 154,
		.height = 86,
	},
};

static const struct drm_display_mode boe_hv070wsa_mode = {
	.clock = 42105,
	.hdisplay = 1024,
	.hsync_start = 1024 + 30,
	.hsync_end = 1024 + 30 + 30,
	.htotal = 1024 + 30 + 30 + 30,
	.vdisplay = 600,
	.vsync_start = 600 + 10,
	.vsync_end = 600 + 10 + 10,
	.vtotal = 600 + 10 + 10 + 10,
};

static const struct panel_desc boe_hv070wsa = {
	.modes = &boe_hv070wsa_mode,
	.num_modes = 1,
	.bpc = 8,
	.size = {
		.width = 154,
		.height = 90,
	},
	.bus_format = MEDIA_BUS_FMT_RGB888_1X7X4_SPWG,
	.bus_flags = DRM_BUS_FLAG_DE_HIGH,
	.connector_type = DRM_MODE_CONNECTOR_LVDS,
};

static const struct drm_display_mode cdtech_s043wq26h_ct7_mode = {
	.clock = 9000,
	.hdisplay = 480,
	.hsync_start = 480 + 5,
	.hsync_end = 480 + 5 + 5,
	.htotal = 480 + 5 + 5 + 40,
	.vdisplay = 272,
	.vsync_start = 272 + 8,
	.vsync_end = 272 + 8 + 8,
	.vtotal = 272 + 8 + 8 + 8,
	.flags = DRM_MODE_FLAG_NHSYNC | DRM_MODE_FLAG_NVSYNC,
};

static const struct panel_desc cdtech_s043wq26h_ct7 = {
	.modes = &cdtech_s043wq26h_ct7_mode,
	.num_modes = 1,
	.bpc = 8,
	.size = {
		.width = 95,
		.height = 54,
	},
	.bus_flags = DRM_BUS_FLAG_PIXDATA_DRIVE_POSEDGE,
};

/* S070PWS19HP-FC21 2017/04/22 */
static const struct drm_display_mode cdtech_s070pws19hp_fc21_mode = {
	.clock = 51200,
	.hdisplay = 1024,
	.hsync_start = 1024 + 160,
	.hsync_end = 1024 + 160 + 20,
	.htotal = 1024 + 160 + 20 + 140,
	.vdisplay = 600,
	.vsync_start = 600 + 12,
	.vsync_end = 600 + 12 + 3,
	.vtotal = 600 + 12 + 3 + 20,
	.flags = DRM_MODE_FLAG_NHSYNC | DRM_MODE_FLAG_NVSYNC,
};

static const struct panel_desc cdtech_s070pws19hp_fc21 = {
	.modes = &cdtech_s070pws19hp_fc21_mode,
	.num_modes = 1,
	.bpc = 6,
	.size = {
		.width = 154,
		.height = 86,
	},
	.bus_format = MEDIA_BUS_FMT_RGB666_1X18,
	.bus_flags = DRM_BUS_FLAG_DE_HIGH | DRM_BUS_FLAG_PIXDATA_SAMPLE_NEGEDGE,
	.connector_type = DRM_MODE_CONNECTOR_DPI,
};

/* S070SWV29HG-DC44 2017/09/21 */
static const struct drm_display_mode cdtech_s070swv29hg_dc44_mode = {
	.clock = 33300,
	.hdisplay = 800,
	.hsync_start = 800 + 210,
	.hsync_end = 800 + 210 + 2,
	.htotal = 800 + 210 + 2 + 44,
	.vdisplay = 480,
	.vsync_start = 480 + 22,
	.vsync_end = 480 + 22 + 2,
	.vtotal = 480 + 22 + 2 + 21,
	.flags = DRM_MODE_FLAG_NHSYNC | DRM_MODE_FLAG_NVSYNC,
};

static const struct panel_desc cdtech_s070swv29hg_dc44 = {
	.modes = &cdtech_s070swv29hg_dc44_mode,
	.num_modes = 1,
	.bpc = 6,
	.size = {
		.width = 154,
		.height = 86,
	},
	.bus_format = MEDIA_BUS_FMT_RGB666_1X18,
	.bus_flags = DRM_BUS_FLAG_DE_HIGH | DRM_BUS_FLAG_PIXDATA_SAMPLE_NEGEDGE,
	.connector_type = DRM_MODE_CONNECTOR_DPI,
};

static const struct drm_display_mode cdtech_s070wv95_ct16_mode = {
	.clock = 35000,
	.hdisplay = 800,
	.hsync_start = 800 + 40,
	.hsync_end = 800 + 40 + 40,
	.htotal = 800 + 40 + 40 + 48,
	.vdisplay = 480,
	.vsync_start = 480 + 29,
	.vsync_end = 480 + 29 + 13,
	.vtotal = 480 + 29 + 13 + 3,
	.flags = DRM_MODE_FLAG_NHSYNC | DRM_MODE_FLAG_NVSYNC,
};

static const struct panel_desc cdtech_s070wv95_ct16 = {
	.modes = &cdtech_s070wv95_ct16_mode,
	.num_modes = 1,
	.bpc = 8,
	.size = {
		.width = 154,
		.height = 85,
	},
};

static const struct display_timing chefree_ch101olhlwh_002_timing = {
	.pixelclock = { 68900000, 71100000, 73400000 },
	.hactive = { 1280, 1280, 1280 },
	.hfront_porch = { 65, 80, 95 },
	.hback_porch = { 64, 79, 94 },
	.hsync_len = { 1, 1, 1 },
	.vactive = { 800, 800, 800 },
	.vfront_porch = { 7, 11, 14 },
	.vback_porch = { 7, 11, 14 },
	.vsync_len = { 1, 1, 1 },
	.flags = DISPLAY_FLAGS_DE_HIGH,
};

static const struct panel_desc chefree_ch101olhlwh_002 = {
	.timings = &chefree_ch101olhlwh_002_timing,
	.num_timings = 1,
	.bpc = 8,
	.size = {
		.width = 217,
		.height = 135,
	},
	.delay = {
		.enable = 200,
		.disable = 200,
	},
	.bus_flags = DRM_BUS_FLAG_DE_HIGH,
	.bus_format = MEDIA_BUS_FMT_RGB888_1X7X4_SPWG,
	.connector_type = DRM_MODE_CONNECTOR_LVDS,
};

static const struct drm_display_mode chunghwa_claa070wp03xg_mode = {
	.clock = 66770,
	.hdisplay = 800,
	.hsync_start = 800 + 49,
	.hsync_end = 800 + 49 + 33,
	.htotal = 800 + 49 + 33 + 17,
	.vdisplay = 1280,
	.vsync_start = 1280 + 1,
	.vsync_end = 1280 + 1 + 7,
	.vtotal = 1280 + 1 + 7 + 15,
	.flags = DRM_MODE_FLAG_NVSYNC | DRM_MODE_FLAG_NHSYNC,
};

static const struct panel_desc chunghwa_claa070wp03xg = {
	.modes = &chunghwa_claa070wp03xg_mode,
	.num_modes = 1,
	.bpc = 6,
	.size = {
		.width = 94,
		.height = 150,
	},
	.bus_format = MEDIA_BUS_FMT_RGB666_1X7X3_SPWG,
	.bus_flags = DRM_BUS_FLAG_DE_HIGH,
	.connector_type = DRM_MODE_CONNECTOR_LVDS,
};

static const struct drm_display_mode chunghwa_claa101wa01a_mode = {
	.clock = 72070,
	.hdisplay = 1366,
	.hsync_start = 1366 + 58,
	.hsync_end = 1366 + 58 + 58,
	.htotal = 1366 + 58 + 58 + 58,
	.vdisplay = 768,
	.vsync_start = 768 + 4,
	.vsync_end = 768 + 4 + 4,
	.vtotal = 768 + 4 + 4 + 4,
};

static const struct panel_desc chunghwa_claa101wa01a = {
	.modes = &chunghwa_claa101wa01a_mode,
	.num_modes = 1,
	.bpc = 6,
	.size = {
		.width = 220,
		.height = 120,
	},
	.bus_format = MEDIA_BUS_FMT_RGB666_1X7X3_SPWG,
	.bus_flags = DRM_BUS_FLAG_DE_HIGH,
	.connector_type = DRM_MODE_CONNECTOR_LVDS,
};

static const struct drm_display_mode chunghwa_claa101wb01_mode = {
	.clock = 69300,
	.hdisplay = 1366,
	.hsync_start = 1366 + 48,
	.hsync_end = 1366 + 48 + 32,
	.htotal = 1366 + 48 + 32 + 20,
	.vdisplay = 768,
	.vsync_start = 768 + 16,
	.vsync_end = 768 + 16 + 8,
	.vtotal = 768 + 16 + 8 + 16,
};

static const struct panel_desc chunghwa_claa101wb01 = {
	.modes = &chunghwa_claa101wb01_mode,
	.num_modes = 1,
	.bpc = 6,
	.size = {
		.width = 223,
		.height = 125,
	},
	.bus_format = MEDIA_BUS_FMT_RGB666_1X7X3_SPWG,
	.bus_flags = DRM_BUS_FLAG_DE_HIGH,
	.connector_type = DRM_MODE_CONNECTOR_LVDS,
};

static const struct drm_display_mode dataimage_scf0700c48ggu18_mode = {
	.clock = 33260,
	.hdisplay = 800,
	.hsync_start = 800 + 40,
	.hsync_end = 800 + 40 + 128,
	.htotal = 800 + 40 + 128 + 88,
	.vdisplay = 480,
	.vsync_start = 480 + 10,
	.vsync_end = 480 + 10 + 2,
	.vtotal = 480 + 10 + 2 + 33,
	.flags = DRM_MODE_FLAG_NVSYNC | DRM_MODE_FLAG_NHSYNC,
};

static const struct panel_desc dataimage_scf0700c48ggu18 = {
	.modes = &dataimage_scf0700c48ggu18_mode,
	.num_modes = 1,
	.bpc = 8,
	.size = {
		.width = 152,
		.height = 91,
	},
	.bus_format = MEDIA_BUS_FMT_RGB888_1X24,
	.bus_flags = DRM_BUS_FLAG_DE_HIGH | DRM_BUS_FLAG_PIXDATA_DRIVE_POSEDGE,
};

static const struct display_timing dlc_dlc0700yzg_1_timing = {
	.pixelclock = { 45000000, 51200000, 57000000 },
	.hactive = { 1024, 1024, 1024 },
	.hfront_porch = { 100, 106, 113 },
	.hback_porch = { 100, 106, 113 },
	.hsync_len = { 100, 108, 114 },
	.vactive = { 600, 600, 600 },
	.vfront_porch = { 8, 11, 15 },
	.vback_porch = { 8, 11, 15 },
	.vsync_len = { 9, 13, 15 },
	.flags = DISPLAY_FLAGS_DE_HIGH,
};

static const struct panel_desc dlc_dlc0700yzg_1 = {
	.timings = &dlc_dlc0700yzg_1_timing,
	.num_timings = 1,
	.bpc = 6,
	.size = {
		.width = 154,
		.height = 86,
	},
	.delay = {
		.prepare = 30,
		.enable = 200,
		.disable = 200,
	},
	.bus_format = MEDIA_BUS_FMT_RGB666_1X7X3_SPWG,
	.connector_type = DRM_MODE_CONNECTOR_LVDS,
};

static const struct display_timing dlc_dlc1010gig_timing = {
	.pixelclock = { 68900000, 71100000, 73400000 },
	.hactive = { 1280, 1280, 1280 },
	.hfront_porch = { 43, 53, 63 },
	.hback_porch = { 43, 53, 63 },
	.hsync_len = { 44, 54, 64 },
	.vactive = { 800, 800, 800 },
	.vfront_porch = { 5, 8, 11 },
	.vback_porch = { 5, 8, 11 },
	.vsync_len = { 5, 7, 11 },
	.flags = DISPLAY_FLAGS_DE_HIGH,
};

static const struct panel_desc dlc_dlc1010gig = {
	.timings = &dlc_dlc1010gig_timing,
	.num_timings = 1,
	.bpc = 8,
	.size = {
		.width = 216,
		.height = 135,
	},
	.delay = {
		.prepare = 60,
		.enable = 150,
		.disable = 100,
		.unprepare = 60,
	},
	.bus_format = MEDIA_BUS_FMT_RGB888_1X7X4_SPWG,
	.connector_type = DRM_MODE_CONNECTOR_LVDS,
};

static const struct drm_display_mode edt_et035012dm6_mode = {
	.clock = 6500,
	.hdisplay = 320,
	.hsync_start = 320 + 20,
	.hsync_end = 320 + 20 + 30,
	.htotal = 320 + 20 + 68,
	.vdisplay = 240,
	.vsync_start = 240 + 4,
	.vsync_end = 240 + 4 + 4,
	.vtotal = 240 + 4 + 4 + 14,
	.flags = DRM_MODE_FLAG_NVSYNC | DRM_MODE_FLAG_NHSYNC,
};

static const struct panel_desc edt_et035012dm6 = {
	.modes = &edt_et035012dm6_mode,
	.num_modes = 1,
	.bpc = 8,
	.size = {
		.width = 70,
		.height = 52,
	},
	.bus_format = MEDIA_BUS_FMT_RGB888_1X24,
	.bus_flags = DRM_BUS_FLAG_DE_LOW | DRM_BUS_FLAG_PIXDATA_SAMPLE_POSEDGE,
};

static const struct drm_display_mode edt_etm0350g0dh6_mode = {
	.clock = 6520,
	.hdisplay = 320,
	.hsync_start = 320 + 20,
	.hsync_end = 320 + 20 + 68,
	.htotal = 320 + 20 + 68,
	.vdisplay = 240,
	.vsync_start = 240 + 4,
	.vsync_end = 240 + 4 + 18,
	.vtotal = 240 + 4 + 18,
	.flags = DRM_MODE_FLAG_NVSYNC | DRM_MODE_FLAG_NHSYNC,
};

static const struct panel_desc edt_etm0350g0dh6 = {
	.modes = &edt_etm0350g0dh6_mode,
	.num_modes = 1,
	.bpc = 6,
	.size = {
		.width = 70,
		.height = 53,
	},
	.bus_format = MEDIA_BUS_FMT_RGB888_1X24,
	.bus_flags = DRM_BUS_FLAG_DE_HIGH | DRM_BUS_FLAG_PIXDATA_DRIVE_NEGEDGE,
	.connector_type = DRM_MODE_CONNECTOR_DPI,
};

static const struct drm_display_mode edt_etm043080dh6gp_mode = {
	.clock = 10870,
	.hdisplay = 480,
	.hsync_start = 480 + 8,
	.hsync_end = 480 + 8 + 4,
	.htotal = 480 + 8 + 4 + 41,

	/*
	 * IWG22M: Y resolution changed for "dc_linuxfb" module crashing while
	 * fb_align
	 */

	.vdisplay = 288,
	.vsync_start = 288 + 2,
	.vsync_end = 288 + 2 + 4,
	.vtotal = 288 + 2 + 4 + 10,
};

static const struct panel_desc edt_etm043080dh6gp = {
	.modes = &edt_etm043080dh6gp_mode,
	.num_modes = 1,
	.bpc = 8,
	.size = {
		.width = 100,
		.height = 65,
	},
	.bus_format = MEDIA_BUS_FMT_RGB666_1X18,
	.connector_type = DRM_MODE_CONNECTOR_DPI,
};

static const struct drm_display_mode edt_etm0430g0dh6_mode = {
	.clock = 9000,
	.hdisplay = 480,
	.hsync_start = 480 + 2,
	.hsync_end = 480 + 2 + 41,
	.htotal = 480 + 2 + 41 + 2,
	.vdisplay = 272,
	.vsync_start = 272 + 2,
	.vsync_end = 272 + 2 + 10,
	.vtotal = 272 + 2 + 10 + 2,
	.flags = DRM_MODE_FLAG_NHSYNC | DRM_MODE_FLAG_NVSYNC,
};

static const struct panel_desc edt_etm0430g0dh6 = {
	.modes = &edt_etm0430g0dh6_mode,
	.num_modes = 1,
	.bpc = 6,
	.size = {
		.width = 95,
		.height = 54,
	},
	.bus_format = MEDIA_BUS_FMT_RGB666_1X18,
	.bus_flags = DRM_BUS_FLAG_DE_HIGH | DRM_BUS_FLAG_PIXDATA_SAMPLE_POSEDGE,
	.connector_type = DRM_MODE_CONNECTOR_DPI,
};

static const struct drm_display_mode edt_et057090dhu_mode = {
	.clock = 25175,
	.hdisplay = 640,
	.hsync_start = 640 + 16,
	.hsync_end = 640 + 16 + 30,
	.htotal = 640 + 16 + 30 + 114,
	.vdisplay = 480,
	.vsync_start = 480 + 10,
	.vsync_end = 480 + 10 + 3,
	.vtotal = 480 + 10 + 3 + 32,
	.flags = DRM_MODE_FLAG_NVSYNC | DRM_MODE_FLAG_NHSYNC,
};

static const struct panel_desc edt_et057090dhu = {
	.modes = &edt_et057090dhu_mode,
	.num_modes = 1,
	.bpc = 6,
	.size = {
		.width = 115,
		.height = 86,
	},
	.bus_format = MEDIA_BUS_FMT_RGB666_1X18,
	.bus_flags = DRM_BUS_FLAG_DE_HIGH | DRM_BUS_FLAG_PIXDATA_DRIVE_NEGEDGE,
	.connector_type = DRM_MODE_CONNECTOR_DPI,
};

static const struct drm_display_mode edt_etm0700g0dh6_mode = {
	.clock = 33260,
	.hdisplay = 800,
	.hsync_start = 800 + 40,
	.hsync_end = 800 + 40 + 128,
	.htotal = 800 + 40 + 128 + 88,
	.vdisplay = 480,
	.vsync_start = 480 + 10,
	.vsync_end = 480 + 10 + 2,
	.vtotal = 480 + 10 + 2 + 33,
	.flags = DRM_MODE_FLAG_NHSYNC | DRM_MODE_FLAG_NVSYNC,
};

static const struct panel_desc edt_etm0700g0dh6 = {
	.modes = &edt_etm0700g0dh6_mode,
	.num_modes = 1,
	.bpc = 6,
	.size = {
		.width = 152,
		.height = 91,
	},
	.bus_format = MEDIA_BUS_FMT_RGB666_1X18,
	.bus_flags = DRM_BUS_FLAG_DE_HIGH | DRM_BUS_FLAG_PIXDATA_DRIVE_NEGEDGE,
	.connector_type = DRM_MODE_CONNECTOR_DPI,
};

static const struct panel_desc edt_etm0700g0bdh6 = {
	.modes = &edt_etm0700g0dh6_mode,
	.num_modes = 1,
	.bpc = 6,
	.size = {
		.width = 152,
		.height = 91,
	},
	.bus_format = MEDIA_BUS_FMT_RGB666_1X18,
	.bus_flags = DRM_BUS_FLAG_DE_HIGH | DRM_BUS_FLAG_PIXDATA_DRIVE_POSEDGE,
	.connector_type = DRM_MODE_CONNECTOR_DPI,
};

static const struct drm_display_mode edt_etmv570g2dhu_mode = {
	.clock = 25175,
	.hdisplay = 640,
	.hsync_start = 640,
	.hsync_end = 640 + 16,
	.htotal = 640 + 16 + 30 + 114,
	.vdisplay = 480,
	.vsync_start = 480 + 10,
	.vsync_end = 480 + 10 + 3,
	.vtotal = 480 + 10 + 3 + 35,
	.flags = DRM_MODE_FLAG_PVSYNC | DRM_MODE_FLAG_PHSYNC,
};

static const struct panel_desc edt_etmv570g2dhu = {
	.modes = &edt_etmv570g2dhu_mode,
	.num_modes = 1,
	.bpc = 6,
	.size = {
		.width = 115,
		.height = 86,
	},
	.bus_format = MEDIA_BUS_FMT_RGB888_1X24,
	.bus_flags = DRM_BUS_FLAG_DE_HIGH | DRM_BUS_FLAG_PIXDATA_DRIVE_NEGEDGE,
	.connector_type = DRM_MODE_CONNECTOR_DPI,
};

static const struct display_timing eink_vb3300_kca_timing = {
	.pixelclock = { 40000000, 40000000, 40000000 },
	.hactive = { 334, 334, 334 },
	.hfront_porch = { 1, 1, 1 },
	.hback_porch = { 1, 1, 1 },
	.hsync_len = { 1, 1, 1 },
	.vactive = { 1405, 1405, 1405 },
	.vfront_porch = { 1, 1, 1 },
	.vback_porch = { 1, 1, 1 },
	.vsync_len = { 1, 1, 1 },
	.flags = DISPLAY_FLAGS_HSYNC_LOW | DISPLAY_FLAGS_VSYNC_LOW |
		 DISPLAY_FLAGS_DE_HIGH | DISPLAY_FLAGS_PIXDATA_POSEDGE,
};

static const struct panel_desc eink_vb3300_kca = {
	.timings = &eink_vb3300_kca_timing,
	.num_timings = 1,
	.bpc = 6,
	.size = {
		.width = 157,
		.height = 209,
	},
	.bus_format = MEDIA_BUS_FMT_RGB888_1X24,
	.bus_flags = DRM_BUS_FLAG_DE_HIGH | DRM_BUS_FLAG_PIXDATA_DRIVE_POSEDGE,
	.connector_type = DRM_MODE_CONNECTOR_DPI,
};

static const struct display_timing evervision_vgg804821_timing = {
	.pixelclock = { 27600000, 33300000, 50000000 },
	.hactive = { 800, 800, 800 },
	.hfront_porch = { 40, 66, 70 },
	.hback_porch = { 40, 67, 70 },
	.hsync_len = { 40, 67, 70 },
	.vactive = { 480, 480, 480 },
	.vfront_porch = { 6, 10, 10 },
	.vback_porch = { 7, 11, 11 },
	.vsync_len = { 7, 11, 11 },
	.flags = DISPLAY_FLAGS_HSYNC_HIGH | DISPLAY_FLAGS_VSYNC_HIGH |
		 DISPLAY_FLAGS_DE_HIGH | DISPLAY_FLAGS_PIXDATA_NEGEDGE |
		 DISPLAY_FLAGS_SYNC_NEGEDGE,
};

static const struct panel_desc evervision_vgg804821 = {
	.timings = &evervision_vgg804821_timing,
	.num_timings = 1,
	.bpc = 8,
	.size = {
		.width = 108,
		.height = 64,
	},
	.bus_format = MEDIA_BUS_FMT_RGB888_1X24,
	.bus_flags = DRM_BUS_FLAG_DE_HIGH | DRM_BUS_FLAG_PIXDATA_SAMPLE_POSEDGE,
};

static const struct drm_display_mode foxlink_fl500wvr00_a0t_mode = {
	.clock = 32260,
	.hdisplay = 800,
	.hsync_start = 800 + 168,
	.hsync_end = 800 + 168 + 64,
	.htotal = 800 + 168 + 64 + 88,
	.vdisplay = 480,
	.vsync_start = 480 + 37,
	.vsync_end = 480 + 37 + 2,
	.vtotal = 480 + 37 + 2 + 8,
};

static const struct panel_desc foxlink_fl500wvr00_a0t = {
	.modes = &foxlink_fl500wvr00_a0t_mode,
	.num_modes = 1,
	.bpc = 8,
	.size = {
		.width = 108,
		.height = 65,
	},
	.bus_format = MEDIA_BUS_FMT_RGB888_1X24,
};

static const struct drm_display_mode frida_frd350h54004_modes[] = {
	{ /* 60 Hz */
		.clock = 6000,
		.hdisplay = 320,
		.hsync_start = 320 + 44,
		.hsync_end = 320 + 44 + 16,
		.htotal = 320 + 44 + 16 + 20,
		.vdisplay = 240,
		.vsync_start = 240 + 2,
		.vsync_end = 240 + 2 + 6,
		.vtotal = 240 + 2 + 6 + 2,
		.flags = DRM_MODE_FLAG_NHSYNC | DRM_MODE_FLAG_NVSYNC,
	},
	{ /* 50 Hz */
		.clock = 5400,
		.hdisplay = 320,
		.hsync_start = 320 + 56,
		.hsync_end = 320 + 56 + 16,
		.htotal = 320 + 56 + 16 + 40,
		.vdisplay = 240,
		.vsync_start = 240 + 2,
		.vsync_end = 240 + 2 + 6,
		.vtotal = 240 + 2 + 6 + 2,
		.flags = DRM_MODE_FLAG_NHSYNC | DRM_MODE_FLAG_NVSYNC,
	},
};

static const struct panel_desc frida_frd350h54004 = {
	.modes = frida_frd350h54004_modes,
	.num_modes = ARRAY_SIZE(frida_frd350h54004_modes),
	.bpc = 8,
	.size = {
		.width = 77,
		.height = 64,
	},
	.bus_format = MEDIA_BUS_FMT_RGB888_1X24,
	.bus_flags = DRM_BUS_FLAG_DE_HIGH | DRM_BUS_FLAG_PIXDATA_SAMPLE_NEGEDGE,
	.connector_type = DRM_MODE_CONNECTOR_DPI,
};

static const struct drm_display_mode friendlyarm_hd702e_mode = {
	.clock		= 67185,
	.hdisplay	= 800,
	.hsync_start	= 800 + 20,
	.hsync_end	= 800 + 20 + 24,
	.htotal		= 800 + 20 + 24 + 20,
	.vdisplay	= 1280,
	.vsync_start	= 1280 + 4,
	.vsync_end	= 1280 + 4 + 8,
	.vtotal		= 1280 + 4 + 8 + 4,
	.flags		= DRM_MODE_FLAG_NVSYNC | DRM_MODE_FLAG_NHSYNC,
};

static const struct panel_desc friendlyarm_hd702e = {
	.modes = &friendlyarm_hd702e_mode,
	.num_modes = 1,
	.size = {
		.width	= 94,
		.height	= 151,
	},
};

static const struct drm_display_mode giantplus_gpg482739qs5_mode = {
	.clock = 9000,
	.hdisplay = 480,
	.hsync_start = 480 + 5,
	.hsync_end = 480 + 5 + 1,
	.htotal = 480 + 5 + 1 + 40,
	.vdisplay = 272,
	.vsync_start = 272 + 8,
	.vsync_end = 272 + 8 + 1,
	.vtotal = 272 + 8 + 1 + 8,
};

static const struct panel_desc giantplus_gpg482739qs5 = {
	.modes = &giantplus_gpg482739qs5_mode,
	.num_modes = 1,
	.bpc = 8,
	.size = {
		.width = 95,
		.height = 54,
	},
	.bus_format = MEDIA_BUS_FMT_RGB888_1X24,
};

static const struct display_timing giantplus_gpm940b0_timing = {
	.pixelclock = { 13500000, 27000000, 27500000 },
	.hactive = { 320, 320, 320 },
	.hfront_porch = { 14, 686, 718 },
	.hback_porch = { 50, 70, 255 },
	.hsync_len = { 1, 1, 1 },
	.vactive = { 240, 240, 240 },
	.vfront_porch = { 1, 1, 179 },
	.vback_porch = { 1, 21, 31 },
	.vsync_len = { 1, 1, 6 },
	.flags = DISPLAY_FLAGS_HSYNC_LOW | DISPLAY_FLAGS_VSYNC_LOW,
};

static const struct panel_desc giantplus_gpm940b0 = {
	.timings = &giantplus_gpm940b0_timing,
	.num_timings = 1,
	.bpc = 8,
	.size = {
		.width = 60,
		.height = 45,
	},
	.bus_format = MEDIA_BUS_FMT_RGB888_3X8,
	.bus_flags = DRM_BUS_FLAG_DE_HIGH | DRM_BUS_FLAG_PIXDATA_SAMPLE_POSEDGE,
};

static const struct display_timing hannstar_hsd070pww1_timing = {
	.pixelclock = { 64300000, 71100000, 82000000 },
	.hactive = { 1280, 1280, 1280 },
	.hfront_porch = { 1, 1, 10 },
	.hback_porch = { 1, 1, 10 },
	/*
	 * According to the data sheet, the minimum horizontal blanking interval
	 * is 54 clocks (1 + 52 + 1), but tests with a Nitrogen6X have shown the
	 * minimum working horizontal blanking interval to be 60 clocks.
	 */
	.hsync_len = { 58, 158, 661 },
	.vactive = { 800, 800, 800 },
	.vfront_porch = { 1, 1, 10 },
	.vback_porch = { 1, 1, 10 },
	.vsync_len = { 1, 21, 203 },
	.flags = DISPLAY_FLAGS_DE_HIGH,
};

static const struct panel_desc hannstar_hsd070pww1 = {
	.timings = &hannstar_hsd070pww1_timing,
	.num_timings = 1,
	.bpc = 6,
	.size = {
		.width = 151,
		.height = 94,
	},
	.bus_format = MEDIA_BUS_FMT_RGB666_1X7X3_SPWG,
	.connector_type = DRM_MODE_CONNECTOR_LVDS,
};

static const struct display_timing hannstar_hsd100pxn1_timing = {
	.pixelclock = { 55000000, 65000000, 75000000 },
	.hactive = { 1024, 1024, 1024 },
	.hfront_porch = { 40, 40, 40 },
	.hback_porch = { 220, 220, 220 },
	.hsync_len = { 20, 60, 100 },
	.vactive = { 768, 768, 768 },
	.vfront_porch = { 7, 7, 7 },
	.vback_porch = { 21, 21, 21 },
	.vsync_len = { 10, 10, 10 },
	.flags = DISPLAY_FLAGS_DE_HIGH,
};

static const struct panel_desc hannstar_hsd100pxn1 = {
	.timings = &hannstar_hsd100pxn1_timing,
	.num_timings = 1,
	.bpc = 6,
	.size = {
		.width = 203,
		.height = 152,
	},
	.bus_format = MEDIA_BUS_FMT_RGB666_1X7X3_SPWG,
	.connector_type = DRM_MODE_CONNECTOR_LVDS,
};

static const struct drm_display_mode hitachi_tx23d38vm0caa_mode = {
	.clock = 33333,
	.hdisplay = 800,
	.hsync_start = 800 + 85,
	.hsync_end = 800 + 85 + 86,
	.htotal = 800 + 85 + 86 + 85,
	.vdisplay = 480,
	.vsync_start = 480 + 16,
	.vsync_end = 480 + 16 + 13,
	.vtotal = 480 + 16 + 13 + 16,
};

static const struct panel_desc hitachi_tx23d38vm0caa = {
	.modes = &hitachi_tx23d38vm0caa_mode,
	.num_modes = 1,
	.bpc = 6,
	.size = {
		.width = 195,
		.height = 117,
	},
	.delay = {
		.enable = 160,
		.disable = 160,
	},
};

static const struct drm_display_mode innolux_at043tn24_mode = {
	.clock = 9000,
	.hdisplay = 480,
	.hsync_start = 480 + 2,
	.hsync_end = 480 + 2 + 41,
	.htotal = 480 + 2 + 41 + 2,
	.vdisplay = 272,
	.vsync_start = 272 + 2,
	.vsync_end = 272 + 2 + 10,
	.vtotal = 272 + 2 + 10 + 2,
	.flags = DRM_MODE_FLAG_NHSYNC | DRM_MODE_FLAG_NVSYNC,
};

static const struct panel_desc innolux_at043tn24 = {
	.modes = &innolux_at043tn24_mode,
	.num_modes = 1,
	.bpc = 8,
	.size = {
		.width = 95,
		.height = 54,
	},
	.bus_format = MEDIA_BUS_FMT_RGB888_1X24,
	.bus_flags = DRM_BUS_FLAG_DE_HIGH | DRM_BUS_FLAG_PIXDATA_DRIVE_POSEDGE,
};

static const struct drm_display_mode innolux_at070tn92_mode = {
	.clock = 33333,
	.hdisplay = 800,
	.hsync_start = 800 + 210,
	.hsync_end = 800 + 210 + 20,
	.htotal = 800 + 210 + 20 + 46,
	.vdisplay = 480,
	.vsync_start = 480 + 22,
	.vsync_end = 480 + 22 + 10,
	.vtotal = 480 + 22 + 23 + 10,
};

static const struct panel_desc innolux_at070tn92 = {
	.modes = &innolux_at070tn92_mode,
	.num_modes = 1,
	.size = {
		.width = 154,
		.height = 86,
	},
	.bus_format = MEDIA_BUS_FMT_RGB888_1X24,
};

static const struct display_timing innolux_g070y2_l01_timing = {
	.pixelclock = { 28000000, 29500000, 32000000 },
	.hactive = { 800, 800, 800 },
	.hfront_porch = { 61, 91, 141 },
	.hback_porch = { 60, 90, 140 },
	.hsync_len = { 12, 12, 12 },
	.vactive = { 480, 480, 480 },
	.vfront_porch = { 4, 9, 30 },
	.vback_porch = { 4, 8, 28 },
	.vsync_len = { 2, 2, 2 },
	.flags = DISPLAY_FLAGS_DE_HIGH,
};

static const struct panel_desc innolux_g070y2_l01 = {
	.timings = &innolux_g070y2_l01_timing,
	.num_timings = 1,
	.bpc = 6,
	.size = {
		.width = 152,
		.height = 91,
	},
	.delay = {
		.prepare = 10,
		.enable = 100,
		.disable = 100,
		.unprepare = 800,
	},
	.bus_format = MEDIA_BUS_FMT_RGB888_1X7X4_SPWG,
	.connector_type = DRM_MODE_CONNECTOR_LVDS,
};

static const struct drm_display_mode innolux_g070y2_t02_mode = {
	.clock = 33333,
	.hdisplay = 800,
	.hsync_start = 800 + 210,
	.hsync_end = 800 + 210 + 20,
	.htotal = 800 + 210 + 20 + 46,
	.vdisplay = 480,
	.vsync_start = 480 + 22,
	.vsync_end = 480 + 22 + 10,
	.vtotal = 480 + 22 + 23 + 10,
};

static const struct panel_desc innolux_g070y2_t02 = {
	.modes = &innolux_g070y2_t02_mode,
	.num_modes = 1,
	.bpc = 8,
	.size = {
		.width = 152,
		.height = 92,
	},
	.bus_format = MEDIA_BUS_FMT_RGB888_1X24,
	.bus_flags = DRM_BUS_FLAG_DE_HIGH | DRM_BUS_FLAG_PIXDATA_DRIVE_POSEDGE,
	.connector_type = DRM_MODE_CONNECTOR_DPI,
};

static const struct display_timing innolux_g101ice_l01_timing = {
	.pixelclock = { 60400000, 71100000, 74700000 },
	.hactive = { 1280, 1280, 1280 },
	.hfront_porch = { 41, 80, 100 },
	.hback_porch = { 40, 79, 99 },
	.hsync_len = { 1, 1, 1 },
	.vactive = { 800, 800, 800 },
	.vfront_porch = { 5, 11, 14 },
	.vback_porch = { 4, 11, 14 },
	.vsync_len = { 1, 1, 1 },
	.flags = DISPLAY_FLAGS_DE_HIGH,
};

static const struct panel_desc innolux_g101ice_l01 = {
	.timings = &innolux_g101ice_l01_timing,
	.num_timings = 1,
	.bpc = 8,
	.size = {
		.width = 217,
		.height = 135,
	},
	.delay = {
		.enable = 200,
		.disable = 200,
	},
	.bus_format = MEDIA_BUS_FMT_RGB888_1X7X4_SPWG,
	.connector_type = DRM_MODE_CONNECTOR_LVDS,
};

static const struct display_timing innolux_g121i1_l01_timing = {
	.pixelclock = { 67450000, 71000000, 74550000 },
	.hactive = { 1280, 1280, 1280 },
	.hfront_porch = { 40, 80, 160 },
	.hback_porch = { 39, 79, 159 },
	.hsync_len = { 1, 1, 1 },
	.vactive = { 800, 800, 800 },
	.vfront_porch = { 5, 11, 100 },
	.vback_porch = { 4, 11, 99 },
	.vsync_len = { 1, 1, 1 },
};

static const struct panel_desc innolux_g121i1_l01 = {
	.timings = &innolux_g121i1_l01_timing,
	.num_timings = 1,
	.bpc = 6,
	.size = {
		.width = 261,
		.height = 163,
	},
	.delay = {
		.enable = 200,
		.disable = 20,
	},
	.bus_format = MEDIA_BUS_FMT_RGB888_1X7X4_SPWG,
	.connector_type = DRM_MODE_CONNECTOR_LVDS,
};

static const struct drm_display_mode innolux_g121x1_l03_mode = {
	.clock = 65000,
	.hdisplay = 1024,
	.hsync_start = 1024 + 0,
	.hsync_end = 1024 + 1,
	.htotal = 1024 + 0 + 1 + 320,
	.vdisplay = 768,
	.vsync_start = 768 + 38,
	.vsync_end = 768 + 38 + 1,
	.vtotal = 768 + 38 + 1 + 0,
	.flags = DRM_MODE_FLAG_NHSYNC | DRM_MODE_FLAG_NVSYNC,
};

static const struct panel_desc innolux_g121x1_l03 = {
	.modes = &innolux_g121x1_l03_mode,
	.num_modes = 1,
	.bpc = 6,
	.size = {
		.width = 246,
		.height = 185,
	},
	.delay = {
		.enable = 200,
		.unprepare = 200,
		.disable = 400,
	},
};

static const struct drm_display_mode innolux_n156bge_l21_mode = {
	.clock = 69300,
	.hdisplay = 1366,
	.hsync_start = 1366 + 16,
	.hsync_end = 1366 + 16 + 34,
	.htotal = 1366 + 16 + 34 + 50,
	.vdisplay = 768,
	.vsync_start = 768 + 2,
	.vsync_end = 768 + 2 + 6,
	.vtotal = 768 + 2 + 6 + 12,
};

static const struct panel_desc innolux_n156bge_l21 = {
	.modes = &innolux_n156bge_l21_mode,
	.num_modes = 1,
	.bpc = 6,
	.size = {
		.width = 344,
		.height = 193,
	},
	.bus_format = MEDIA_BUS_FMT_RGB666_1X7X3_SPWG,
	.bus_flags = DRM_BUS_FLAG_DE_HIGH,
	.connector_type = DRM_MODE_CONNECTOR_LVDS,
};

static const struct drm_display_mode innolux_zj070na_01p_mode = {
	.clock = 51501,
	.hdisplay = 1024,
	.hsync_start = 1024 + 128,
	.hsync_end = 1024 + 128 + 64,
	.htotal = 1024 + 128 + 64 + 128,
	.vdisplay = 600,
	.vsync_start = 600 + 16,
	.vsync_end = 600 + 16 + 4,
	.vtotal = 600 + 16 + 4 + 16,
};

static const struct panel_desc innolux_zj070na_01p = {
	.modes = &innolux_zj070na_01p_mode,
	.num_modes = 1,
	.bpc = 6,
	.size = {
		.width = 154,
		.height = 90,
	},
};

static const struct display_timing koe_tx14d24vm1bpa_timing = {
	.pixelclock = { 5580000, 5850000, 6200000 },
	.hactive = { 320, 320, 320 },
	.hfront_porch = { 30, 30, 30 },
	.hback_porch = { 30, 30, 30 },
	.hsync_len = { 1, 5, 17 },
	.vactive = { 240, 240, 240 },
	.vfront_porch = { 6, 6, 6 },
	.vback_porch = { 5, 5, 5 },
	.vsync_len = { 1, 2, 11 },
	.flags = DISPLAY_FLAGS_DE_HIGH,
};

static const struct panel_desc koe_tx14d24vm1bpa = {
	.timings = &koe_tx14d24vm1bpa_timing,
	.num_timings = 1,
	.bpc = 6,
	.size = {
		.width = 115,
		.height = 86,
	},
};

static const struct display_timing koe_tx26d202vm0bwa_timing = {
	.pixelclock = { 151820000, 156720000, 159780000 },
	.hactive = { 1920, 1920, 1920 },
	.hfront_porch = { 105, 130, 142 },
	.hback_porch = { 45, 70, 82 },
	.hsync_len = { 30, 30, 30 },
	.vactive = { 1200, 1200, 1200},
	.vfront_porch = { 3, 5, 10 },
	.vback_porch = { 2, 5, 10 },
	.vsync_len = { 5, 5, 5 },
};

static const struct panel_desc koe_tx26d202vm0bwa = {
	.timings = &koe_tx26d202vm0bwa_timing,
	.num_timings = 1,
	.bpc = 8,
	.size = {
		.width = 217,
		.height = 136,
	},
	.delay = {
		.prepare = 1000,
		.enable = 1000,
		.unprepare = 1000,
		.disable = 1000,
	},
	.bus_format = MEDIA_BUS_FMT_RGB888_1X7X4_SPWG,
	.bus_flags = DRM_BUS_FLAG_DE_HIGH,
	.connector_type = DRM_MODE_CONNECTOR_LVDS,
};

static const struct display_timing koe_tx31d200vm0baa_timing = {
	.pixelclock = { 39600000, 43200000, 48000000 },
	.hactive = { 1280, 1280, 1280 },
	.hfront_porch = { 16, 36, 56 },
	.hback_porch = { 16, 36, 56 },
	.hsync_len = { 8, 8, 8 },
	.vactive = { 480, 480, 480 },
	.vfront_porch = { 6, 21, 33 },
	.vback_porch = { 6, 21, 33 },
	.vsync_len = { 8, 8, 8 },
	.flags = DISPLAY_FLAGS_DE_HIGH,
};

static const struct panel_desc koe_tx31d200vm0baa = {
	.timings = &koe_tx31d200vm0baa_timing,
	.num_timings = 1,
	.bpc = 6,
	.size = {
		.width = 292,
		.height = 109,
	},
	.bus_format = MEDIA_BUS_FMT_RGB666_1X7X3_SPWG,
	.connector_type = DRM_MODE_CONNECTOR_LVDS,
};

static const struct display_timing kyo_tcg121xglp_timing = {
	.pixelclock = { 52000000, 65000000, 71000000 },
	.hactive = { 1024, 1024, 1024 },
	.hfront_porch = { 2, 2, 2 },
	.hback_porch = { 2, 2, 2 },
	.hsync_len = { 86, 124, 244 },
	.vactive = { 768, 768, 768 },
	.vfront_porch = { 2, 2, 2 },
	.vback_porch = { 2, 2, 2 },
	.vsync_len = { 6, 34, 73 },
	.flags = DISPLAY_FLAGS_DE_HIGH,
};

static const struct panel_desc kyo_tcg121xglp = {
	.timings = &kyo_tcg121xglp_timing,
	.num_timings = 1,
	.bpc = 8,
	.size = {
		.width = 246,
		.height = 184,
	},
	.bus_format = MEDIA_BUS_FMT_RGB888_1X7X4_SPWG,
	.connector_type = DRM_MODE_CONNECTOR_LVDS,
};

static const struct drm_display_mode lemaker_bl035_rgb_002_mode = {
	.clock = 7000,
	.hdisplay = 320,
	.hsync_start = 320 + 20,
	.hsync_end = 320 + 20 + 30,
	.htotal = 320 + 20 + 30 + 38,
	.vdisplay = 240,
	.vsync_start = 240 + 4,
	.vsync_end = 240 + 4 + 3,
	.vtotal = 240 + 4 + 3 + 15,
};

static const struct panel_desc lemaker_bl035_rgb_002 = {
	.modes = &lemaker_bl035_rgb_002_mode,
	.num_modes = 1,
	.size = {
		.width = 70,
		.height = 52,
	},
	.bus_format = MEDIA_BUS_FMT_RGB888_1X24,
	.bus_flags = DRM_BUS_FLAG_DE_LOW,
};

static const struct drm_display_mode lg_lb070wv8_mode = {
	.clock = 33246,
	.hdisplay = 800,
	.hsync_start = 800 + 88,
	.hsync_end = 800 + 88 + 80,
	.htotal = 800 + 88 + 80 + 88,
	.vdisplay = 480,
	.vsync_start = 480 + 10,
	.vsync_end = 480 + 10 + 25,
	.vtotal = 480 + 10 + 25 + 10,
};

static const struct panel_desc lg_lb070wv8 = {
	.modes = &lg_lb070wv8_mode,
	.num_modes = 1,
	.bpc = 8,
	.size = {
		.width = 151,
		.height = 91,
	},
	.bus_format = MEDIA_BUS_FMT_RGB888_1X7X4_SPWG,
	.connector_type = DRM_MODE_CONNECTOR_LVDS,
};

static const struct display_timing logictechno_lt161010_2nh_timing = {
	.pixelclock = { 26400000, 33300000, 46800000 },
	.hactive = { 800, 800, 800 },
	.hfront_porch = { 16, 210, 354 },
	.hback_porch = { 46, 46, 46 },
	.hsync_len = { 1, 20, 40 },
	.vactive = { 480, 480, 480 },
	.vfront_porch = { 7, 22, 147 },
	.vback_porch = { 23, 23, 23 },
	.vsync_len = { 1, 10, 20 },
	.flags = DISPLAY_FLAGS_HSYNC_LOW | DISPLAY_FLAGS_VSYNC_LOW |
		 DISPLAY_FLAGS_DE_HIGH | DISPLAY_FLAGS_PIXDATA_POSEDGE |
		 DISPLAY_FLAGS_SYNC_POSEDGE,
};

static const struct panel_desc logictechno_lt161010_2nh = {
	.timings = &logictechno_lt161010_2nh_timing,
	.num_timings = 1,
	.size = {
		.width = 154,
		.height = 86,
	},
	.bus_format = MEDIA_BUS_FMT_RGB666_1X18,
	.bus_flags = DRM_BUS_FLAG_DE_HIGH |
		     DRM_BUS_FLAG_PIXDATA_SAMPLE_NEGEDGE |
		     DRM_BUS_FLAG_SYNC_SAMPLE_NEGEDGE,
	.connector_type = DRM_MODE_CONNECTOR_DPI,
};

static const struct display_timing logictechno_lt170410_2whc_timing = {
	.pixelclock = { 68900000, 71100000, 73400000 },
	.hactive = { 1280, 1280, 1280 },
	.hfront_porch = { 23, 60, 71 },
	.hback_porch = { 23, 60, 71 },
	.hsync_len = { 15, 40, 47 },
	.vactive = { 800, 800, 800 },
	.vfront_porch = { 5, 7, 10 },
	.vback_porch = { 5, 7, 10 },
	.vsync_len = { 6, 9, 12 },
	.flags = DISPLAY_FLAGS_HSYNC_LOW | DISPLAY_FLAGS_VSYNC_LOW |
		 DISPLAY_FLAGS_DE_HIGH | DISPLAY_FLAGS_PIXDATA_POSEDGE |
		 DISPLAY_FLAGS_SYNC_POSEDGE,
};

static const struct panel_desc logictechno_lt170410_2whc = {
	.timings = &logictechno_lt170410_2whc_timing,
	.num_timings = 1,
	.size = {
		.width = 217,
		.height = 136,
	},
	.bus_format = MEDIA_BUS_FMT_RGB888_1X7X4_SPWG,
	.bus_flags = DRM_BUS_FLAG_DE_HIGH,
	.connector_type = DRM_MODE_CONNECTOR_LVDS,
};

static const struct drm_display_mode logictechno_lttd800480070_l2rt_mode = {
	.clock = 33000,
	.hdisplay = 800,
	.hsync_start = 800 + 112,
	.hsync_end = 800 + 112 + 3,
	.htotal = 800 + 112 + 3 + 85,
	.vdisplay = 480,
	.vsync_start = 480 + 38,
	.vsync_end = 480 + 38 + 3,
	.vtotal = 480 + 38 + 3 + 29,
	.flags = DRM_MODE_FLAG_NVSYNC | DRM_MODE_FLAG_NHSYNC,
};

static const struct panel_desc logictechno_lttd800480070_l2rt = {
	.modes = &logictechno_lttd800480070_l2rt_mode,
	.num_modes = 1,
	.bpc = 8,
	.size = {
		.width = 154,
		.height = 86,
	},
	.delay = {
		.prepare = 45,
		.enable = 100,
		.disable = 100,
		.unprepare = 45
	},
	.bus_format = MEDIA_BUS_FMT_RGB888_1X24,
	.bus_flags = DRM_BUS_FLAG_PIXDATA_SAMPLE_NEGEDGE,
	.connector_type = DRM_MODE_CONNECTOR_DPI,
};

static const struct drm_display_mode logictechno_lttd800480070_l6wh_rt_mode = {
	.clock = 33000,
	.hdisplay = 800,
	.hsync_start = 800 + 154,
	.hsync_end = 800 + 154 + 3,
	.htotal = 800 + 154 + 3 + 43,
	.vdisplay = 480,
	.vsync_start = 480 + 47,
	.vsync_end = 480 + 47 + 3,
	.vtotal = 480 + 47 + 3 + 20,
	.flags = DRM_MODE_FLAG_NVSYNC | DRM_MODE_FLAG_NHSYNC,
};

static const struct panel_desc logictechno_lttd800480070_l6wh_rt = {
	.modes = &logictechno_lttd800480070_l6wh_rt_mode,
	.num_modes = 1,
	.bpc = 8,
	.size = {
		.width = 154,
		.height = 86,
	},
	.delay = {
		.prepare = 45,
		.enable = 100,
		.disable = 100,
		.unprepare = 45
	},
	.bus_format = MEDIA_BUS_FMT_RGB888_1X24,
	.bus_flags = DRM_BUS_FLAG_PIXDATA_SAMPLE_NEGEDGE,
	.connector_type = DRM_MODE_CONNECTOR_DPI,
};

static const struct drm_display_mode logicpd_type_28_mode = {
	.clock = 9107,
	.hdisplay = 480,
	.hsync_start = 480 + 3,
	.hsync_end = 480 + 3 + 42,
	.htotal = 480 + 3 + 42 + 2,

	.vdisplay = 272,
	.vsync_start = 272 + 2,
	.vsync_end = 272 + 2 + 11,
	.vtotal = 272 + 2 + 11 + 3,
	.flags = DRM_MODE_FLAG_PHSYNC | DRM_MODE_FLAG_PVSYNC,
};

static const struct panel_desc logicpd_type_28 = {
	.modes = &logicpd_type_28_mode,
	.num_modes = 1,
	.bpc = 8,
	.size = {
		.width = 105,
		.height = 67,
	},
	.delay = {
		.prepare = 200,
		.enable = 200,
		.unprepare = 200,
		.disable = 200,
	},
	.bus_format = MEDIA_BUS_FMT_RGB888_1X24,
	.bus_flags = DRM_BUS_FLAG_DE_HIGH | DRM_BUS_FLAG_PIXDATA_DRIVE_POSEDGE |
		     DRM_BUS_FLAG_SYNC_DRIVE_NEGEDGE,
	.connector_type = DRM_MODE_CONNECTOR_DPI,
};

static const struct drm_display_mode mitsubishi_aa070mc01_mode = {
	.clock = 30400,
	.hdisplay = 800,
	.hsync_start = 800 + 0,
	.hsync_end = 800 + 1,
	.htotal = 800 + 0 + 1 + 160,
	.vdisplay = 480,
	.vsync_start = 480 + 0,
	.vsync_end = 480 + 48 + 1,
	.vtotal = 480 + 48 + 1 + 0,
	.flags = DRM_MODE_FLAG_NHSYNC | DRM_MODE_FLAG_NVSYNC,
};

static const struct panel_desc mitsubishi_aa070mc01 = {
	.modes = &mitsubishi_aa070mc01_mode,
	.num_modes = 1,
	.bpc = 8,
	.size = {
		.width = 152,
		.height = 91,
	},

	.delay = {
		.enable = 200,
		.unprepare = 200,
		.disable = 400,
	},
	.bus_format = MEDIA_BUS_FMT_RGB888_1X7X4_SPWG,
	.connector_type = DRM_MODE_CONNECTOR_LVDS,
	.bus_flags = DRM_BUS_FLAG_DE_HIGH,
};

static const struct display_timing multi_inno_mi1010ait_1cp_timing = {
	.pixelclock = { 68900000, 70000000, 73400000 },
	.hactive = { 1280, 1280, 1280 },
	.hfront_porch = { 30, 60, 71 },
	.hback_porch = { 30, 60, 71 },
	.hsync_len = { 10, 10, 48 },
	.vactive = { 800, 800, 800 },
	.vfront_porch = { 5, 10, 10 },
	.vback_porch = { 5, 10, 10 },
	.vsync_len = { 5, 6, 13 },
	.flags = DISPLAY_FLAGS_HSYNC_LOW | DISPLAY_FLAGS_VSYNC_LOW |
		 DISPLAY_FLAGS_DE_HIGH,
};

static const struct panel_desc multi_inno_mi1010ait_1cp = {
	.timings = &multi_inno_mi1010ait_1cp_timing,
	.num_timings = 1,
	.bpc = 8,
	.size = {
		.width = 217,
		.height = 136,
	},
	.delay = {
		.enable = 50,
		.disable = 50,
	},
	.bus_format = MEDIA_BUS_FMT_RGB888_1X7X4_SPWG,
	.bus_flags = DRM_BUS_FLAG_DE_HIGH,
	.connector_type = DRM_MODE_CONNECTOR_LVDS,
};

static const struct display_timing nec_nl12880bc20_05_timing = {
	.pixelclock = { 67000000, 71000000, 75000000 },
	.hactive = { 1280, 1280, 1280 },
	.hfront_porch = { 2, 30, 30 },
	.hback_porch = { 6, 100, 100 },
	.hsync_len = { 2, 30, 30 },
	.vactive = { 800, 800, 800 },
	.vfront_porch = { 5, 5, 5 },
	.vback_porch = { 11, 11, 11 },
	.vsync_len = { 7, 7, 7 },
};

static const struct panel_desc nec_nl12880bc20_05 = {
	.timings = &nec_nl12880bc20_05_timing,
	.num_timings = 1,
	.bpc = 8,
	.size = {
		.width = 261,
		.height = 163,
	},
	.delay = {
		.enable = 50,
		.disable = 50,
	},
	.bus_format = MEDIA_BUS_FMT_RGB888_1X7X4_SPWG,
	.connector_type = DRM_MODE_CONNECTOR_LVDS,
};

static const struct drm_display_mode nec_nl4827hc19_05b_mode = {
	.clock = 10870,
	.hdisplay = 480,
	.hsync_start = 480 + 2,
	.hsync_end = 480 + 2 + 41,
	.htotal = 480 + 2 + 41 + 2,
	.vdisplay = 272,
	.vsync_start = 272 + 2,
	.vsync_end = 272 + 2 + 4,
	.vtotal = 272 + 2 + 4 + 2,
	.flags = DRM_MODE_FLAG_NVSYNC | DRM_MODE_FLAG_NHSYNC,
};

static const struct panel_desc nec_nl4827hc19_05b = {
	.modes = &nec_nl4827hc19_05b_mode,
	.num_modes = 1,
	.bpc = 8,
	.size = {
		.width = 95,
		.height = 54,
	},
	.bus_format = MEDIA_BUS_FMT_RGB888_1X24,
	.bus_flags = DRM_BUS_FLAG_PIXDATA_DRIVE_POSEDGE,
};

static const struct drm_display_mode netron_dy_e231732_mode = {
	.clock = 66000,
	.hdisplay = 1024,
	.hsync_start = 1024 + 160,
	.hsync_end = 1024 + 160 + 70,
	.htotal = 1024 + 160 + 70 + 90,
	.vdisplay = 600,
	.vsync_start = 600 + 127,
	.vsync_end = 600 + 127 + 20,
	.vtotal = 600 + 127 + 20 + 3,
};

static const struct panel_desc netron_dy_e231732 = {
	.modes = &netron_dy_e231732_mode,
	.num_modes = 1,
	.size = {
		.width = 154,
		.height = 87,
	},
	.bus_format = MEDIA_BUS_FMT_RGB666_1X18,
};

static const struct drm_display_mode newhaven_nhd_43_480272ef_atxl_mode = {
	.clock = 9000,
	.hdisplay = 480,
	.hsync_start = 480 + 2,
	.hsync_end = 480 + 2 + 41,
	.htotal = 480 + 2 + 41 + 2,
	.vdisplay = 272,
	.vsync_start = 272 + 2,
	.vsync_end = 272 + 2 + 10,
	.vtotal = 272 + 2 + 10 + 2,
	.flags = DRM_MODE_FLAG_NVSYNC | DRM_MODE_FLAG_NHSYNC,
};

static const struct panel_desc newhaven_nhd_43_480272ef_atxl = {
	.modes = &newhaven_nhd_43_480272ef_atxl_mode,
	.num_modes = 1,
	.bpc = 8,
	.size = {
		.width = 95,
		.height = 54,
	},
	.bus_format = MEDIA_BUS_FMT_RGB888_1X24,
	.bus_flags = DRM_BUS_FLAG_DE_HIGH | DRM_BUS_FLAG_PIXDATA_DRIVE_POSEDGE |
		     DRM_BUS_FLAG_SYNC_DRIVE_POSEDGE,
	.connector_type = DRM_MODE_CONNECTOR_DPI,
};

static const struct display_timing nlt_nl192108ac18_02d_timing = {
	.pixelclock = { 130000000, 148350000, 163000000 },
	.hactive = { 1920, 1920, 1920 },
	.hfront_porch = { 80, 100, 100 },
	.hback_porch = { 100, 120, 120 },
	.hsync_len = { 50, 60, 60 },
	.vactive = { 1080, 1080, 1080 },
	.vfront_porch = { 12, 30, 30 },
	.vback_porch = { 4, 10, 10 },
	.vsync_len = { 4, 5, 5 },
};

static const struct panel_desc nlt_nl192108ac18_02d = {
	.timings = &nlt_nl192108ac18_02d_timing,
	.num_timings = 1,
	.bpc = 8,
	.size = {
		.width = 344,
		.height = 194,
	},
	.delay = {
		.unprepare = 500,
	},
	.bus_format = MEDIA_BUS_FMT_RGB888_1X7X4_SPWG,
	.connector_type = DRM_MODE_CONNECTOR_LVDS,
};

static const struct drm_display_mode nvd_9128_mode = {
	.clock = 29500,
	.hdisplay = 800,
	.hsync_start = 800 + 130,
	.hsync_end = 800 + 130 + 98,
	.htotal = 800 + 0 + 130 + 98,
	.vdisplay = 480,
	.vsync_start = 480 + 10,
	.vsync_end = 480 + 10 + 50,
	.vtotal = 480 + 0 + 10 + 50,
};

static const struct panel_desc nvd_9128 = {
	.modes = &nvd_9128_mode,
	.num_modes = 1,
	.bpc = 8,
	.size = {
		.width = 156,
		.height = 88,
	},
	.bus_format = MEDIA_BUS_FMT_RGB888_1X7X4_SPWG,
	.connector_type = DRM_MODE_CONNECTOR_LVDS,
};

static const struct display_timing okaya_rs800480t_7x0gp_timing = {
	.pixelclock = { 30000000, 30000000, 40000000 },
	.hactive = { 800, 800, 800 },
	.hfront_porch = { 40, 40, 40 },
	.hback_porch = { 40, 40, 40 },
	.hsync_len = { 1, 48, 48 },
	.vactive = { 480, 480, 480 },
	.vfront_porch = { 13, 13, 13 },
	.vback_porch = { 29, 29, 29 },
	.vsync_len = { 3, 3, 3 },
	.flags = DISPLAY_FLAGS_DE_HIGH,
};

static const struct panel_desc okaya_rs800480t_7x0gp = {
	.timings = &okaya_rs800480t_7x0gp_timing,
	.num_timings = 1,
	.bpc = 6,
	.size = {
		.width = 154,
		.height = 87,
	},
	.delay = {
		.prepare = 41,
		.enable = 50,
		.unprepare = 41,
		.disable = 50,
	},
	.bus_format = MEDIA_BUS_FMT_RGB666_1X18,
};

static const struct drm_display_mode olimex_lcd_olinuxino_43ts_mode = {
	.clock = 9000,
	.hdisplay = 480,
	.hsync_start = 480 + 5,
	.hsync_end = 480 + 5 + 30,
	.htotal = 480 + 5 + 30 + 10,
	.vdisplay = 272,
	.vsync_start = 272 + 8,
	.vsync_end = 272 + 8 + 5,
	.vtotal = 272 + 8 + 5 + 3,
};

static const struct panel_desc olimex_lcd_olinuxino_43ts = {
	.modes = &olimex_lcd_olinuxino_43ts_mode,
	.num_modes = 1,
	.size = {
		.width = 95,
		.height = 54,
	},
	.bus_format = MEDIA_BUS_FMT_RGB888_1X24,
};

/*
 * 800x480 CVT. The panel appears to be quite accepting, at least as far as
 * pixel clocks, but this is the timing that was being used in the Adafruit
 * installation instructions.
 */
static const struct drm_display_mode ontat_yx700wv03_mode = {
	.clock = 29500,
	.hdisplay = 800,
	.hsync_start = 824,
	.hsync_end = 896,
	.htotal = 992,
	.vdisplay = 480,
	.vsync_start = 483,
	.vsync_end = 493,
	.vtotal = 500,
	.flags = DRM_MODE_FLAG_NVSYNC | DRM_MODE_FLAG_NHSYNC,
};

/*
 * Specification at:
 * https://www.adafruit.com/images/product-files/2406/c3163.pdf
 */
static const struct panel_desc ontat_yx700wv03 = {
	.modes = &ontat_yx700wv03_mode,
	.num_modes = 1,
	.bpc = 8,
	.size = {
		.width = 154,
		.height = 83,
	},
	.bus_format = MEDIA_BUS_FMT_RGB666_1X18,
};

static const struct drm_display_mode ortustech_com37h3m_mode  = {
	.clock = 22230,
	.hdisplay = 480,
	.hsync_start = 480 + 40,
	.hsync_end = 480 + 40 + 10,
	.htotal = 480 + 40 + 10 + 40,
	.vdisplay = 640,
	.vsync_start = 640 + 4,
	.vsync_end = 640 + 4 + 2,
	.vtotal = 640 + 4 + 2 + 4,
	.flags = DRM_MODE_FLAG_NVSYNC | DRM_MODE_FLAG_NHSYNC,
};

static const struct panel_desc ortustech_com37h3m = {
	.modes = &ortustech_com37h3m_mode,
	.num_modes = 1,
	.bpc = 8,
	.size = {
		.width = 56,	/* 56.16mm */
		.height = 75,	/* 74.88mm */
	},
	.bus_format = MEDIA_BUS_FMT_RGB888_1X24,
	.bus_flags = DRM_BUS_FLAG_DE_HIGH | DRM_BUS_FLAG_PIXDATA_SAMPLE_NEGEDGE |
		     DRM_BUS_FLAG_SYNC_DRIVE_POSEDGE,
};

static const struct drm_display_mode ortustech_com43h4m85ulc_mode  = {
	.clock = 25000,
	.hdisplay = 480,
	.hsync_start = 480 + 10,
	.hsync_end = 480 + 10 + 10,
	.htotal = 480 + 10 + 10 + 15,
	.vdisplay = 800,
	.vsync_start = 800 + 3,
	.vsync_end = 800 + 3 + 3,
	.vtotal = 800 + 3 + 3 + 3,
};

static const struct panel_desc ortustech_com43h4m85ulc = {
	.modes = &ortustech_com43h4m85ulc_mode,
	.num_modes = 1,
	.bpc = 6,
	.size = {
		.width = 56,
		.height = 93,
	},
	.bus_format = MEDIA_BUS_FMT_RGB666_1X18,
	.bus_flags = DRM_BUS_FLAG_DE_HIGH | DRM_BUS_FLAG_PIXDATA_DRIVE_POSEDGE,
	.connector_type = DRM_MODE_CONNECTOR_DPI,
};

static const struct drm_display_mode osddisplays_osd070t1718_19ts_mode  = {
	.clock = 33000,
	.hdisplay = 800,
	.hsync_start = 800 + 210,
	.hsync_end = 800 + 210 + 30,
	.htotal = 800 + 210 + 30 + 16,
	.vdisplay = 480,
	.vsync_start = 480 + 22,
	.vsync_end = 480 + 22 + 13,
	.vtotal = 480 + 22 + 13 + 10,
	.flags = DRM_MODE_FLAG_NVSYNC | DRM_MODE_FLAG_NHSYNC,
};

static const struct panel_desc osddisplays_osd070t1718_19ts = {
	.modes = &osddisplays_osd070t1718_19ts_mode,
	.num_modes = 1,
	.bpc = 8,
	.size = {
		.width = 152,
		.height = 91,
	},
	.bus_format = MEDIA_BUS_FMT_RGB888_1X24,
	.bus_flags = DRM_BUS_FLAG_DE_HIGH | DRM_BUS_FLAG_PIXDATA_DRIVE_POSEDGE |
		DRM_BUS_FLAG_SYNC_DRIVE_POSEDGE,
	.connector_type = DRM_MODE_CONNECTOR_DPI,
};

static const struct drm_display_mode pda_91_00156_a0_mode = {
	.clock = 33300,
	.hdisplay = 800,
	.hsync_start = 800 + 1,
	.hsync_end = 800 + 1 + 64,
	.htotal = 800 + 1 + 64 + 64,
	.vdisplay = 480,
	.vsync_start = 480 + 1,
	.vsync_end = 480 + 1 + 23,
	.vtotal = 480 + 1 + 23 + 22,
};

static const struct panel_desc pda_91_00156_a0  = {
	.modes = &pda_91_00156_a0_mode,
	.num_modes = 1,
	.size = {
		.width = 152,
		.height = 91,
	},
	.bus_format = MEDIA_BUS_FMT_RGB888_1X24,
};

static const struct drm_display_mode powertip_ph800480t013_idf02_mode = {
	.clock = 24750,
	.hdisplay = 800,
	.hsync_start = 800 + 54,
	.hsync_end = 800 + 54 + 2,
	.htotal = 800 + 54 + 2 + 44,
	.vdisplay = 480,
	.vsync_start = 480 + 49,
	.vsync_end = 480 + 49 + 2,
	.vtotal = 480 + 49 + 2 + 22,
};

static const struct panel_desc powertip_ph800480t013_idf02  = {
	.modes = &powertip_ph800480t013_idf02_mode,
	.num_modes = 1,
	.size = {
		.width = 152,
		.height = 91,
	},
	.bus_flags = DRM_BUS_FLAG_DE_HIGH |
		     DRM_BUS_FLAG_PIXDATA_SAMPLE_NEGEDGE |
		     DRM_BUS_FLAG_SYNC_SAMPLE_NEGEDGE,
	.bus_format = MEDIA_BUS_FMT_RGB888_1X24,
	.connector_type = DRM_MODE_CONNECTOR_DPI,
};

static const struct drm_display_mode qd43003c0_40_mode = {
	.clock = 9000,
	.hdisplay = 480,
	.hsync_start = 480 + 8,
	.hsync_end = 480 + 8 + 4,
	.htotal = 480 + 8 + 4 + 39,
	.vdisplay = 272,
	.vsync_start = 272 + 4,
	.vsync_end = 272 + 4 + 10,
	.vtotal = 272 + 4 + 10 + 2,
};

static const struct panel_desc qd43003c0_40 = {
	.modes = &qd43003c0_40_mode,
	.num_modes = 1,
	.bpc = 8,
	.size = {
		.width = 95,
		.height = 53,
	},
	.bus_format = MEDIA_BUS_FMT_RGB888_1X24,
};

static const struct drm_display_mode qishenglong_gopher2b_lcd_modes[] = {
	{ /* 60 Hz */
		.clock = 10800,
		.hdisplay = 480,
		.hsync_start = 480 + 77,
		.hsync_end = 480 + 77 + 41,
		.htotal = 480 + 77 + 41 + 2,
		.vdisplay = 272,
		.vsync_start = 272 + 16,
		.vsync_end = 272 + 16 + 10,
		.vtotal = 272 + 16 + 10 + 2,
		.flags = DRM_MODE_FLAG_NVSYNC | DRM_MODE_FLAG_NHSYNC,
	},
	{ /* 50 Hz */
		.clock = 10800,
		.hdisplay = 480,
		.hsync_start = 480 + 17,
		.hsync_end = 480 + 17 + 41,
		.htotal = 480 + 17 + 41 + 2,
		.vdisplay = 272,
		.vsync_start = 272 + 116,
		.vsync_end = 272 + 116 + 10,
		.vtotal = 272 + 116 + 10 + 2,
		.flags = DRM_MODE_FLAG_NVSYNC | DRM_MODE_FLAG_NHSYNC,
	},
};

static const struct panel_desc qishenglong_gopher2b_lcd = {
	.modes = qishenglong_gopher2b_lcd_modes,
	.num_modes = ARRAY_SIZE(qishenglong_gopher2b_lcd_modes),
	.bpc = 8,
	.size = {
		.width = 95,
		.height = 54,
	},
	.bus_format = MEDIA_BUS_FMT_RGB888_1X24,
	.bus_flags = DRM_BUS_FLAG_DE_HIGH | DRM_BUS_FLAG_PIXDATA_SAMPLE_NEGEDGE,
	.connector_type = DRM_MODE_CONNECTOR_DPI,
};

static const struct display_timing rocktech_rk070er9427_timing = {
	.pixelclock = { 26400000, 33300000, 46800000 },
	.hactive = { 800, 800, 800 },
	.hfront_porch = { 16, 210, 354 },
	.hback_porch = { 46, 46, 46 },
	.hsync_len = { 1, 1, 1 },
	.vactive = { 480, 480, 480 },
	.vfront_porch = { 7, 22, 147 },
	.vback_porch = { 23, 23, 23 },
	.vsync_len = { 1, 1, 1 },
	.flags = DISPLAY_FLAGS_DE_HIGH,
};

static const struct panel_desc rocktech_rk070er9427 = {
	.timings = &rocktech_rk070er9427_timing,
	.num_timings = 1,
	.bpc = 6,
	.size = {
		.width = 154,
		.height = 86,
	},
	.delay = {
		.prepare = 41,
		.enable = 50,
		.unprepare = 41,
		.disable = 50,
	},
	.bus_format = MEDIA_BUS_FMT_RGB666_1X18,
};

static const struct drm_display_mode rocktech_rk101ii01d_ct_mode = {
	.clock = 71100,
	.hdisplay = 1280,
	.hsync_start = 1280 + 48,
	.hsync_end = 1280 + 48 + 32,
	.htotal = 1280 + 48 + 32 + 80,
	.vdisplay = 800,
	.vsync_start = 800 + 2,
	.vsync_end = 800 + 2 + 5,
	.vtotal = 800 + 2 + 5 + 16,
};

static const struct panel_desc rocktech_rk101ii01d_ct = {
	.modes = &rocktech_rk101ii01d_ct_mode,
	.num_modes = 1,
	.size = {
		.width = 217,
		.height = 136,
	},
	.delay = {
		.prepare = 50,
		.disable = 50,
	},
	.bus_flags = DRM_BUS_FLAG_DE_HIGH,
	.bus_format = MEDIA_BUS_FMT_RGB888_1X7X4_SPWG,
	.connector_type = DRM_MODE_CONNECTOR_LVDS,
};

static const struct drm_display_mode samsung_ltn101nt05_mode = {
	.clock = 54030,
	.hdisplay = 1024,
	.hsync_start = 1024 + 24,
	.hsync_end = 1024 + 24 + 136,
	.htotal = 1024 + 24 + 136 + 160,
	.vdisplay = 600,
	.vsync_start = 600 + 3,
	.vsync_end = 600 + 3 + 6,
	.vtotal = 600 + 3 + 6 + 61,
};

static const struct panel_desc samsung_ltn101nt05 = {
	.modes = &samsung_ltn101nt05_mode,
	.num_modes = 1,
	.bpc = 6,
	.size = {
		.width = 223,
		.height = 125,
	},
	.bus_format = MEDIA_BUS_FMT_RGB666_1X7X3_SPWG,
	.bus_flags = DRM_BUS_FLAG_DE_HIGH,
	.connector_type = DRM_MODE_CONNECTOR_LVDS,
};

static const struct display_timing satoz_sat050at40h12r2_timing = {
	.pixelclock = {33300000, 33300000, 50000000},
	.hactive = {800, 800, 800},
	.hfront_porch = {16, 210, 354},
	.hback_porch = {46, 46, 46},
	.hsync_len = {1, 1, 40},
	.vactive = {480, 480, 480},
	.vfront_porch = {7, 22, 147},
	.vback_porch = {23, 23, 23},
	.vsync_len = {1, 1, 20},
};

static const struct panel_desc satoz_sat050at40h12r2 = {
	.timings = &satoz_sat050at40h12r2_timing,
	.num_timings = 1,
	.bpc = 8,
	.size = {
		.width = 108,
		.height = 65,
	},
	.bus_format = MEDIA_BUS_FMT_RGB888_1X7X4_SPWG,
	.connector_type = DRM_MODE_CONNECTOR_LVDS,
};

static const struct drm_display_mode sharp_lq070y3dg3b_mode = {
	.clock = 33260,
	.hdisplay = 800,
	.hsync_start = 800 + 64,
	.hsync_end = 800 + 64 + 128,
	.htotal = 800 + 64 + 128 + 64,
	.vdisplay = 480,
	.vsync_start = 480 + 8,
	.vsync_end = 480 + 8 + 2,
	.vtotal = 480 + 8 + 2 + 35,
	.flags = DISPLAY_FLAGS_PIXDATA_POSEDGE,
};

static const struct panel_desc sharp_lq070y3dg3b = {
	.modes = &sharp_lq070y3dg3b_mode,
	.num_modes = 1,
	.bpc = 8,
	.size = {
		.width = 152,	/* 152.4mm */
		.height = 91,	/* 91.4mm */
	},
	.bus_format = MEDIA_BUS_FMT_RGB888_1X24,
	.bus_flags = DRM_BUS_FLAG_DE_HIGH | DRM_BUS_FLAG_PIXDATA_SAMPLE_NEGEDGE |
		     DRM_BUS_FLAG_SYNC_DRIVE_POSEDGE,
};

static const struct drm_display_mode sharp_lq035q7db03_mode = {
	.clock = 5500,
	.hdisplay = 240,
	.hsync_start = 240 + 16,
	.hsync_end = 240 + 16 + 7,
	.htotal = 240 + 16 + 7 + 5,
	.vdisplay = 320,
	.vsync_start = 320 + 9,
	.vsync_end = 320 + 9 + 1,
	.vtotal = 320 + 9 + 1 + 7,
};

static const struct panel_desc sharp_lq035q7db03 = {
	.modes = &sharp_lq035q7db03_mode,
	.num_modes = 1,
	.bpc = 6,
	.size = {
		.width = 54,
		.height = 72,
	},
	.bus_format = MEDIA_BUS_FMT_RGB666_1X18,
};

static const struct display_timing sharp_lq101k1ly04_timing = {
	.pixelclock = { 60000000, 65000000, 80000000 },
	.hactive = { 1280, 1280, 1280 },
	.hfront_porch = { 20, 20, 20 },
	.hback_porch = { 20, 20, 20 },
	.hsync_len = { 10, 10, 10 },
	.vactive = { 800, 800, 800 },
	.vfront_porch = { 4, 4, 4 },
	.vback_porch = { 4, 4, 4 },
	.vsync_len = { 4, 4, 4 },
	.flags = DISPLAY_FLAGS_PIXDATA_POSEDGE,
};

static const struct panel_desc sharp_lq101k1ly04 = {
	.timings = &sharp_lq101k1ly04_timing,
	.num_timings = 1,
	.bpc = 8,
	.size = {
		.width = 217,
		.height = 136,
	},
	.bus_format = MEDIA_BUS_FMT_RGB888_1X7X4_JEIDA,
	.connector_type = DRM_MODE_CONNECTOR_LVDS,
};

static const struct drm_display_mode sharp_ls020b1dd01d_modes[] = {
	{ /* 50 Hz */
		.clock = 3000,
		.hdisplay = 240,
		.hsync_start = 240 + 58,
		.hsync_end = 240 + 58 + 1,
		.htotal = 240 + 58 + 1 + 1,
		.vdisplay = 160,
		.vsync_start = 160 + 24,
		.vsync_end = 160 + 24 + 10,
		.vtotal = 160 + 24 + 10 + 6,
		.flags = DRM_MODE_FLAG_PHSYNC | DRM_MODE_FLAG_NVSYNC,
	},
	{ /* 60 Hz */
		.clock = 3000,
		.hdisplay = 240,
		.hsync_start = 240 + 8,
		.hsync_end = 240 + 8 + 1,
		.htotal = 240 + 8 + 1 + 1,
		.vdisplay = 160,
		.vsync_start = 160 + 24,
		.vsync_end = 160 + 24 + 10,
		.vtotal = 160 + 24 + 10 + 6,
		.flags = DRM_MODE_FLAG_PHSYNC | DRM_MODE_FLAG_NVSYNC,
	},
};

static const struct panel_desc sharp_ls020b1dd01d = {
	.modes = sharp_ls020b1dd01d_modes,
	.num_modes = ARRAY_SIZE(sharp_ls020b1dd01d_modes),
	.bpc = 6,
	.size = {
		.width = 42,
		.height = 28,
	},
	.bus_format = MEDIA_BUS_FMT_RGB565_1X16,
	.bus_flags = DRM_BUS_FLAG_DE_HIGH
		   | DRM_BUS_FLAG_PIXDATA_SAMPLE_POSEDGE
		   | DRM_BUS_FLAG_SHARP_SIGNALS,
};

static const struct drm_display_mode shelly_sca07010_bfn_lnn_mode = {
	.clock = 33300,
	.hdisplay = 800,
	.hsync_start = 800 + 1,
	.hsync_end = 800 + 1 + 64,
	.htotal = 800 + 1 + 64 + 64,
	.vdisplay = 480,
	.vsync_start = 480 + 1,
	.vsync_end = 480 + 1 + 23,
	.vtotal = 480 + 1 + 23 + 22,
};

static const struct panel_desc shelly_sca07010_bfn_lnn = {
	.modes = &shelly_sca07010_bfn_lnn_mode,
	.num_modes = 1,
	.size = {
		.width = 152,
		.height = 91,
	},
	.bus_format = MEDIA_BUS_FMT_RGB666_1X18,
};

static const struct drm_display_mode starry_kr070pe2t_mode = {
	.clock = 33000,
	.hdisplay = 800,
	.hsync_start = 800 + 209,
	.hsync_end = 800 + 209 + 1,
	.htotal = 800 + 209 + 1 + 45,
	.vdisplay = 480,
	.vsync_start = 480 + 22,
	.vsync_end = 480 + 22 + 1,
	.vtotal = 480 + 22 + 1 + 22,
};

static const struct panel_desc starry_kr070pe2t = {
	.modes = &starry_kr070pe2t_mode,
	.num_modes = 1,
	.bpc = 8,
	.size = {
		.width = 152,
		.height = 86,
	},
	.bus_format = MEDIA_BUS_FMT_RGB888_1X24,
	.bus_flags = DRM_BUS_FLAG_DE_HIGH | DRM_BUS_FLAG_PIXDATA_DRIVE_NEGEDGE,
	.connector_type = DRM_MODE_CONNECTOR_DPI,
};

<<<<<<< HEAD
=======
static const struct display_timing tsd_tst043015cmhx_timing = {
	.pixelclock = { 5000000, 9000000, 12000000 },
	.hactive = { 480, 480, 480 },
	.hfront_porch = { 4, 5, 65 },
	.hback_porch = { 36, 40, 255 },
	.hsync_len = { 1, 1, 1 },
	.vactive = { 272, 272, 272 },
	.vfront_porch = { 2, 8, 97 },
	.vback_porch = { 3, 8, 31 },
	.vsync_len = { 1, 1, 1 },

	.flags = DISPLAY_FLAGS_HSYNC_LOW | DISPLAY_FLAGS_VSYNC_LOW |
		 DISPLAY_FLAGS_DE_HIGH | DISPLAY_FLAGS_PIXDATA_POSEDGE,
};

static const struct panel_desc tsd_tst043015cmhx = {
	.timings = &tsd_tst043015cmhx_timing,
	.num_timings = 1,
	.bpc = 8,
	.size = {
		.width = 105,
		.height = 67,
	},
	.bus_format = MEDIA_BUS_FMT_RGB888_1X24,
	.bus_flags = DRM_BUS_FLAG_DE_HIGH | DRM_BUS_FLAG_PIXDATA_SAMPLE_NEGEDGE,
};

>>>>>>> 754e0b0e
static const struct drm_display_mode tfc_s9700rtwv43tr_01b_mode = {
	.clock = 30000,
	.hdisplay = 800,
	.hsync_start = 800 + 39,
	.hsync_end = 800 + 39 + 47,
	.htotal = 800 + 39 + 47 + 39,
	.vdisplay = 480,
	.vsync_start = 480 + 13,
	.vsync_end = 480 + 13 + 2,
	.vtotal = 480 + 13 + 2 + 29,
};

static const struct panel_desc tfc_s9700rtwv43tr_01b = {
	.modes = &tfc_s9700rtwv43tr_01b_mode,
	.num_modes = 1,
	.bpc = 8,
	.size = {
		.width = 155,
		.height = 90,
	},
	.bus_format = MEDIA_BUS_FMT_RGB888_1X24,
	.bus_flags = DRM_BUS_FLAG_DE_HIGH | DRM_BUS_FLAG_PIXDATA_SAMPLE_NEGEDGE,
};

static const struct display_timing tianma_tm070jdhg30_timing = {
	.pixelclock = { 62600000, 68200000, 78100000 },
	.hactive = { 1280, 1280, 1280 },
	.hfront_porch = { 15, 64, 159 },
	.hback_porch = { 5, 5, 5 },
	.hsync_len = { 1, 1, 256 },
	.vactive = { 800, 800, 800 },
	.vfront_porch = { 3, 40, 99 },
	.vback_porch = { 2, 2, 2 },
	.vsync_len = { 1, 1, 128 },
	.flags = DISPLAY_FLAGS_DE_HIGH,
};

static const struct panel_desc tianma_tm070jdhg30 = {
	.timings = &tianma_tm070jdhg30_timing,
	.num_timings = 1,
	.bpc = 8,
	.size = {
		.width = 151,
		.height = 95,
	},
	.bus_format = MEDIA_BUS_FMT_RGB888_1X7X4_SPWG,
	.connector_type = DRM_MODE_CONNECTOR_LVDS,
};

static const struct panel_desc tianma_tm070jvhg33 = {
	.timings = &tianma_tm070jdhg30_timing,
	.num_timings = 1,
	.bpc = 8,
	.size = {
		.width = 150,
		.height = 94,
	},
	.bus_format = MEDIA_BUS_FMT_RGB888_1X7X4_SPWG,
	.connector_type = DRM_MODE_CONNECTOR_LVDS,
};

static const struct display_timing tianma_tm070rvhg71_timing = {
	.pixelclock = { 27700000, 29200000, 39600000 },
	.hactive = { 800, 800, 800 },
	.hfront_porch = { 12, 40, 212 },
	.hback_porch = { 88, 88, 88 },
	.hsync_len = { 1, 1, 40 },
	.vactive = { 480, 480, 480 },
	.vfront_porch = { 1, 13, 88 },
	.vback_porch = { 32, 32, 32 },
	.vsync_len = { 1, 1, 3 },
	.flags = DISPLAY_FLAGS_DE_HIGH,
};

static const struct panel_desc tianma_tm070rvhg71 = {
	.timings = &tianma_tm070rvhg71_timing,
	.num_timings = 1,
	.bpc = 8,
	.size = {
		.width = 154,
		.height = 86,
	},
	.bus_format = MEDIA_BUS_FMT_RGB888_1X7X4_SPWG,
	.connector_type = DRM_MODE_CONNECTOR_LVDS,
};

static const struct drm_display_mode ti_nspire_cx_lcd_mode[] = {
	{
		.clock = 10000,
		.hdisplay = 320,
		.hsync_start = 320 + 50,
		.hsync_end = 320 + 50 + 6,
		.htotal = 320 + 50 + 6 + 38,
		.vdisplay = 240,
		.vsync_start = 240 + 3,
		.vsync_end = 240 + 3 + 1,
		.vtotal = 240 + 3 + 1 + 17,
		.flags = DRM_MODE_FLAG_NVSYNC | DRM_MODE_FLAG_NHSYNC,
	},
};

static const struct panel_desc ti_nspire_cx_lcd_panel = {
	.modes = ti_nspire_cx_lcd_mode,
	.num_modes = 1,
	.bpc = 8,
	.size = {
		.width = 65,
		.height = 49,
	},
	.bus_format = MEDIA_BUS_FMT_RGB888_1X24,
	.bus_flags = DRM_BUS_FLAG_PIXDATA_SAMPLE_POSEDGE,
};

static const struct drm_display_mode ti_nspire_classic_lcd_mode[] = {
	{
		.clock = 10000,
		.hdisplay = 320,
		.hsync_start = 320 + 6,
		.hsync_end = 320 + 6 + 6,
		.htotal = 320 + 6 + 6 + 6,
		.vdisplay = 240,
		.vsync_start = 240 + 0,
		.vsync_end = 240 + 0 + 1,
		.vtotal = 240 + 0 + 1 + 0,
		.flags = DRM_MODE_FLAG_PHSYNC | DRM_MODE_FLAG_PVSYNC,
	},
};

static const struct panel_desc ti_nspire_classic_lcd_panel = {
	.modes = ti_nspire_classic_lcd_mode,
	.num_modes = 1,
	/* The grayscale panel has 8 bit for the color .. Y (black) */
	.bpc = 8,
	.size = {
		.width = 71,
		.height = 53,
	},
	/* This is the grayscale bus format */
	.bus_format = MEDIA_BUS_FMT_Y8_1X8,
	.bus_flags = DRM_BUS_FLAG_PIXDATA_SAMPLE_NEGEDGE,
};

static const struct drm_display_mode toshiba_lt089ac29000_mode = {
	.clock = 79500,
	.hdisplay = 1280,
	.hsync_start = 1280 + 192,
	.hsync_end = 1280 + 192 + 128,
	.htotal = 1280 + 192 + 128 + 64,
	.vdisplay = 768,
	.vsync_start = 768 + 20,
	.vsync_end = 768 + 20 + 7,
	.vtotal = 768 + 20 + 7 + 3,
};

static const struct panel_desc toshiba_lt089ac29000 = {
	.modes = &toshiba_lt089ac29000_mode,
	.num_modes = 1,
	.size = {
		.width = 194,
		.height = 116,
	},
	.bus_format = MEDIA_BUS_FMT_RGB888_1X7X4_JEIDA,
	.bus_flags = DRM_BUS_FLAG_DE_HIGH,
	.connector_type = DRM_MODE_CONNECTOR_LVDS,
};

static const struct drm_display_mode tpk_f07a_0102_mode = {
	.clock = 33260,
	.hdisplay = 800,
	.hsync_start = 800 + 40,
	.hsync_end = 800 + 40 + 128,
	.htotal = 800 + 40 + 128 + 88,
	.vdisplay = 480,
	.vsync_start = 480 + 10,
	.vsync_end = 480 + 10 + 2,
	.vtotal = 480 + 10 + 2 + 33,
};

static const struct panel_desc tpk_f07a_0102 = {
	.modes = &tpk_f07a_0102_mode,
	.num_modes = 1,
	.size = {
		.width = 152,
		.height = 91,
	},
	.bus_flags = DRM_BUS_FLAG_PIXDATA_DRIVE_POSEDGE,
};

static const struct drm_display_mode tpk_f10a_0102_mode = {
	.clock = 45000,
	.hdisplay = 1024,
	.hsync_start = 1024 + 176,
	.hsync_end = 1024 + 176 + 5,
	.htotal = 1024 + 176 + 5 + 88,
	.vdisplay = 600,
	.vsync_start = 600 + 20,
	.vsync_end = 600 + 20 + 5,
	.vtotal = 600 + 20 + 5 + 25,
};

static const struct panel_desc tpk_f10a_0102 = {
	.modes = &tpk_f10a_0102_mode,
	.num_modes = 1,
	.size = {
		.width = 223,
		.height = 125,
	},
};

static const struct display_timing urt_umsh_8596md_timing = {
	.pixelclock = { 33260000, 33260000, 33260000 },
	.hactive = { 800, 800, 800 },
	.hfront_porch = { 41, 41, 41 },
	.hback_porch = { 216 - 128, 216 - 128, 216 - 128 },
	.hsync_len = { 71, 128, 128 },
	.vactive = { 480, 480, 480 },
	.vfront_porch = { 10, 10, 10 },
	.vback_porch = { 35 - 2, 35 - 2, 35 - 2 },
	.vsync_len = { 2, 2, 2 },
	.flags = DISPLAY_FLAGS_DE_HIGH | DISPLAY_FLAGS_PIXDATA_NEGEDGE |
		DISPLAY_FLAGS_HSYNC_LOW | DISPLAY_FLAGS_VSYNC_LOW,
};

static const struct panel_desc urt_umsh_8596md_lvds = {
	.timings = &urt_umsh_8596md_timing,
	.num_timings = 1,
	.bpc = 6,
	.size = {
		.width = 152,
		.height = 91,
	},
	.bus_format = MEDIA_BUS_FMT_RGB666_1X7X3_SPWG,
	.connector_type = DRM_MODE_CONNECTOR_LVDS,
};

static const struct panel_desc urt_umsh_8596md_parallel = {
	.timings = &urt_umsh_8596md_timing,
	.num_timings = 1,
	.bpc = 6,
	.size = {
		.width = 152,
		.height = 91,
	},
	.bus_format = MEDIA_BUS_FMT_RGB666_1X18,
};

static const struct drm_display_mode vivax_tpc9150_panel_mode = {
	.clock = 60000,
	.hdisplay = 1024,
	.hsync_start = 1024 + 160,
	.hsync_end = 1024 + 160 + 100,
	.htotal = 1024 + 160 + 100 + 60,
	.vdisplay = 600,
	.vsync_start = 600 + 12,
	.vsync_end = 600 + 12 + 10,
	.vtotal = 600 + 12 + 10 + 13,
};

static const struct panel_desc vivax_tpc9150_panel = {
	.modes = &vivax_tpc9150_panel_mode,
	.num_modes = 1,
	.bpc = 6,
	.size = {
		.width = 200,
		.height = 115,
	},
	.bus_format = MEDIA_BUS_FMT_RGB666_1X7X3_SPWG,
	.bus_flags = DRM_BUS_FLAG_DE_HIGH,
	.connector_type = DRM_MODE_CONNECTOR_LVDS,
};

static const struct drm_display_mode vl050_8048nt_c01_mode = {
	.clock = 33333,
	.hdisplay = 800,
	.hsync_start = 800 + 210,
	.hsync_end = 800 + 210 + 20,
	.htotal = 800 + 210 + 20 + 46,
	.vdisplay =  480,
	.vsync_start = 480 + 22,
	.vsync_end = 480 + 22 + 10,
	.vtotal = 480 + 22 + 10 + 23,
	.flags = DRM_MODE_FLAG_NHSYNC | DRM_MODE_FLAG_NVSYNC,
};

static const struct panel_desc vl050_8048nt_c01 = {
	.modes = &vl050_8048nt_c01_mode,
	.num_modes = 1,
	.bpc = 8,
	.size = {
		.width = 120,
		.height = 76,
	},
	.bus_format = MEDIA_BUS_FMT_RGB888_1X24,
	.bus_flags = DRM_BUS_FLAG_DE_HIGH | DRM_BUS_FLAG_PIXDATA_SAMPLE_NEGEDGE,
};

static const struct drm_display_mode winstar_wf35ltiacd_mode = {
	.clock = 6410,
	.hdisplay = 320,
	.hsync_start = 320 + 20,
	.hsync_end = 320 + 20 + 30,
	.htotal = 320 + 20 + 30 + 38,
	.vdisplay = 240,
	.vsync_start = 240 + 4,
	.vsync_end = 240 + 4 + 3,
	.vtotal = 240 + 4 + 3 + 15,
	.flags = DRM_MODE_FLAG_NVSYNC | DRM_MODE_FLAG_NHSYNC,
};

static const struct panel_desc winstar_wf35ltiacd = {
	.modes = &winstar_wf35ltiacd_mode,
	.num_modes = 1,
	.bpc = 8,
	.size = {
		.width = 70,
		.height = 53,
	},
	.bus_format = MEDIA_BUS_FMT_RGB888_1X24,
};

static const struct drm_display_mode yes_optoelectronics_ytc700tlag_05_201c_mode = {
	.clock = 51200,
	.hdisplay = 1024,
	.hsync_start = 1024 + 100,
	.hsync_end = 1024 + 100 + 100,
	.htotal = 1024 + 100 + 100 + 120,
	.vdisplay = 600,
	.vsync_start = 600 + 10,
	.vsync_end = 600 + 10 + 10,
	.vtotal = 600 + 10 + 10 + 15,
	.flags = DRM_MODE_FLAG_PHSYNC | DRM_MODE_FLAG_PVSYNC,
};

static const struct panel_desc yes_optoelectronics_ytc700tlag_05_201c = {
	.modes = &yes_optoelectronics_ytc700tlag_05_201c_mode,
	.num_modes = 1,
	.bpc = 8,
	.size = {
		.width = 154,
		.height = 90,
	},
	.bus_flags = DRM_BUS_FLAG_DE_HIGH,
	.bus_format = MEDIA_BUS_FMT_RGB888_1X7X4_SPWG,
	.connector_type = DRM_MODE_CONNECTOR_LVDS,
};

static const struct drm_display_mode arm_rtsm_mode[] = {
	{
		.clock = 65000,
		.hdisplay = 1024,
		.hsync_start = 1024 + 24,
		.hsync_end = 1024 + 24 + 136,
		.htotal = 1024 + 24 + 136 + 160,
		.vdisplay = 768,
		.vsync_start = 768 + 3,
		.vsync_end = 768 + 3 + 6,
		.vtotal = 768 + 3 + 6 + 29,
		.flags = DRM_MODE_FLAG_NVSYNC | DRM_MODE_FLAG_NHSYNC,
	},
};

static const struct panel_desc arm_rtsm = {
	.modes = arm_rtsm_mode,
	.num_modes = 1,
	.bpc = 8,
	.size = {
		.width = 400,
		.height = 300,
	},
	.bus_format = MEDIA_BUS_FMT_RGB888_1X24,
};

static const struct of_device_id platform_of_match[] = {
	{
		.compatible = "ampire,am-1280800n3tzqw-t00h",
		.data = &ampire_am_1280800n3tzqw_t00h,
	}, {
		.compatible = "ampire,am-480272h3tmqw-t01h",
		.data = &ampire_am_480272h3tmqw_t01h,
	}, {
		.compatible = "ampire,am800480r3tmqwa1h",
		.data = &ampire_am800480r3tmqwa1h,
	}, {
		.compatible = "arm,rtsm-display",
		.data = &arm_rtsm,
	}, {
		.compatible = "armadeus,st0700-adapt",
		.data = &armadeus_st0700_adapt,
	}, {
		.compatible = "auo,b101aw03",
		.data = &auo_b101aw03,
	}, {
		.compatible = "auo,b101xtn01",
		.data = &auo_b101xtn01,
	}, {
		.compatible = "auo,g070vvn01",
		.data = &auo_g070vvn01,
	}, {
		.compatible = "auo,g101evn010",
		.data = &auo_g101evn010,
	}, {
		.compatible = "auo,g104sn02",
		.data = &auo_g104sn02,
	}, {
		.compatible = "auo,g121ean01",
		.data = &auo_g121ean01,
	}, {
		.compatible = "auo,g133han01",
		.data = &auo_g133han01,
	}, {
		.compatible = "auo,g156xtn01",
		.data = &auo_g156xtn01,
	}, {
		.compatible = "auo,g185han01",
		.data = &auo_g185han01,
	}, {
		.compatible = "auo,g190ean01",
		.data = &auo_g190ean01,
	}, {
		.compatible = "auo,p320hvn03",
		.data = &auo_p320hvn03,
	}, {
		.compatible = "auo,t215hvn01",
		.data = &auo_t215hvn01,
	}, {
		.compatible = "avic,tm070ddh03",
		.data = &avic_tm070ddh03,
	}, {
		.compatible = "bananapi,s070wv20-ct16",
		.data = &bananapi_s070wv20_ct16,
	}, {
		.compatible = "boe,hv070wsa-100",
		.data = &boe_hv070wsa
	}, {
		.compatible = "cdtech,s043wq26h-ct7",
		.data = &cdtech_s043wq26h_ct7,
	}, {
		.compatible = "cdtech,s070pws19hp-fc21",
		.data = &cdtech_s070pws19hp_fc21,
	}, {
		.compatible = "cdtech,s070swv29hg-dc44",
		.data = &cdtech_s070swv29hg_dc44,
	}, {
		.compatible = "cdtech,s070wv95-ct16",
		.data = &cdtech_s070wv95_ct16,
	}, {
		.compatible = "chefree,ch101olhlwh-002",
		.data = &chefree_ch101olhlwh_002,
	}, {
		.compatible = "chunghwa,claa070wp03xg",
		.data = &chunghwa_claa070wp03xg,
	}, {
		.compatible = "chunghwa,claa101wa01a",
		.data = &chunghwa_claa101wa01a
	}, {
		.compatible = "chunghwa,claa101wb01",
		.data = &chunghwa_claa101wb01
	}, {
		.compatible = "dataimage,scf0700c48ggu18",
		.data = &dataimage_scf0700c48ggu18,
	}, {
		.compatible = "dlc,dlc0700yzg-1",
		.data = &dlc_dlc0700yzg_1,
	}, {
		.compatible = "dlc,dlc1010gig",
		.data = &dlc_dlc1010gig,
	}, {
		.compatible = "edt,et035012dm6",
		.data = &edt_et035012dm6,
	}, {
		.compatible = "edt,etm0350g0dh6",
		.data = &edt_etm0350g0dh6,
	}, {
		.compatible = "edt,etm043080dh6gp",
		.data = &edt_etm043080dh6gp,
	}, {
		.compatible = "edt,etm0430g0dh6",
		.data = &edt_etm0430g0dh6,
	}, {
		.compatible = "edt,et057090dhu",
		.data = &edt_et057090dhu,
	}, {
		.compatible = "edt,et070080dh6",
		.data = &edt_etm0700g0dh6,
	}, {
		.compatible = "edt,etm0700g0dh6",
		.data = &edt_etm0700g0dh6,
	}, {
		.compatible = "edt,etm0700g0bdh6",
		.data = &edt_etm0700g0bdh6,
	}, {
		.compatible = "edt,etm0700g0edh6",
		.data = &edt_etm0700g0bdh6,
	}, {
		.compatible = "edt,etmv570g2dhu",
		.data = &edt_etmv570g2dhu,
	}, {
		.compatible = "eink,vb3300-kca",
		.data = &eink_vb3300_kca,
	}, {
		.compatible = "evervision,vgg804821",
		.data = &evervision_vgg804821,
	}, {
		.compatible = "foxlink,fl500wvr00-a0t",
		.data = &foxlink_fl500wvr00_a0t,
	}, {
		.compatible = "frida,frd350h54004",
		.data = &frida_frd350h54004,
	}, {
		.compatible = "friendlyarm,hd702e",
		.data = &friendlyarm_hd702e,
	}, {
		.compatible = "giantplus,gpg482739qs5",
		.data = &giantplus_gpg482739qs5
	}, {
		.compatible = "giantplus,gpm940b0",
		.data = &giantplus_gpm940b0,
	}, {
		.compatible = "hannstar,hsd070pww1",
		.data = &hannstar_hsd070pww1,
	}, {
		.compatible = "hannstar,hsd100pxn1",
		.data = &hannstar_hsd100pxn1,
	}, {
		.compatible = "hit,tx23d38vm0caa",
		.data = &hitachi_tx23d38vm0caa
	}, {
		.compatible = "innolux,at043tn24",
		.data = &innolux_at043tn24,
	}, {
		.compatible = "innolux,at070tn92",
		.data = &innolux_at070tn92,
	}, {
		.compatible = "innolux,g070y2-l01",
		.data = &innolux_g070y2_l01,
	}, {
		.compatible = "innolux,g070y2-t02",
		.data = &innolux_g070y2_t02,
	}, {
		.compatible = "innolux,g101ice-l01",
		.data = &innolux_g101ice_l01
	}, {
		.compatible = "innolux,g121i1-l01",
		.data = &innolux_g121i1_l01
	}, {
		.compatible = "innolux,g121x1-l03",
		.data = &innolux_g121x1_l03,
	}, {
		.compatible = "innolux,n156bge-l21",
		.data = &innolux_n156bge_l21,
	}, {
		.compatible = "innolux,zj070na-01p",
		.data = &innolux_zj070na_01p,
	}, {
		.compatible = "koe,tx14d24vm1bpa",
		.data = &koe_tx14d24vm1bpa,
	}, {
		.compatible = "koe,tx26d202vm0bwa",
		.data = &koe_tx26d202vm0bwa,
	}, {
		.compatible = "koe,tx31d200vm0baa",
		.data = &koe_tx31d200vm0baa,
	}, {
		.compatible = "kyo,tcg121xglp",
		.data = &kyo_tcg121xglp,
	}, {
		.compatible = "lemaker,bl035-rgb-002",
		.data = &lemaker_bl035_rgb_002,
	}, {
		.compatible = "lg,lb070wv8",
		.data = &lg_lb070wv8,
	}, {
		.compatible = "logicpd,type28",
		.data = &logicpd_type_28,
	}, {
		.compatible = "logictechno,lt161010-2nhc",
		.data = &logictechno_lt161010_2nh,
	}, {
		.compatible = "logictechno,lt161010-2nhr",
		.data = &logictechno_lt161010_2nh,
	}, {
		.compatible = "logictechno,lt170410-2whc",
		.data = &logictechno_lt170410_2whc,
	}, {
		.compatible = "logictechno,lttd800480070-l2rt",
		.data = &logictechno_lttd800480070_l2rt,
	}, {
		.compatible = "logictechno,lttd800480070-l6wh-rt",
		.data = &logictechno_lttd800480070_l6wh_rt,
	}, {
		.compatible = "mitsubishi,aa070mc01-ca1",
		.data = &mitsubishi_aa070mc01,
	}, {
		.compatible = "multi-inno,mi1010ait-1cp",
		.data = &multi_inno_mi1010ait_1cp,
	}, {
		.compatible = "nec,nl12880bc20-05",
		.data = &nec_nl12880bc20_05,
	}, {
		.compatible = "nec,nl4827hc19-05b",
		.data = &nec_nl4827hc19_05b,
	}, {
		.compatible = "netron-dy,e231732",
		.data = &netron_dy_e231732,
	}, {
		.compatible = "newhaven,nhd-4.3-480272ef-atxl",
		.data = &newhaven_nhd_43_480272ef_atxl,
	}, {
		.compatible = "nlt,nl192108ac18-02d",
		.data = &nlt_nl192108ac18_02d,
	}, {
		.compatible = "nvd,9128",
		.data = &nvd_9128,
	}, {
		.compatible = "okaya,rs800480t-7x0gp",
		.data = &okaya_rs800480t_7x0gp,
	}, {
		.compatible = "olimex,lcd-olinuxino-43-ts",
		.data = &olimex_lcd_olinuxino_43ts,
	}, {
		.compatible = "ontat,yx700wv03",
		.data = &ontat_yx700wv03,
	}, {
		.compatible = "ortustech,com37h3m05dtc",
		.data = &ortustech_com37h3m,
	}, {
		.compatible = "ortustech,com37h3m99dtc",
		.data = &ortustech_com37h3m,
	}, {
		.compatible = "ortustech,com43h4m85ulc",
		.data = &ortustech_com43h4m85ulc,
	}, {
		.compatible = "osddisplays,osd070t1718-19ts",
		.data = &osddisplays_osd070t1718_19ts,
	}, {
		.compatible = "pda,91-00156-a0",
		.data = &pda_91_00156_a0,
	}, {
		.compatible = "powertip,ph800480t013-idf02",
		.data = &powertip_ph800480t013_idf02,
	}, {
		.compatible = "qiaodian,qd43003c0-40",
		.data = &qd43003c0_40,
	}, {
		.compatible = "qishenglong,gopher2b-lcd",
		.data = &qishenglong_gopher2b_lcd,
	}, {
		.compatible = "rocktech,rk070er9427",
		.data = &rocktech_rk070er9427,
	}, {
		.compatible = "rocktech,rk101ii01d-ct",
		.data = &rocktech_rk101ii01d_ct,
	}, {
		.compatible = "samsung,ltn101nt05",
		.data = &samsung_ltn101nt05,
	}, {
		.compatible = "satoz,sat050at40h12r2",
		.data = &satoz_sat050at40h12r2,
	}, {
		.compatible = "sharp,lq035q7db03",
		.data = &sharp_lq035q7db03,
	}, {
		.compatible = "sharp,lq070y3dg3b",
		.data = &sharp_lq070y3dg3b,
	}, {
		.compatible = "sharp,lq101k1ly04",
		.data = &sharp_lq101k1ly04,
	}, {
		.compatible = "sharp,ls020b1dd01d",
		.data = &sharp_ls020b1dd01d,
	}, {
		.compatible = "shelly,sca07010-bfn-lnn",
		.data = &shelly_sca07010_bfn_lnn,
	}, {
		.compatible = "starry,kr070pe2t",
		.data = &starry_kr070pe2t,
	}, {
<<<<<<< HEAD
=======
		.compatible = "team-source-display,tst043015cmhx",
		.data = &tsd_tst043015cmhx,
	}, {
>>>>>>> 754e0b0e
		.compatible = "tfc,s9700rtwv43tr-01b",
		.data = &tfc_s9700rtwv43tr_01b,
	}, {
		.compatible = "tianma,tm070jdhg30",
		.data = &tianma_tm070jdhg30,
	}, {
		.compatible = "tianma,tm070jvhg33",
		.data = &tianma_tm070jvhg33,
	}, {
		.compatible = "tianma,tm070rvhg71",
		.data = &tianma_tm070rvhg71,
	}, {
		.compatible = "ti,nspire-cx-lcd-panel",
		.data = &ti_nspire_cx_lcd_panel,
	}, {
		.compatible = "ti,nspire-classic-lcd-panel",
		.data = &ti_nspire_classic_lcd_panel,
	}, {
		.compatible = "toshiba,lt089ac29000",
		.data = &toshiba_lt089ac29000,
	}, {
		.compatible = "tpk,f07a-0102",
		.data = &tpk_f07a_0102,
	}, {
		.compatible = "tpk,f10a-0102",
		.data = &tpk_f10a_0102,
	}, {
		.compatible = "urt,umsh-8596md-t",
		.data = &urt_umsh_8596md_parallel,
	}, {
		.compatible = "urt,umsh-8596md-1t",
		.data = &urt_umsh_8596md_parallel,
	}, {
		.compatible = "urt,umsh-8596md-7t",
		.data = &urt_umsh_8596md_parallel,
	}, {
		.compatible = "urt,umsh-8596md-11t",
		.data = &urt_umsh_8596md_lvds,
	}, {
		.compatible = "urt,umsh-8596md-19t",
		.data = &urt_umsh_8596md_lvds,
	}, {
		.compatible = "urt,umsh-8596md-20t",
		.data = &urt_umsh_8596md_parallel,
	}, {
		.compatible = "vivax,tpc9150-panel",
		.data = &vivax_tpc9150_panel,
	}, {
		.compatible = "vxt,vl050-8048nt-c01",
		.data = &vl050_8048nt_c01,
	}, {
		.compatible = "winstar,wf35ltiacd",
		.data = &winstar_wf35ltiacd,
	}, {
		.compatible = "yes-optoelectronics,ytc700tlag-05-201c",
		.data = &yes_optoelectronics_ytc700tlag_05_201c,
	}, {
		/* Must be the last entry */
		.compatible = "panel-dpi",
		.data = &panel_dpi,
	}, {
		/* sentinel */
	}
};
MODULE_DEVICE_TABLE(of, platform_of_match);

static int panel_simple_platform_probe(struct platform_device *pdev)
{
	const struct of_device_id *id;

	id = of_match_node(platform_of_match, pdev->dev.of_node);
	if (!id)
		return -ENODEV;

	return panel_simple_probe(&pdev->dev, id->data);
}

static int panel_simple_platform_remove(struct platform_device *pdev)
{
	return panel_simple_remove(&pdev->dev);
}

static void panel_simple_platform_shutdown(struct platform_device *pdev)
{
	panel_simple_shutdown(&pdev->dev);
}

static const struct dev_pm_ops panel_simple_pm_ops = {
	SET_RUNTIME_PM_OPS(panel_simple_suspend, panel_simple_resume, NULL)
	SET_SYSTEM_SLEEP_PM_OPS(pm_runtime_force_suspend,
				pm_runtime_force_resume)
};

static struct platform_driver panel_simple_platform_driver = {
	.driver = {
		.name = "panel-simple",
		.of_match_table = platform_of_match,
		.pm = &panel_simple_pm_ops,
	},
	.probe = panel_simple_platform_probe,
	.remove = panel_simple_platform_remove,
	.shutdown = panel_simple_platform_shutdown,
};

struct panel_desc_dsi {
	struct panel_desc desc;

	unsigned long flags;
	enum mipi_dsi_pixel_format format;
	unsigned int lanes;
};

static const struct drm_display_mode auo_b080uan01_mode = {
	.clock = 154500,
	.hdisplay = 1200,
	.hsync_start = 1200 + 62,
	.hsync_end = 1200 + 62 + 4,
	.htotal = 1200 + 62 + 4 + 62,
	.vdisplay = 1920,
	.vsync_start = 1920 + 9,
	.vsync_end = 1920 + 9 + 2,
	.vtotal = 1920 + 9 + 2 + 8,
};

static const struct panel_desc_dsi auo_b080uan01 = {
	.desc = {
		.modes = &auo_b080uan01_mode,
		.num_modes = 1,
		.bpc = 8,
		.size = {
			.width = 108,
			.height = 272,
		},
		.connector_type = DRM_MODE_CONNECTOR_DSI,
	},
	.flags = MIPI_DSI_MODE_VIDEO | MIPI_DSI_CLOCK_NON_CONTINUOUS,
	.format = MIPI_DSI_FMT_RGB888,
	.lanes = 4,
};

static const struct drm_display_mode boe_tv080wum_nl0_mode = {
	.clock = 160000,
	.hdisplay = 1200,
	.hsync_start = 1200 + 120,
	.hsync_end = 1200 + 120 + 20,
	.htotal = 1200 + 120 + 20 + 21,
	.vdisplay = 1920,
	.vsync_start = 1920 + 21,
	.vsync_end = 1920 + 21 + 3,
	.vtotal = 1920 + 21 + 3 + 18,
	.flags = DRM_MODE_FLAG_NVSYNC | DRM_MODE_FLAG_NHSYNC,
};

static const struct panel_desc_dsi boe_tv080wum_nl0 = {
	.desc = {
		.modes = &boe_tv080wum_nl0_mode,
		.num_modes = 1,
		.size = {
			.width = 107,
			.height = 172,
		},
		.connector_type = DRM_MODE_CONNECTOR_DSI,
	},
	.flags = MIPI_DSI_MODE_VIDEO |
		 MIPI_DSI_MODE_VIDEO_BURST |
		 MIPI_DSI_MODE_VIDEO_SYNC_PULSE,
	.format = MIPI_DSI_FMT_RGB888,
	.lanes = 4,
};

static const struct drm_display_mode lg_ld070wx3_sl01_mode = {
	.clock = 71000,
	.hdisplay = 800,
	.hsync_start = 800 + 32,
	.hsync_end = 800 + 32 + 1,
	.htotal = 800 + 32 + 1 + 57,
	.vdisplay = 1280,
	.vsync_start = 1280 + 28,
	.vsync_end = 1280 + 28 + 1,
	.vtotal = 1280 + 28 + 1 + 14,
};

static const struct panel_desc_dsi lg_ld070wx3_sl01 = {
	.desc = {
		.modes = &lg_ld070wx3_sl01_mode,
		.num_modes = 1,
		.bpc = 8,
		.size = {
			.width = 94,
			.height = 151,
		},
		.connector_type = DRM_MODE_CONNECTOR_DSI,
	},
	.flags = MIPI_DSI_MODE_VIDEO | MIPI_DSI_CLOCK_NON_CONTINUOUS,
	.format = MIPI_DSI_FMT_RGB888,
	.lanes = 4,
};

static const struct drm_display_mode lg_lh500wx1_sd03_mode = {
	.clock = 67000,
	.hdisplay = 720,
	.hsync_start = 720 + 12,
	.hsync_end = 720 + 12 + 4,
	.htotal = 720 + 12 + 4 + 112,
	.vdisplay = 1280,
	.vsync_start = 1280 + 8,
	.vsync_end = 1280 + 8 + 4,
	.vtotal = 1280 + 8 + 4 + 12,
};

static const struct panel_desc_dsi lg_lh500wx1_sd03 = {
	.desc = {
		.modes = &lg_lh500wx1_sd03_mode,
		.num_modes = 1,
		.bpc = 8,
		.size = {
			.width = 62,
			.height = 110,
		},
		.connector_type = DRM_MODE_CONNECTOR_DSI,
	},
	.flags = MIPI_DSI_MODE_VIDEO,
	.format = MIPI_DSI_FMT_RGB888,
	.lanes = 4,
};

static const struct drm_display_mode panasonic_vvx10f004b00_mode = {
	.clock = 157200,
	.hdisplay = 1920,
	.hsync_start = 1920 + 154,
	.hsync_end = 1920 + 154 + 16,
	.htotal = 1920 + 154 + 16 + 32,
	.vdisplay = 1200,
	.vsync_start = 1200 + 17,
	.vsync_end = 1200 + 17 + 2,
	.vtotal = 1200 + 17 + 2 + 16,
};

static const struct panel_desc_dsi panasonic_vvx10f004b00 = {
	.desc = {
		.modes = &panasonic_vvx10f004b00_mode,
		.num_modes = 1,
		.bpc = 8,
		.size = {
			.width = 217,
			.height = 136,
		},
		.connector_type = DRM_MODE_CONNECTOR_DSI,
	},
	.flags = MIPI_DSI_MODE_VIDEO | MIPI_DSI_MODE_VIDEO_SYNC_PULSE |
		 MIPI_DSI_CLOCK_NON_CONTINUOUS,
	.format = MIPI_DSI_FMT_RGB888,
	.lanes = 4,
};

static const struct drm_display_mode lg_acx467akm_7_mode = {
	.clock = 150000,
	.hdisplay = 1080,
	.hsync_start = 1080 + 2,
	.hsync_end = 1080 + 2 + 2,
	.htotal = 1080 + 2 + 2 + 2,
	.vdisplay = 1920,
	.vsync_start = 1920 + 2,
	.vsync_end = 1920 + 2 + 2,
	.vtotal = 1920 + 2 + 2 + 2,
};

static const struct panel_desc_dsi lg_acx467akm_7 = {
	.desc = {
		.modes = &lg_acx467akm_7_mode,
		.num_modes = 1,
		.bpc = 8,
		.size = {
			.width = 62,
			.height = 110,
		},
		.connector_type = DRM_MODE_CONNECTOR_DSI,
	},
	.flags = 0,
	.format = MIPI_DSI_FMT_RGB888,
	.lanes = 4,
};

static const struct drm_display_mode osd101t2045_53ts_mode = {
	.clock = 154500,
	.hdisplay = 1920,
	.hsync_start = 1920 + 112,
	.hsync_end = 1920 + 112 + 16,
	.htotal = 1920 + 112 + 16 + 32,
	.vdisplay = 1200,
	.vsync_start = 1200 + 16,
	.vsync_end = 1200 + 16 + 2,
	.vtotal = 1200 + 16 + 2 + 16,
	.flags = DRM_MODE_FLAG_NHSYNC | DRM_MODE_FLAG_NVSYNC,
};

static const struct panel_desc_dsi osd101t2045_53ts = {
	.desc = {
		.modes = &osd101t2045_53ts_mode,
		.num_modes = 1,
		.bpc = 8,
		.size = {
			.width = 217,
			.height = 136,
		},
		.connector_type = DRM_MODE_CONNECTOR_DSI,
	},
	.flags = MIPI_DSI_MODE_VIDEO | MIPI_DSI_MODE_VIDEO_BURST |
		 MIPI_DSI_MODE_VIDEO_SYNC_PULSE |
		 MIPI_DSI_MODE_NO_EOT_PACKET,
	.format = MIPI_DSI_FMT_RGB888,
	.lanes = 4,
};

static const struct of_device_id dsi_of_match[] = {
	{
		.compatible = "auo,b080uan01",
		.data = &auo_b080uan01
	}, {
		.compatible = "boe,tv080wum-nl0",
		.data = &boe_tv080wum_nl0
	}, {
		.compatible = "lg,ld070wx3-sl01",
		.data = &lg_ld070wx3_sl01
	}, {
		.compatible = "lg,lh500wx1-sd03",
		.data = &lg_lh500wx1_sd03
	}, {
		.compatible = "panasonic,vvx10f004b00",
		.data = &panasonic_vvx10f004b00
	}, {
		.compatible = "lg,acx467akm-7",
		.data = &lg_acx467akm_7
	}, {
		.compatible = "osddisplays,osd101t2045-53ts",
		.data = &osd101t2045_53ts
	}, {
		/* sentinel */
	}
};
MODULE_DEVICE_TABLE(of, dsi_of_match);

static int panel_simple_dsi_probe(struct mipi_dsi_device *dsi)
{
	const struct panel_desc_dsi *desc;
	const struct of_device_id *id;
	int err;

	id = of_match_node(dsi_of_match, dsi->dev.of_node);
	if (!id)
		return -ENODEV;

	desc = id->data;

	err = panel_simple_probe(&dsi->dev, &desc->desc);
	if (err < 0)
		return err;

	dsi->mode_flags = desc->flags;
	dsi->format = desc->format;
	dsi->lanes = desc->lanes;

	err = mipi_dsi_attach(dsi);
	if (err) {
		struct panel_simple *panel = mipi_dsi_get_drvdata(dsi);

		drm_panel_remove(&panel->base);
	}

	return err;
}

static int panel_simple_dsi_remove(struct mipi_dsi_device *dsi)
{
	int err;

	err = mipi_dsi_detach(dsi);
	if (err < 0)
		dev_err(&dsi->dev, "failed to detach from DSI host: %d\n", err);

	return panel_simple_remove(&dsi->dev);
}

static void panel_simple_dsi_shutdown(struct mipi_dsi_device *dsi)
{
	panel_simple_shutdown(&dsi->dev);
}

static struct mipi_dsi_driver panel_simple_dsi_driver = {
	.driver = {
		.name = "panel-simple-dsi",
		.of_match_table = dsi_of_match,
		.pm = &panel_simple_pm_ops,
	},
	.probe = panel_simple_dsi_probe,
	.remove = panel_simple_dsi_remove,
	.shutdown = panel_simple_dsi_shutdown,
};

static int __init panel_simple_init(void)
{
	int err;

	err = platform_driver_register(&panel_simple_platform_driver);
	if (err < 0)
		return err;

	if (IS_ENABLED(CONFIG_DRM_MIPI_DSI)) {
		err = mipi_dsi_driver_register(&panel_simple_dsi_driver);
		if (err < 0)
			goto err_did_platform_register;
	}

	return 0;

err_did_platform_register:
	platform_driver_unregister(&panel_simple_platform_driver);

	return err;
}
module_init(panel_simple_init);

static void __exit panel_simple_exit(void)
{
	if (IS_ENABLED(CONFIG_DRM_MIPI_DSI))
		mipi_dsi_driver_unregister(&panel_simple_dsi_driver);

	platform_driver_unregister(&panel_simple_platform_driver);
}
module_exit(panel_simple_exit);

MODULE_AUTHOR("Thierry Reding <treding@nvidia.com>");
MODULE_DESCRIPTION("DRM Driver for Simple Panels");
MODULE_LICENSE("GPL and additional rights");<|MERGE_RESOLUTION|>--- conflicted
+++ resolved
@@ -3253,8 +3253,6 @@
 	.connector_type = DRM_MODE_CONNECTOR_DPI,
 };
 
-<<<<<<< HEAD
-=======
 static const struct display_timing tsd_tst043015cmhx_timing = {
 	.pixelclock = { 5000000, 9000000, 12000000 },
 	.hactive = { 480, 480, 480 },
@@ -3282,7 +3280,6 @@
 	.bus_flags = DRM_BUS_FLAG_DE_HIGH | DRM_BUS_FLAG_PIXDATA_SAMPLE_NEGEDGE,
 };
 
->>>>>>> 754e0b0e
 static const struct drm_display_mode tfc_s9700rtwv43tr_01b_mode = {
 	.clock = 30000,
 	.hdisplay = 800,
@@ -3960,12 +3957,9 @@
 		.compatible = "starry,kr070pe2t",
 		.data = &starry_kr070pe2t,
 	}, {
-<<<<<<< HEAD
-=======
 		.compatible = "team-source-display,tst043015cmhx",
 		.data = &tsd_tst043015cmhx,
 	}, {
->>>>>>> 754e0b0e
 		.compatible = "tfc,s9700rtwv43tr-01b",
 		.data = &tfc_s9700rtwv43tr_01b,
 	}, {
