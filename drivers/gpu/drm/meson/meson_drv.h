/* SPDX-License-Identifier: GPL-2.0-or-later */
/*
 * Copyright (C) 2016 BayLibre, SAS
 * Author: Neil Armstrong <narmstrong@baylibre.com>
 */

#ifndef __MESON_DRV_H
#define __MESON_DRV_H

#include <linux/platform_device.h>
#include <linux/regmap.h>
#include <linux/of.h>
#include <linux/soc/amlogic/meson-canvas.h>
#include <drm/drmP.h>

struct meson_drm {
	struct device *dev;
	void __iomem *io_base;
	struct regmap *hhi;
	int vsync_irq;

	struct meson_canvas *canvas;
	u8 canvas_id_osd1;
	u8 canvas_id_vd1_0;
	u8 canvas_id_vd1_1;
	u8 canvas_id_vd1_2;

	struct drm_device *drm;
	struct drm_crtc *crtc;
	struct drm_plane *primary_plane;
	struct drm_plane *overlay_plane;

	/* Components Data */
	struct {
		bool osd1_enabled;
		bool osd1_interlace;
		bool osd1_commit;
		uint32_t osd1_ctrl_stat;
		uint32_t osd1_blk0_cfg[5];
		uint32_t osd1_addr;
		uint32_t osd1_stride;
		uint32_t osd1_height;
		uint32_t osd_sc_ctrl0;
		uint32_t osd_sc_i_wh_m1;
		uint32_t osd_sc_o_h_start_end;
		uint32_t osd_sc_o_v_start_end;
		uint32_t osd_sc_v_ini_phase;
		uint32_t osd_sc_v_phase_step;
		uint32_t osd_sc_h_ini_phase;
		uint32_t osd_sc_h_phase_step;
		uint32_t osd_sc_h_ctrl0;
		uint32_t osd_sc_v_ctrl0;
<<<<<<< HEAD
=======
		uint32_t osd_blend_din0_scope_h;
		uint32_t osd_blend_din0_scope_v;
		uint32_t osb_blend0_size;
		uint32_t osb_blend1_size;
>>>>>>> 0ecfebd2

		bool vd1_enabled;
		bool vd1_commit;
		unsigned int vd1_planes;
		uint32_t vd1_if0_gen_reg;
		uint32_t vd1_if0_luma_x0;
		uint32_t vd1_if0_luma_y0;
		uint32_t vd1_if0_chroma_x0;
		uint32_t vd1_if0_chroma_y0;
		uint32_t vd1_if0_repeat_loop;
		uint32_t vd1_if0_luma0_rpt_pat;
		uint32_t vd1_if0_chroma0_rpt_pat;
		uint32_t vd1_range_map_y;
		uint32_t vd1_range_map_cb;
		uint32_t vd1_range_map_cr;
		uint32_t viu_vd1_fmt_w;
		uint32_t vd1_if0_canvas0;
		uint32_t vd1_if0_gen_reg2;
		uint32_t viu_vd1_fmt_ctrl;
		uint32_t vd1_addr0;
		uint32_t vd1_addr1;
		uint32_t vd1_addr2;
		uint32_t vd1_stride0;
		uint32_t vd1_stride1;
		uint32_t vd1_stride2;
		uint32_t vd1_height0;
		uint32_t vd1_height1;
		uint32_t vd1_height2;
		uint32_t vpp_pic_in_height;
		uint32_t vpp_postblend_vd1_h_start_end;
		uint32_t vpp_postblend_vd1_v_start_end;
		uint32_t vpp_hsc_region12_startp;
		uint32_t vpp_hsc_region34_startp;
		uint32_t vpp_hsc_region4_endp;
		uint32_t vpp_hsc_start_phase_step;
		uint32_t vpp_hsc_region1_phase_slope;
		uint32_t vpp_hsc_region3_phase_slope;
		uint32_t vpp_line_in_length;
		uint32_t vpp_preblend_h_size;
		uint32_t vpp_vsc_region12_startp;
		uint32_t vpp_vsc_region34_startp;
		uint32_t vpp_vsc_region4_endp;
		uint32_t vpp_vsc_start_phase_step;
		uint32_t vpp_vsc_ini_phase;
		uint32_t vpp_vsc_phase_ctrl;
		uint32_t vpp_hsc_phase_ctrl;
		uint32_t vpp_blend_vd2_h_start_end;
		uint32_t vpp_blend_vd2_v_start_end;
	} viu;

	struct {
		unsigned int current_mode;
		bool hdmi_repeat;
		bool venc_repeat;
		bool hdmi_use_enci;
	} venc;
};

static inline int meson_vpu_is_compatible(struct meson_drm *priv,
					  const char *compat)
{
	return of_device_is_compatible(priv->dev->of_node, compat);
}

#endif /* __MESON_DRV_H */<|MERGE_RESOLUTION|>--- conflicted
+++ resolved
@@ -50,13 +50,10 @@
 		uint32_t osd_sc_h_phase_step;
 		uint32_t osd_sc_h_ctrl0;
 		uint32_t osd_sc_v_ctrl0;
-<<<<<<< HEAD
-=======
 		uint32_t osd_blend_din0_scope_h;
 		uint32_t osd_blend_din0_scope_v;
 		uint32_t osb_blend0_size;
 		uint32_t osb_blend1_size;
->>>>>>> 0ecfebd2
 
 		bool vd1_enabled;
 		bool vd1_commit;
