# SPDX-License-Identifier: GPL-2.0
#
# Makefile for the drm device driver.  This driver provides support for the
# Direct Rendering Infrastructure (DRI) in XFree86 4.1.0 and higher.

# Add a set of useful warning flags and enable -Werror for CI to prevent
# trivial mistakes from creeping in. We have to do this piecemeal as we reject
# any patch that isn't warning clean, so turning on -Wall -Wextra (or W=1) we
# need to filter out dubious warnings.  Still it is our interest
# to keep running locally with W=1 C=1 until we are completely clean.
#
# Note the danger in using -Wall -Wextra is that when CI updates gcc we
# will most likely get a sudden build breakage... Hopefully we will fix
# new warnings before CI updates!
subdir-ccflags-y := -Wall -Wextra
subdir-ccflags-y += -Wno-unused-parameter
subdir-ccflags-y += -Wno-type-limits
subdir-ccflags-y += -Wno-missing-field-initializers
subdir-ccflags-y += -Wno-sign-compare
subdir-ccflags-y += $(call cc-disable-warning, unused-but-set-variable)
subdir-ccflags-y += $(call cc-disable-warning, frame-address)
subdir-ccflags-$(CONFIG_DRM_I915_WERROR) += -Werror

# Fine grained warnings disable
CFLAGS_i915_pci.o = $(call cc-disable-warning, override-init)
CFLAGS_display/intel_fbdev.o = $(call cc-disable-warning, override-init)

subdir-ccflags-y += -I$(srctree)/$(src)

# Please keep these build lists sorted!

# core driver code
i915-y += i915_driver.o \
	  i915_config.o \
	  i915_irq.o \
	  i915_getparam.o \
	  i915_mitigations.o \
	  i915_module.o \
	  i915_params.o \
	  i915_pci.o \
	  i915_scatterlist.o \
	  i915_suspend.o \
	  i915_switcheroo.o \
	  i915_sysfs.o \
	  i915_utils.o \
	  intel_device_info.o \
	  intel_dram.o \
	  intel_memory_region.o \
	  intel_pch.o \
	  intel_pcode.o \
	  intel_pm.o \
	  intel_region_ttm.o \
	  intel_runtime_pm.o \
	  intel_sbi.o \
	  intel_step.o \
	  intel_uncore.o \
	  intel_wakeref.o \
	  vlv_sideband.o \
	  vlv_suspend.o

# core library code
i915-y += \
	i915_memcpy.o \
	i915_mm.o \
	i915_sw_fence.o \
	i915_sw_fence_work.o \
	i915_syncmap.o \
	i915_user_extensions.o

i915-$(CONFIG_COMPAT)   += i915_ioc32.o
i915-$(CONFIG_DEBUG_FS) += \
	i915_debugfs.o \
	i915_debugfs_params.o \
	display/intel_display_debugfs.o \
	display/intel_pipe_crc.o
i915-$(CONFIG_PERF_EVENTS) += i915_pmu.o

# "Graphics Technology" (aka we talk to the gpu)
gt-y += \
	gt/gen2_engine_cs.o \
	gt/gen6_engine_cs.o \
	gt/gen6_ppgtt.o \
	gt/gen7_renderclear.o \
	gt/gen8_engine_cs.o \
	gt/gen8_ppgtt.o \
	gt/intel_breadcrumbs.o \
	gt/intel_context.o \
	gt/intel_context_sseu.o \
	gt/intel_engine_cs.o \
	gt/intel_engine_heartbeat.o \
	gt/intel_engine_pm.o \
	gt/intel_engine_user.o \
	gt/intel_execlists_submission.o \
	gt/intel_ggtt.o \
	gt/intel_ggtt_fencing.o \
	gt/intel_gt.o \
	gt/intel_gt_buffer_pool.o \
	gt/intel_gt_clock_utils.o \
	gt/intel_gt_debugfs.o \
	gt/intel_gt_engines_debugfs.o \
	gt/intel_gt_irq.o \
	gt/intel_gt_pm.o \
	gt/intel_gt_pm_debugfs.o \
	gt/intel_gt_pm_irq.o \
	gt/intel_gt_requests.o \
	gt/intel_gtt.o \
	gt/intel_llc.o \
	gt/intel_lrc.o \
	gt/intel_migrate.o \
	gt/intel_mocs.o \
	gt/intel_ppgtt.o \
	gt/intel_rc6.o \
	gt/intel_region_lmem.o \
	gt/intel_renderstate.o \
	gt/intel_reset.o \
	gt/intel_ring.o \
	gt/intel_ring_submission.o \
	gt/intel_rps.o \
	gt/intel_sseu.o \
	gt/intel_sseu_debugfs.o \
	gt/intel_timeline.o \
	gt/intel_workarounds.o \
	gt/shmem_utils.o \
	gt/sysfs_engines.o
# autogenerated null render state
gt-y += \
	gt/gen6_renderstate.o \
	gt/gen7_renderstate.o \
	gt/gen8_renderstate.o \
	gt/gen9_renderstate.o
i915-y += $(gt-y)

# GEM (Graphics Execution Management) code
gem-y += \
	gem/i915_gem_busy.o \
	gem/i915_gem_clflush.o \
	gem/i915_gem_context.o \
	gem/i915_gem_create.o \
	gem/i915_gem_dmabuf.o \
	gem/i915_gem_domain.o \
	gem/i915_gem_execbuffer.o \
	gem/i915_gem_internal.o \
	gem/i915_gem_object.o \
	gem/i915_gem_lmem.o \
	gem/i915_gem_mman.o \
	gem/i915_gem_pages.o \
	gem/i915_gem_phys.o \
	gem/i915_gem_pm.o \
	gem/i915_gem_region.o \
	gem/i915_gem_shmem.o \
	gem/i915_gem_shrinker.o \
	gem/i915_gem_stolen.o \
	gem/i915_gem_throttle.o \
	gem/i915_gem_tiling.o \
	gem/i915_gem_ttm.o \
<<<<<<< HEAD
=======
	gem/i915_gem_ttm_move.o \
>>>>>>> 754e0b0e
	gem/i915_gem_ttm_pm.o \
	gem/i915_gem_userptr.o \
	gem/i915_gem_wait.o \
	gem/i915_gemfs.o
i915-y += \
	  $(gem-y) \
	  i915_active.o \
	  i915_buddy.o \
	  i915_cmd_parser.o \
	  i915_deps.o \
	  i915_gem_evict.o \
	  i915_gem_gtt.o \
	  i915_gem_ww.o \
	  i915_gem.o \
	  i915_query.o \
	  i915_request.o \
	  i915_scheduler.o \
	  i915_trace_points.o \
	  i915_ttm_buddy_manager.o \
	  i915_vma.o \
	  i915_vma_snapshot.o \
	  intel_wopcm.o

# general-purpose microcontroller (GuC) support
i915-y += gt/uc/intel_uc.o \
	  gt/uc/intel_uc_debugfs.o \
	  gt/uc/intel_uc_fw.o \
	  gt/uc/intel_guc.o \
	  gt/uc/intel_guc_ads.o \
	  gt/uc/intel_guc_ct.o \
	  gt/uc/intel_guc_debugfs.o \
	  gt/uc/intel_guc_fw.o \
	  gt/uc/intel_guc_log.o \
	  gt/uc/intel_guc_log_debugfs.o \
	  gt/uc/intel_guc_rc.o \
	  gt/uc/intel_guc_slpc.o \
	  gt/uc/intel_guc_submission.o \
	  gt/uc/intel_huc.o \
	  gt/uc/intel_huc_debugfs.o \
	  gt/uc/intel_huc_fw.o

# modesetting core code
i915-y += \
	display/intel_atomic.o \
	display/intel_atomic_plane.o \
	display/intel_audio.o \
	display/intel_bios.o \
	display/intel_bw.o \
	display/intel_cdclk.o \
	display/intel_color.o \
	display/intel_combo_phy.o \
	display/intel_connector.o \
	display/intel_crtc.o \
	display/intel_cursor.o \
	display/intel_display.o \
	display/intel_display_power.o \
	display/intel_dmc.o \
	display/intel_dpio_phy.o \
	display/intel_dpll.o \
	display/intel_dpll_mgr.o \
	display/intel_dpt.o \
	display/intel_drrs.o \
	display/intel_dsb.o \
	display/intel_fb.o \
	display/intel_fb_pin.o \
	display/intel_fbc.o \
	display/intel_fdi.o \
	display/intel_fifo_underrun.o \
	display/intel_frontbuffer.o \
	display/intel_global_state.o \
	display/intel_hdcp.o \
	display/intel_hotplug.o \
	display/intel_lpe_audio.o \
	display/intel_overlay.o \
<<<<<<< HEAD
=======
	display/intel_pch_display.o \
	display/intel_pch_refclk.o \
>>>>>>> 754e0b0e
	display/intel_plane_initial.o \
	display/intel_psr.o \
	display/intel_quirks.o \
	display/intel_sprite.o \
	display/intel_tc.o \
	display/intel_vga.o \
	display/i9xx_plane.o \
	display/skl_scaler.o \
	display/skl_universal_plane.o
i915-$(CONFIG_ACPI) += \
	display/intel_acpi.o \
	display/intel_opregion.o
i915-$(CONFIG_DRM_FBDEV_EMULATION) += \
	display/intel_fbdev.o

# modesetting output/encoder code
i915-y += \
	display/dvo_ch7017.o \
	display/dvo_ch7xxx.o \
	display/dvo_ivch.o \
	display/dvo_ns2501.o \
	display/dvo_sil164.o \
	display/dvo_tfp410.o \
	display/g4x_dp.o \
	display/g4x_hdmi.o \
	display/icl_dsi.o \
	display/intel_backlight.o \
	display/intel_crt.o \
	display/intel_ddi.o \
	display/intel_ddi_buf_trans.o \
	display/intel_display_trace.o \
	display/intel_dp.o \
	display/intel_dp_aux.o \
	display/intel_dp_aux_backlight.o \
	display/intel_dp_hdcp.o \
	display/intel_dp_link_training.o \
	display/intel_dp_mst.o \
	display/intel_dsi.o \
	display/intel_dsi_dcs_backlight.o \
	display/intel_dsi_vbt.o \
	display/intel_dvo.o \
	display/intel_gmbus.o \
	display/intel_hdmi.o \
	display/intel_lspcon.o \
	display/intel_lvds.o \
	display/intel_panel.o \
	display/intel_pps.o \
	display/intel_qp_tables.o \
	display/intel_sdvo.o \
	display/intel_snps_phy.o \
	display/intel_tv.o \
	display/intel_vdsc.o \
	display/intel_vrr.o \
	display/vlv_dsi.o \
	display/vlv_dsi_pll.o

i915-y += i915_perf.o

# Protected execution platform (PXP) support
i915-$(CONFIG_DRM_I915_PXP) += \
	pxp/intel_pxp.o \
	pxp/intel_pxp_cmd.o \
	pxp/intel_pxp_debugfs.o \
	pxp/intel_pxp_irq.o \
	pxp/intel_pxp_pm.o \
	pxp/intel_pxp_session.o \
	pxp/intel_pxp_tee.o

# Post-mortem debug and GPU hang state capture
i915-$(CONFIG_DRM_I915_CAPTURE_ERROR) += i915_gpu_error.o
i915-$(CONFIG_DRM_I915_SELFTEST) += \
	gem/selftests/i915_gem_client_blt.o \
	gem/selftests/igt_gem_utils.o \
	selftests/intel_scheduler_helpers.o \
	selftests/i915_random.o \
	selftests/i915_selftest.o \
	selftests/igt_atomic.o \
	selftests/igt_flush_test.o \
	selftests/igt_live_test.o \
	selftests/igt_mmap.o \
	selftests/igt_reset.o \
	selftests/igt_spinner.o \
	selftests/librapl.o

# virtual gpu code
i915-y += i915_vgpu.o

ifeq ($(CONFIG_DRM_I915_GVT),y)
i915-y += intel_gvt.o
include $(src)/gvt/Makefile
endif

obj-$(CONFIG_DRM_I915) += i915.o
obj-$(CONFIG_DRM_I915_GVT_KVMGT) += gvt/kvmgt.o

# header test

# exclude some broken headers from the test coverage
no-header-test := \
	display/intel_vbt_defs.h

always-$(CONFIG_DRM_I915_WERROR) += \
	$(patsubst %.h,%.hdrtest, $(filter-out $(no-header-test), \
		$(shell cd $(srctree)/$(src) && find * -name '*.h')))

quiet_cmd_hdrtest = HDRTEST $(patsubst %.hdrtest,%.h,$@)
      cmd_hdrtest = $(CC) $(filter-out $(CFLAGS_GCOV), $(c_flags)) -S -o /dev/null -x c /dev/null -include $<; touch $@

$(obj)/%.hdrtest: $(src)/%.h FORCE
	$(call if_changed_dep,hdrtest)<|MERGE_RESOLUTION|>--- conflicted
+++ resolved
@@ -153,10 +153,7 @@
 	gem/i915_gem_throttle.o \
 	gem/i915_gem_tiling.o \
 	gem/i915_gem_ttm.o \
-<<<<<<< HEAD
-=======
 	gem/i915_gem_ttm_move.o \
->>>>>>> 754e0b0e
 	gem/i915_gem_ttm_pm.o \
 	gem/i915_gem_userptr.o \
 	gem/i915_gem_wait.o \
@@ -231,11 +228,8 @@
 	display/intel_hotplug.o \
 	display/intel_lpe_audio.o \
 	display/intel_overlay.o \
-<<<<<<< HEAD
-=======
 	display/intel_pch_display.o \
 	display/intel_pch_refclk.o \
->>>>>>> 754e0b0e
 	display/intel_plane_initial.o \
 	display/intel_psr.o \
 	display/intel_quirks.o \
