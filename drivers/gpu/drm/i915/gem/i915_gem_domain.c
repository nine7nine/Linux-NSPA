/*
 * SPDX-License-Identifier: MIT
 *
 * Copyright © 2014-2016 Intel Corporation
 */

#include "display/intel_frontbuffer.h"

#include "i915_drv.h"
#include "i915_gem_clflush.h"
#include "i915_gem_gtt.h"
#include "i915_gem_ioctls.h"
#include "i915_gem_object.h"
#include "i915_vma.h"
#include "i915_gem_lmem.h"
#include "i915_gem_mman.h"

static void __i915_gem_object_flush_for_display(struct drm_i915_gem_object *obj)
{
	/*
	 * We manually flush the CPU domain so that we can override and
	 * force the flush for the display, and perform it asyncrhonously.
	 */
	i915_gem_object_flush_write_domain(obj, ~I915_GEM_DOMAIN_CPU);
	if (obj->cache_dirty)
		i915_gem_clflush_object(obj, I915_CLFLUSH_FORCE);
	obj->write_domain = 0;
}

void i915_gem_object_flush_if_display(struct drm_i915_gem_object *obj)
{
	if (!i915_gem_object_is_framebuffer(obj))
		return;

	i915_gem_object_lock(obj, NULL);
	__i915_gem_object_flush_for_display(obj);
	i915_gem_object_unlock(obj);
}

void i915_gem_object_flush_if_display_locked(struct drm_i915_gem_object *obj)
{
	if (i915_gem_object_is_framebuffer(obj))
		__i915_gem_object_flush_for_display(obj);
}

/**
 * Moves a single object to the WC read, and possibly write domain.
 * @obj: object to act on
 * @write: ask for write access or read only
 *
 * This function returns when the move is complete, including waiting on
 * flushes to occur.
 */
int
i915_gem_object_set_to_wc_domain(struct drm_i915_gem_object *obj, bool write)
{
	int ret;

	assert_object_held(obj);

	ret = i915_gem_object_wait(obj,
				   I915_WAIT_INTERRUPTIBLE |
				   (write ? I915_WAIT_ALL : 0),
				   MAX_SCHEDULE_TIMEOUT);
	if (ret)
		return ret;

	if (obj->write_domain == I915_GEM_DOMAIN_WC)
		return 0;

	/* Flush and acquire obj->pages so that we are coherent through
	 * direct access in memory with previous cached writes through
	 * shmemfs and that our cache domain tracking remains valid.
	 * For example, if the obj->filp was moved to swap without us
	 * being notified and releasing the pages, we would mistakenly
	 * continue to assume that the obj remained out of the CPU cached
	 * domain.
	 */
	ret = i915_gem_object_pin_pages(obj);
	if (ret)
		return ret;

	i915_gem_object_flush_write_domain(obj, ~I915_GEM_DOMAIN_WC);

	/* Serialise direct access to this object with the barriers for
	 * coherent writes from the GPU, by effectively invalidating the
	 * WC domain upon first access.
	 */
	if ((obj->read_domains & I915_GEM_DOMAIN_WC) == 0)
		mb();

	/* It should now be out of any other write domains, and we can update
	 * the domain values for our changes.
	 */
	GEM_BUG_ON((obj->write_domain & ~I915_GEM_DOMAIN_WC) != 0);
	obj->read_domains |= I915_GEM_DOMAIN_WC;
	if (write) {
		obj->read_domains = I915_GEM_DOMAIN_WC;
		obj->write_domain = I915_GEM_DOMAIN_WC;
		obj->mm.dirty = true;
	}

	i915_gem_object_unpin_pages(obj);
	return 0;
}

/**
 * Moves a single object to the GTT read, and possibly write domain.
 * @obj: object to act on
 * @write: ask for write access or read only
 *
 * This function returns when the move is complete, including waiting on
 * flushes to occur.
 */
int
i915_gem_object_set_to_gtt_domain(struct drm_i915_gem_object *obj, bool write)
{
	int ret;

	assert_object_held(obj);

	ret = i915_gem_object_wait(obj,
				   I915_WAIT_INTERRUPTIBLE |
				   (write ? I915_WAIT_ALL : 0),
				   MAX_SCHEDULE_TIMEOUT);
	if (ret)
		return ret;

	if (obj->write_domain == I915_GEM_DOMAIN_GTT)
		return 0;

	/* Flush and acquire obj->pages so that we are coherent through
	 * direct access in memory with previous cached writes through
	 * shmemfs and that our cache domain tracking remains valid.
	 * For example, if the obj->filp was moved to swap without us
	 * being notified and releasing the pages, we would mistakenly
	 * continue to assume that the obj remained out of the CPU cached
	 * domain.
	 */
	ret = i915_gem_object_pin_pages(obj);
	if (ret)
		return ret;

	i915_gem_object_flush_write_domain(obj, ~I915_GEM_DOMAIN_GTT);

	/* Serialise direct access to this object with the barriers for
	 * coherent writes from the GPU, by effectively invalidating the
	 * GTT domain upon first access.
	 */
	if ((obj->read_domains & I915_GEM_DOMAIN_GTT) == 0)
		mb();

	/* It should now be out of any other write domains, and we can update
	 * the domain values for our changes.
	 */
	GEM_BUG_ON((obj->write_domain & ~I915_GEM_DOMAIN_GTT) != 0);
	obj->read_domains |= I915_GEM_DOMAIN_GTT;
	if (write) {
		struct i915_vma *vma;

		obj->read_domains = I915_GEM_DOMAIN_GTT;
		obj->write_domain = I915_GEM_DOMAIN_GTT;
		obj->mm.dirty = true;

		spin_lock(&obj->vma.lock);
		for_each_ggtt_vma(vma, obj)
			if (i915_vma_is_bound(vma, I915_VMA_GLOBAL_BIND))
				i915_vma_set_ggtt_write(vma);
		spin_unlock(&obj->vma.lock);
	}

	i915_gem_object_unpin_pages(obj);
	return 0;
}

/**
 * Changes the cache-level of an object across all VMA.
 * @obj: object to act on
 * @cache_level: new cache level to set for the object
 *
 * After this function returns, the object will be in the new cache-level
 * across all GTT and the contents of the backing storage will be coherent,
 * with respect to the new cache-level. In order to keep the backing storage
 * coherent for all users, we only allow a single cache level to be set
 * globally on the object and prevent it from being changed whilst the
 * hardware is reading from the object. That is if the object is currently
 * on the scanout it will be set to uncached (or equivalent display
 * cache coherency) and all non-MOCS GPU access will also be uncached so
 * that all direct access to the scanout remains coherent.
 */
int i915_gem_object_set_cache_level(struct drm_i915_gem_object *obj,
				    enum i915_cache_level cache_level)
{
	int ret;

	if (obj->cache_level == cache_level)
		return 0;

	ret = i915_gem_object_wait(obj,
				   I915_WAIT_INTERRUPTIBLE |
				   I915_WAIT_ALL,
				   MAX_SCHEDULE_TIMEOUT);
	if (ret)
		return ret;

	/* Always invalidate stale cachelines */
	if (obj->cache_level != cache_level) {
		i915_gem_object_set_cache_coherency(obj, cache_level);
		obj->cache_dirty = true;
	}

	/* The cache-level will be applied when each vma is rebound. */
	return i915_gem_object_unbind(obj,
				      I915_GEM_OBJECT_UNBIND_ACTIVE |
				      I915_GEM_OBJECT_UNBIND_BARRIER);
}

int i915_gem_get_caching_ioctl(struct drm_device *dev, void *data,
			       struct drm_file *file)
{
	struct drm_i915_gem_caching *args = data;
	struct drm_i915_gem_object *obj;
	int err = 0;

	rcu_read_lock();
	obj = i915_gem_object_lookup_rcu(file, args->handle);
	if (!obj) {
		err = -ENOENT;
		goto out;
	}

	switch (obj->cache_level) {
	case I915_CACHE_LLC:
	case I915_CACHE_L3_LLC:
		args->caching = I915_CACHING_CACHED;
		break;

	case I915_CACHE_WT:
		args->caching = I915_CACHING_DISPLAY;
		break;

	default:
		args->caching = I915_CACHING_NONE;
		break;
	}
out:
	rcu_read_unlock();
	return err;
}

int i915_gem_set_caching_ioctl(struct drm_device *dev, void *data,
			       struct drm_file *file)
{
	struct drm_i915_private *i915 = to_i915(dev);
	struct drm_i915_gem_caching *args = data;
	struct drm_i915_gem_object *obj;
	enum i915_cache_level level;
	int ret = 0;

	switch (args->caching) {
	case I915_CACHING_NONE:
		level = I915_CACHE_NONE;
		break;
	case I915_CACHING_CACHED:
		/*
		 * Due to a HW issue on BXT A stepping, GPU stores via a
		 * snooped mapping may leave stale data in a corresponding CPU
		 * cacheline, whereas normally such cachelines would get
		 * invalidated.
		 */
		if (!HAS_LLC(i915) && !HAS_SNOOP(i915))
			return -ENODEV;

		level = I915_CACHE_LLC;
		break;
	case I915_CACHING_DISPLAY:
		level = HAS_WT(i915) ? I915_CACHE_WT : I915_CACHE_NONE;
		break;
	default:
		return -EINVAL;
	}

	obj = i915_gem_object_lookup(file, args->handle);
	if (!obj)
		return -ENOENT;

	/*
	 * The caching mode of proxy object is handled by its generator, and
	 * not allowed to be changed by userspace.
	 */
	if (i915_gem_object_is_proxy(obj)) {
		ret = -ENXIO;
		goto out;
	}

	ret = i915_gem_object_lock_interruptible(obj, NULL);
	if (ret)
		goto out;

	ret = i915_gem_object_set_cache_level(obj, level);
	i915_gem_object_unlock(obj);

out:
	i915_gem_object_put(obj);
	return ret;
}

/*
 * Prepare buffer for display plane (scanout, cursors, etc). Can be called from
 * an uninterruptible phase (modesetting) and allows any flushes to be pipelined
 * (for pageflips). We only flush the caches while preparing the buffer for
 * display, the callers are responsible for frontbuffer flush.
 */
struct i915_vma *
i915_gem_object_pin_to_display_plane(struct drm_i915_gem_object *obj,
				     u32 alignment,
				     const struct i915_ggtt_view *view,
				     unsigned int flags)
{
	struct drm_i915_private *i915 = to_i915(obj->base.dev);
	struct i915_gem_ww_ctx ww;
	struct i915_vma *vma;
	int ret;

	/* Frame buffer must be in LMEM (no migration yet) */
	if (HAS_LMEM(i915) && !i915_gem_object_is_lmem(obj))
		return ERR_PTR(-EINVAL);

	i915_gem_ww_ctx_init(&ww, true);
retry:
	ret = i915_gem_object_lock(obj, &ww);
	if (ret)
		goto err;
	/*
	 * The display engine is not coherent with the LLC cache on gen6.  As
	 * a result, we make sure that the pinning that is about to occur is
	 * done with uncached PTEs. This is lowest common denominator for all
	 * chipsets.
	 *
	 * However for gen6+, we could do better by using the GFDT bit instead
	 * of uncaching, which would allow us to flush all the LLC-cached data
	 * with that bit in the PTE to main memory with just one PIPE_CONTROL.
	 */
	ret = i915_gem_object_set_cache_level(obj,
					      HAS_WT(i915) ?
					      I915_CACHE_WT : I915_CACHE_NONE);
	if (ret)
		goto err;

	/*
	 * As the user may map the buffer once pinned in the display plane
	 * (e.g. libkms for the bootup splash), we have to ensure that we
	 * always use map_and_fenceable for all scanout buffers. However,
	 * it may simply be too big to fit into mappable, in which case
	 * put it anyway and hope that userspace can cope (but always first
	 * try to preserve the existing ABI).
	 */
	vma = ERR_PTR(-ENOSPC);
	if ((flags & PIN_MAPPABLE) == 0 &&
	    (!view || view->type == I915_GGTT_VIEW_NORMAL))
		vma = i915_gem_object_ggtt_pin_ww(obj, &ww, view, 0, alignment,
						  flags | PIN_MAPPABLE |
						  PIN_NONBLOCK);
	if (IS_ERR(vma) && vma != ERR_PTR(-EDEADLK))
		vma = i915_gem_object_ggtt_pin_ww(obj, &ww, view, 0,
						  alignment, flags);
	if (IS_ERR(vma)) {
		ret = PTR_ERR(vma);
		goto err;
	}

	vma->display_alignment = max_t(u64, vma->display_alignment, alignment);

	i915_gem_object_flush_if_display_locked(obj);

err:
	if (ret == -EDEADLK) {
		ret = i915_gem_ww_ctx_backoff(&ww);
		if (!ret)
			goto retry;
	}
	i915_gem_ww_ctx_fini(&ww);

	if (ret)
		return ERR_PTR(ret);

	return vma;
}

static void i915_gem_object_bump_inactive_ggtt(struct drm_i915_gem_object *obj)
{
	struct drm_i915_private *i915 = to_i915(obj->base.dev);
	struct i915_vma *vma;

	if (list_empty(&obj->vma.list))
		return;

	mutex_lock(&i915->ggtt.vm.mutex);
	spin_lock(&obj->vma.lock);
	for_each_ggtt_vma(vma, obj) {
		if (!drm_mm_node_allocated(&vma->node))
			continue;

		GEM_BUG_ON(vma->vm != &i915->ggtt.vm);
		list_move_tail(&vma->vm_link, &vma->vm->bound_list);
	}
	spin_unlock(&obj->vma.lock);
	mutex_unlock(&i915->ggtt.vm.mutex);

	if (i915_gem_object_is_shrinkable(obj)) {
		unsigned long flags;

		spin_lock_irqsave(&i915->mm.obj_lock, flags);

		if (obj->mm.madv == I915_MADV_WILLNEED &&
		    !atomic_read(&obj->mm.shrink_pin))
			list_move_tail(&obj->mm.link, &i915->mm.shrink_list);

		spin_unlock_irqrestore(&i915->mm.obj_lock, flags);
	}
}

void
i915_gem_object_unpin_from_display_plane(struct i915_vma *vma)
{
	/* Bump the LRU to try and avoid premature eviction whilst flipping  */
	i915_gem_object_bump_inactive_ggtt(vma->obj);

	i915_vma_unpin(vma);
}

/**
 * Moves a single object to the CPU read, and possibly write domain.
 * @obj: object to act on
 * @write: requesting write or read-only access
 *
 * This function returns when the move is complete, including waiting on
 * flushes to occur.
 */
int
i915_gem_object_set_to_cpu_domain(struct drm_i915_gem_object *obj, bool write)
{
	int ret;

	assert_object_held(obj);

	ret = i915_gem_object_wait(obj,
				   I915_WAIT_INTERRUPTIBLE |
				   (write ? I915_WAIT_ALL : 0),
				   MAX_SCHEDULE_TIMEOUT);
	if (ret)
		return ret;

	i915_gem_object_flush_write_domain(obj, ~I915_GEM_DOMAIN_CPU);

	/* Flush the CPU cache if it's still invalid. */
	if ((obj->read_domains & I915_GEM_DOMAIN_CPU) == 0) {
		i915_gem_clflush_object(obj, I915_CLFLUSH_SYNC);
		obj->read_domains |= I915_GEM_DOMAIN_CPU;
	}

	/* It should now be out of any other write domains, and we can update
	 * the domain values for our changes.
	 */
	GEM_BUG_ON(obj->write_domain & ~I915_GEM_DOMAIN_CPU);

	/* If we're writing through the CPU, then the GPU read domains will
	 * need to be invalidated at next use.
	 */
	if (write)
		__start_cpu_write(obj);

	return 0;
}

/**
 * Called when user space prepares to use an object with the CPU, either
 * through the mmap ioctl's mapping or a GTT mapping.
 * @dev: drm device
 * @data: ioctl data blob
 * @file: drm file
 */
int
i915_gem_set_domain_ioctl(struct drm_device *dev, void *data,
			  struct drm_file *file)
{
	struct drm_i915_gem_set_domain *args = data;
	struct drm_i915_gem_object *obj;
	u32 read_domains = args->read_domains;
	u32 write_domain = args->write_domain;
	int err;

	/* Only handle setting domains to types used by the CPU. */
	if ((write_domain | read_domains) & I915_GEM_GPU_DOMAINS)
		return -EINVAL;

	/*
	 * Having something in the write domain implies it's in the read
	 * domain, and only that read domain.  Enforce that in the request.
	 */
	if (write_domain && read_domains != write_domain)
		return -EINVAL;

	if (!read_domains)
		return 0;

	obj = i915_gem_object_lookup(file, args->handle);
	if (!obj)
		return -ENOENT;

	/*
	 * Try to flush the object off the GPU without holding the lock.
	 * We will repeat the flush holding the lock in the normal manner
	 * to catch cases where we are gazumped.
	 */
	err = i915_gem_object_wait(obj,
				   I915_WAIT_INTERRUPTIBLE |
				   I915_WAIT_PRIORITY |
				   (write_domain ? I915_WAIT_ALL : 0),
				   MAX_SCHEDULE_TIMEOUT);
	if (err)
		goto out;

	/*
	 * Proxy objects do not control access to the backing storage, ergo
	 * they cannot be used as a means to manipulate the cache domain
	 * tracking for that backing storage. The proxy object is always
	 * considered to be outside of any cache domain.
	 */
	if (i915_gem_object_is_proxy(obj)) {
		err = -ENXIO;
		goto out;
	}

	/*
	 * Flush and acquire obj->pages so that we are coherent through
	 * direct access in memory with previous cached writes through
	 * shmemfs and that our cache domain tracking remains valid.
	 * For example, if the obj->filp was moved to swap without us
	 * being notified and releasing the pages, we would mistakenly
	 * continue to assume that the obj remained out of the CPU cached
	 * domain.
	 */
	err = i915_gem_object_pin_pages(obj);
	if (err)
		goto out;

	/*
	 * Already in the desired write domain? Nothing for us to do!
	 *
	 * We apply a little bit of cunning here to catch a broader set of
	 * no-ops. If obj->write_domain is set, we must be in the same
	 * obj->read_domains, and only that domain. Therefore, if that
	 * obj->write_domain matches the request read_domains, we are
	 * already in the same read/write domain and can skip the operation,
	 * without having to further check the requested write_domain.
	 */
	if (READ_ONCE(obj->write_domain) == read_domains)
		goto out_unpin;

<<<<<<< HEAD
	err = i915_gem_object_lock_interruptible(obj);
=======
	err = i915_gem_object_lock_interruptible(obj, NULL);
>>>>>>> d1988041
	if (err)
		goto out_unpin;

	if (read_domains & I915_GEM_DOMAIN_WC)
		err = i915_gem_object_set_to_wc_domain(obj, write_domain);
	else if (read_domains & I915_GEM_DOMAIN_GTT)
		err = i915_gem_object_set_to_gtt_domain(obj, write_domain);
	else
		err = i915_gem_object_set_to_cpu_domain(obj, write_domain);

	/* And bump the LRU for this access */
	i915_gem_object_bump_inactive_ggtt(obj);

	i915_gem_object_unlock(obj);

	if (write_domain)
		i915_gem_object_invalidate_frontbuffer(obj, ORIGIN_CPU);

out_unpin:
	i915_gem_object_unpin_pages(obj);
out:
	i915_gem_object_put(obj);
	return err;
}

/*
 * Pins the specified object's pages and synchronizes the object with
 * GPU accesses. Sets needs_clflush to non-zero if the caller should
 * flush the object from the CPU cache.
 */
int i915_gem_object_prepare_read(struct drm_i915_gem_object *obj,
				 unsigned int *needs_clflush)
{
	int ret;

	*needs_clflush = 0;
	if (!i915_gem_object_has_struct_page(obj))
		return -ENODEV;

	assert_object_held(obj);

	ret = i915_gem_object_wait(obj,
				   I915_WAIT_INTERRUPTIBLE,
				   MAX_SCHEDULE_TIMEOUT);
	if (ret)
		return ret;

	ret = i915_gem_object_pin_pages(obj);
	if (ret)
		return ret;

	if (obj->cache_coherent & I915_BO_CACHE_COHERENT_FOR_READ ||
	    !static_cpu_has(X86_FEATURE_CLFLUSH)) {
		ret = i915_gem_object_set_to_cpu_domain(obj, false);
		if (ret)
			goto err_unpin;
		else
			goto out;
	}

	i915_gem_object_flush_write_domain(obj, ~I915_GEM_DOMAIN_CPU);

	/* If we're not in the cpu read domain, set ourself into the gtt
	 * read domain and manually flush cachelines (if required). This
	 * optimizes for the case when the gpu will dirty the data
	 * anyway again before the next pread happens.
	 */
	if (!obj->cache_dirty &&
	    !(obj->read_domains & I915_GEM_DOMAIN_CPU))
		*needs_clflush = CLFLUSH_BEFORE;

out:
	/* return with the pages pinned */
	return 0;

err_unpin:
	i915_gem_object_unpin_pages(obj);
	return ret;
}

int i915_gem_object_prepare_write(struct drm_i915_gem_object *obj,
				  unsigned int *needs_clflush)
{
	int ret;

	*needs_clflush = 0;
	if (!i915_gem_object_has_struct_page(obj))
		return -ENODEV;

	assert_object_held(obj);

	ret = i915_gem_object_wait(obj,
				   I915_WAIT_INTERRUPTIBLE |
				   I915_WAIT_ALL,
				   MAX_SCHEDULE_TIMEOUT);
	if (ret)
		return ret;

	ret = i915_gem_object_pin_pages(obj);
	if (ret)
		return ret;

	if (obj->cache_coherent & I915_BO_CACHE_COHERENT_FOR_WRITE ||
	    !static_cpu_has(X86_FEATURE_CLFLUSH)) {
		ret = i915_gem_object_set_to_cpu_domain(obj, true);
		if (ret)
			goto err_unpin;
		else
			goto out;
	}

	i915_gem_object_flush_write_domain(obj, ~I915_GEM_DOMAIN_CPU);

	/* If we're not in the cpu write domain, set ourself into the
	 * gtt write domain and manually flush cachelines (as required).
	 * This optimizes for the case when the gpu will use the data
	 * right away and we therefore have to clflush anyway.
	 */
	if (!obj->cache_dirty) {
		*needs_clflush |= CLFLUSH_AFTER;

		/*
		 * Same trick applies to invalidate partially written
		 * cachelines read before writing.
		 */
		if (!(obj->read_domains & I915_GEM_DOMAIN_CPU))
			*needs_clflush |= CLFLUSH_BEFORE;
	}

out:
	i915_gem_object_invalidate_frontbuffer(obj, ORIGIN_CPU);
	obj->mm.dirty = true;
	/* return with the pages pinned */
	return 0;

err_unpin:
	i915_gem_object_unpin_pages(obj);
	return ret;
}<|MERGE_RESOLUTION|>--- conflicted
+++ resolved
@@ -558,11 +558,7 @@
 	if (READ_ONCE(obj->write_domain) == read_domains)
 		goto out_unpin;
 
-<<<<<<< HEAD
-	err = i915_gem_object_lock_interruptible(obj);
-=======
 	err = i915_gem_object_lock_interruptible(obj, NULL);
->>>>>>> d1988041
 	if (err)
 		goto out_unpin;
 
