/*
 * SPDX-License-Identifier: MIT
 *
 * Copyright © 2011-2012 Intel Corporation
 */

/*
 * This file implements HW context support. On gen5+ a HW context consists of an
 * opaque GPU object which is referenced at times of context saves and restores.
 * With RC6 enabled, the context is also referenced as the GPU enters and exists
 * from RC6 (GPU has it's own internal power context, except on gen5). Though
 * something like a context does exist for the media ring, the code only
 * supports contexts for the render ring.
 *
 * In software, there is a distinction between contexts created by the user,
 * and the default HW context. The default HW context is used by GPU clients
 * that do not request setup of their own hardware context. The default
 * context's state is never restored to help prevent programming errors. This
 * would happen if a client ran and piggy-backed off another clients GPU state.
 * The default context only exists to give the GPU some offset to load as the
 * current to invoke a save of the context we actually care about. In fact, the
 * code could likely be constructed, albeit in a more complicated fashion, to
 * never use the default context, though that limits the driver's ability to
 * swap out, and/or destroy other contexts.
 *
 * All other contexts are created as a request by the GPU client. These contexts
 * store GPU state, and thus allow GPU clients to not re-emit state (and
 * potentially query certain state) at any time. The kernel driver makes
 * certain that the appropriate commands are inserted.
 *
 * The context life cycle is semi-complicated in that context BOs may live
 * longer than the context itself because of the way the hardware, and object
 * tracking works. Below is a very crude representation of the state machine
 * describing the context life.
 *                                         refcount     pincount     active
 * S0: initial state                          0            0           0
 * S1: context created                        1            0           0
 * S2: context is currently running           2            1           X
 * S3: GPU referenced, but not current        2            0           1
 * S4: context is current, but destroyed      1            1           0
 * S5: like S3, but destroyed                 1            0           1
 *
 * The most common (but not all) transitions:
 * S0->S1: client creates a context
 * S1->S2: client submits execbuf with context
 * S2->S3: other clients submits execbuf with context
 * S3->S1: context object was retired
 * S3->S2: clients submits another execbuf
 * S2->S4: context destroy called with current context
 * S3->S5->S0: destroy path
 * S4->S5->S0: destroy path on current context
 *
 * There are two confusing terms used above:
 *  The "current context" means the context which is currently running on the
 *  GPU. The GPU has loaded its state already and has stored away the gtt
 *  offset of the BO. The GPU is not actively referencing the data at this
 *  offset, but it will on the next context switch. The only way to avoid this
 *  is to do a GPU reset.
 *
 *  An "active context' is one which was previously the "current context" and is
 *  on the active list waiting for the next context switch to occur. Until this
 *  happens, the object must remain at the same gtt offset. It is therefore
 *  possible to destroy a context, but it is still active.
 *
 */

#include <linux/log2.h>
#include <linux/nospec.h>

#include "gt/gen6_ppgtt.h"
#include "gt/intel_context.h"
#include "gt/intel_context_param.h"
#include "gt/intel_engine_heartbeat.h"
#include "gt/intel_engine_user.h"
#include "gt/intel_ring.h"

#include "i915_gem_context.h"
#include "i915_globals.h"
#include "i915_trace.h"
#include "i915_user_extensions.h"

#define ALL_L3_SLICES(dev) (1 << NUM_L3_SLICES(dev)) - 1

static struct i915_global_gem_context {
	struct i915_global base;
	struct kmem_cache *slab_luts;
} global;

struct i915_lut_handle *i915_lut_handle_alloc(void)
{
	return kmem_cache_alloc(global.slab_luts, GFP_KERNEL);
}

void i915_lut_handle_free(struct i915_lut_handle *lut)
{
	return kmem_cache_free(global.slab_luts, lut);
}

static void lut_close(struct i915_gem_context *ctx)
{
	struct radix_tree_iter iter;
	void __rcu **slot;

	mutex_lock(&ctx->lut_mutex);
	rcu_read_lock();
	radix_tree_for_each_slot(slot, &ctx->handles_vma, &iter, 0) {
		struct i915_vma *vma = rcu_dereference_raw(*slot);
		struct drm_i915_gem_object *obj = vma->obj;
		struct i915_lut_handle *lut;

		if (!kref_get_unless_zero(&obj->base.refcount))
			continue;

		spin_lock(&obj->lut_lock);
		list_for_each_entry(lut, &obj->lut_list, obj_link) {
			if (lut->ctx != ctx)
				continue;

			if (lut->handle != iter.index)
				continue;

			list_del(&lut->obj_link);
			break;
		}
		spin_unlock(&obj->lut_lock);

		if (&lut->obj_link != &obj->lut_list) {
			i915_lut_handle_free(lut);
			radix_tree_iter_delete(&ctx->handles_vma, &iter, slot);
			i915_vma_close(vma);
			i915_gem_object_put(obj);
		}

		i915_gem_object_put(obj);
	}
	rcu_read_unlock();
	mutex_unlock(&ctx->lut_mutex);
}

static struct intel_context *
lookup_user_engine(struct i915_gem_context *ctx,
		   unsigned long flags,
		   const struct i915_engine_class_instance *ci)
#define LOOKUP_USER_INDEX BIT(0)
{
	int idx;

	if (!!(flags & LOOKUP_USER_INDEX) != i915_gem_context_user_engines(ctx))
		return ERR_PTR(-EINVAL);

	if (!i915_gem_context_user_engines(ctx)) {
		struct intel_engine_cs *engine;

		engine = intel_engine_lookup_user(ctx->i915,
						  ci->engine_class,
						  ci->engine_instance);
		if (!engine)
			return ERR_PTR(-EINVAL);

		idx = engine->legacy_idx;
	} else {
		idx = ci->engine_instance;
	}

	return i915_gem_context_get_engine(ctx, idx);
}

static struct i915_address_space *
context_get_vm_rcu(struct i915_gem_context *ctx)
{
	GEM_BUG_ON(!rcu_access_pointer(ctx->vm));

	do {
		struct i915_address_space *vm;

		/*
		 * We do not allow downgrading from full-ppgtt [to a shared
		 * global gtt], so ctx->vm cannot become NULL.
		 */
		vm = rcu_dereference(ctx->vm);
		if (!kref_get_unless_zero(&vm->ref))
			continue;

		/*
		 * This ppgtt may have be reallocated between
		 * the read and the kref, and reassigned to a third
		 * context. In order to avoid inadvertent sharing
		 * of this ppgtt with that third context (and not
		 * src), we have to confirm that we have the same
		 * ppgtt after passing through the strong memory
		 * barrier implied by a successful
		 * kref_get_unless_zero().
		 *
		 * Once we have acquired the current ppgtt of ctx,
		 * we no longer care if it is released from ctx, as
		 * it cannot be reallocated elsewhere.
		 */

		if (vm == rcu_access_pointer(ctx->vm))
			return rcu_pointer_handoff(vm);

		i915_vm_put(vm);
	} while (1);
}

static void intel_context_set_gem(struct intel_context *ce,
				  struct i915_gem_context *ctx)
{
	GEM_BUG_ON(rcu_access_pointer(ce->gem_context));
	RCU_INIT_POINTER(ce->gem_context, ctx);

	if (!test_bit(CONTEXT_ALLOC_BIT, &ce->flags))
		ce->ring = __intel_context_ring_size(SZ_16K);

	if (rcu_access_pointer(ctx->vm)) {
		struct i915_address_space *vm;

		rcu_read_lock();
		vm = context_get_vm_rcu(ctx); /* hmm */
		rcu_read_unlock();

		i915_vm_put(ce->vm);
		ce->vm = vm;
	}

	GEM_BUG_ON(ce->timeline);
	if (ctx->timeline)
		ce->timeline = intel_timeline_get(ctx->timeline);

	if (ctx->sched.priority >= I915_PRIORITY_NORMAL &&
	    intel_engine_has_timeslices(ce->engine))
		__set_bit(CONTEXT_USE_SEMAPHORES, &ce->flags);
}

static void __free_engines(struct i915_gem_engines *e, unsigned int count)
{
	while (count--) {
		if (!e->engines[count])
			continue;

		intel_context_put(e->engines[count]);
	}
	kfree(e);
}

static void free_engines(struct i915_gem_engines *e)
{
	__free_engines(e, e->num_engines);
}

static void free_engines_rcu(struct rcu_head *rcu)
{
	struct i915_gem_engines *engines =
		container_of(rcu, struct i915_gem_engines, rcu);

	i915_sw_fence_fini(&engines->fence);
	free_engines(engines);
}

static int __i915_sw_fence_call
engines_notify(struct i915_sw_fence *fence, enum i915_sw_fence_notify state)
{
	struct i915_gem_engines *engines =
		container_of(fence, typeof(*engines), fence);

	switch (state) {
	case FENCE_COMPLETE:
		if (!list_empty(&engines->link)) {
			struct i915_gem_context *ctx = engines->ctx;
			unsigned long flags;

			spin_lock_irqsave(&ctx->stale.lock, flags);
			list_del(&engines->link);
			spin_unlock_irqrestore(&ctx->stale.lock, flags);
		}
		i915_gem_context_put(engines->ctx);
		break;

	case FENCE_FREE:
		init_rcu_head(&engines->rcu);
		call_rcu(&engines->rcu, free_engines_rcu);
		break;
	}

	return NOTIFY_DONE;
}

static struct i915_gem_engines *alloc_engines(unsigned int count)
{
	struct i915_gem_engines *e;

	e = kzalloc(struct_size(e, engines, count), GFP_KERNEL);
	if (!e)
		return NULL;

	i915_sw_fence_init(&e->fence, engines_notify);
	return e;
}

static struct i915_gem_engines *default_engines(struct i915_gem_context *ctx)
{
	const struct intel_gt *gt = &ctx->i915->gt;
	struct intel_engine_cs *engine;
	struct i915_gem_engines *e;
	enum intel_engine_id id;

	e = alloc_engines(I915_NUM_ENGINES);
	if (!e)
		return ERR_PTR(-ENOMEM);

	for_each_engine(engine, gt, id) {
		struct intel_context *ce;

		if (engine->legacy_idx == INVALID_ENGINE)
			continue;

		GEM_BUG_ON(engine->legacy_idx >= I915_NUM_ENGINES);
		GEM_BUG_ON(e->engines[engine->legacy_idx]);

		ce = intel_context_create(engine);
		if (IS_ERR(ce)) {
			__free_engines(e, e->num_engines + 1);
			return ERR_CAST(ce);
		}

		intel_context_set_gem(ce, ctx);

		e->engines[engine->legacy_idx] = ce;
		e->num_engines = max(e->num_engines, engine->legacy_idx);
	}
	e->num_engines++;

	return e;
}

static void i915_gem_context_free(struct i915_gem_context *ctx)
{
	GEM_BUG_ON(!i915_gem_context_is_closed(ctx));

	spin_lock(&ctx->i915->gem.contexts.lock);
	list_del(&ctx->link);
	spin_unlock(&ctx->i915->gem.contexts.lock);

	mutex_destroy(&ctx->engines_mutex);
	mutex_destroy(&ctx->lut_mutex);

	if (ctx->timeline)
		intel_timeline_put(ctx->timeline);

	put_pid(ctx->pid);
	mutex_destroy(&ctx->mutex);

	kfree_rcu(ctx, rcu);
}

static void contexts_free_all(struct llist_node *list)
{
	struct i915_gem_context *ctx, *cn;

	llist_for_each_entry_safe(ctx, cn, list, free_link)
		i915_gem_context_free(ctx);
}

static void contexts_flush_free(struct i915_gem_contexts *gc)
{
	contexts_free_all(llist_del_all(&gc->free_list));
}

static void contexts_free_worker(struct work_struct *work)
{
	struct i915_gem_contexts *gc =
		container_of(work, typeof(*gc), free_work);

	contexts_flush_free(gc);
}

void i915_gem_context_release(struct kref *ref)
{
	struct i915_gem_context *ctx = container_of(ref, typeof(*ctx), ref);
	struct i915_gem_contexts *gc = &ctx->i915->gem.contexts;

	trace_i915_context_free(ctx);
	if (llist_add(&ctx->free_link, &gc->free_list))
		schedule_work(&gc->free_work);
}

static inline struct i915_gem_engines *
__context_engines_static(const struct i915_gem_context *ctx)
{
	return rcu_dereference_protected(ctx->engines, true);
}

static bool __reset_engine(struct intel_engine_cs *engine)
{
	struct intel_gt *gt = engine->gt;
	bool success = false;

	if (!intel_has_reset_engine(gt))
		return false;

	if (!test_and_set_bit(I915_RESET_ENGINE + engine->id,
			      &gt->reset.flags)) {
		success = intel_engine_reset(engine, NULL) == 0;
		clear_and_wake_up_bit(I915_RESET_ENGINE + engine->id,
				      &gt->reset.flags);
	}

	return success;
}

static void __reset_context(struct i915_gem_context *ctx,
			    struct intel_engine_cs *engine)
{
	intel_gt_handle_error(engine->gt, engine->mask, 0,
			      "context closure in %s", ctx->name);
}

static bool __cancel_engine(struct intel_engine_cs *engine)
{
	/*
	 * Send a "high priority pulse" down the engine to cause the
	 * current request to be momentarily preempted. (If it fails to
	 * be preempted, it will be reset). As we have marked our context
	 * as banned, any incomplete request, including any running, will
	 * be skipped following the preemption.
	 *
	 * If there is no hangchecking (one of the reasons why we try to
	 * cancel the context) and no forced preemption, there may be no
	 * means by which we reset the GPU and evict the persistent hog.
	 * Ergo if we are unable to inject a preemptive pulse that can
	 * kill the banned context, we fallback to doing a local reset
	 * instead.
	 */
	if (IS_ACTIVE(CONFIG_DRM_I915_PREEMPT_TIMEOUT) &&
	    !intel_engine_pulse(engine))
		return true;

	/* If we are unable to send a pulse, try resetting this engine. */
	return __reset_engine(engine);
}

static bool
__active_engine(struct i915_request *rq, struct intel_engine_cs **active)
{
	struct intel_engine_cs *engine, *locked;
	bool ret = false;

	/*
	 * Serialise with __i915_request_submit() so that it sees
	 * is-banned?, or we know the request is already inflight.
	 *
	 * Note that rq->engine is unstable, and so we double
	 * check that we have acquired the lock on the final engine.
	 */
	locked = READ_ONCE(rq->engine);
	spin_lock_irq(&locked->active.lock);
	while (unlikely(locked != (engine = READ_ONCE(rq->engine)))) {
		spin_unlock(&locked->active.lock);
		locked = engine;
		spin_lock(&locked->active.lock);
	}

	if (!i915_request_completed(rq)) {
		if (i915_request_is_active(rq) && rq->fence.error != -EIO)
			*active = locked;
		ret = true;
	}

	spin_unlock_irq(&locked->active.lock);

	return ret;
}

static struct intel_engine_cs *active_engine(struct intel_context *ce)
{
	struct intel_engine_cs *engine = NULL;
	struct i915_request *rq;

	if (!ce->timeline)
		return NULL;

	rcu_read_lock();
	list_for_each_entry_rcu(rq, &ce->timeline->requests, link) {
		if (i915_request_is_active(rq) && i915_request_completed(rq))
			continue;

		/* Check with the backend if the request is inflight */
		if (__active_engine(rq, &engine))
			break;
	}
	rcu_read_unlock();

	return engine;
}

static void kill_engines(struct i915_gem_engines *engines)
{
	struct i915_gem_engines_iter it;
	struct intel_context *ce;

	/*
	 * Map the user's engine back to the actual engines; one virtual
	 * engine will be mapped to multiple engines, and using ctx->engine[]
	 * the same engine may be have multiple instances in the user's map.
	 * However, we only care about pending requests, so only include
	 * engines on which there are incomplete requests.
	 */
	for_each_gem_engine(ce, engines, it) {
		struct intel_engine_cs *engine;

		if (intel_context_set_banned(ce))
			continue;

		/*
		 * Check the current active state of this context; if we
		 * are currently executing on the GPU we need to evict
		 * ourselves. On the other hand, if we haven't yet been
		 * submitted to the GPU or if everything is complete,
		 * we have nothing to do.
		 */
		engine = active_engine(ce);

		/* First attempt to gracefully cancel the context */
		if (engine && !__cancel_engine(engine))
			/*
			 * If we are unable to send a preemptive pulse to bump
			 * the context from the GPU, we have to resort to a full
			 * reset. We hope the collateral damage is worth it.
			 */
			__reset_context(engines->ctx, engine);
	}
}

static void kill_stale_engines(struct i915_gem_context *ctx)
{
	struct i915_gem_engines *pos, *next;

	spin_lock_irq(&ctx->stale.lock);
	GEM_BUG_ON(!i915_gem_context_is_closed(ctx));
	list_for_each_entry_safe(pos, next, &ctx->stale.engines, link) {
		if (!i915_sw_fence_await(&pos->fence)) {
			list_del_init(&pos->link);
			continue;
		}

		spin_unlock_irq(&ctx->stale.lock);

		kill_engines(pos);

		spin_lock_irq(&ctx->stale.lock);
		GEM_BUG_ON(i915_sw_fence_signaled(&pos->fence));
		list_safe_reset_next(pos, next, link);
		list_del_init(&pos->link); /* decouple from FENCE_COMPLETE */

		i915_sw_fence_complete(&pos->fence);
	}
	spin_unlock_irq(&ctx->stale.lock);
}

static void kill_context(struct i915_gem_context *ctx)
{
	kill_stale_engines(ctx);
}

static void engines_idle_release(struct i915_gem_context *ctx,
				 struct i915_gem_engines *engines)
{
	struct i915_gem_engines_iter it;
	struct intel_context *ce;

	INIT_LIST_HEAD(&engines->link);

	engines->ctx = i915_gem_context_get(ctx);

	for_each_gem_engine(ce, engines, it) {
		int err;

		/* serialises with execbuf */
		set_bit(CONTEXT_CLOSED_BIT, &ce->flags);
		if (!intel_context_pin_if_active(ce))
			continue;

		/* Wait until context is finally scheduled out and retired */
		err = i915_sw_fence_await_active(&engines->fence,
						 &ce->active,
						 I915_ACTIVE_AWAIT_BARRIER);
		intel_context_unpin(ce);
		if (err)
			goto kill;
	}

	spin_lock_irq(&ctx->stale.lock);
	if (!i915_gem_context_is_closed(ctx))
		list_add_tail(&engines->link, &ctx->stale.engines);
	spin_unlock_irq(&ctx->stale.lock);

kill:
	if (list_empty(&engines->link)) /* raced, already closed */
		kill_engines(engines);

	i915_sw_fence_commit(&engines->fence);
}

static void set_closed_name(struct i915_gem_context *ctx)
{
	char *s;

	/* Replace '[]' with '<>' to indicate closed in debug prints */

	s = strrchr(ctx->name, '[');
	if (!s)
		return;

	*s = '<';

	s = strchr(s + 1, ']');
	if (s)
		*s = '>';
}

static void context_close(struct i915_gem_context *ctx)
{
	struct i915_address_space *vm;

	/* Flush any concurrent set_engines() */
	mutex_lock(&ctx->engines_mutex);
	engines_idle_release(ctx, rcu_replace_pointer(ctx->engines, NULL, 1));
	i915_gem_context_set_closed(ctx);
	mutex_unlock(&ctx->engines_mutex);

	mutex_lock(&ctx->mutex);

	set_closed_name(ctx);

	vm = i915_gem_context_vm(ctx);
	if (vm)
		i915_vm_close(vm);

	ctx->file_priv = ERR_PTR(-EBADF);

	/*
	 * The LUT uses the VMA as a backpointer to unref the object,
	 * so we need to clear the LUT before we close all the VMA (inside
	 * the ppgtt).
	 */
	lut_close(ctx);

	mutex_unlock(&ctx->mutex);

	/*
	 * If the user has disabled hangchecking, we can not be sure that
	 * the batches will ever complete after the context is closed,
	 * keeping the context and all resources pinned forever. So in this
	 * case we opt to forcibly kill off all remaining requests on
	 * context close.
	 */
	if (!i915_gem_context_is_persistent(ctx) ||
	    !ctx->i915->params.enable_hangcheck)
		kill_context(ctx);

	i915_gem_context_put(ctx);
}

static int __context_set_persistence(struct i915_gem_context *ctx, bool state)
{
	if (i915_gem_context_is_persistent(ctx) == state)
		return 0;

	if (state) {
		/*
		 * Only contexts that are short-lived [that will expire or be
		 * reset] are allowed to survive past termination. We require
		 * hangcheck to ensure that the persistent requests are healthy.
		 */
		if (!ctx->i915->params.enable_hangcheck)
			return -EINVAL;

		i915_gem_context_set_persistence(ctx);
	} else {
		/* To cancel a context we use "preempt-to-idle" */
		if (!(ctx->i915->caps.scheduler & I915_SCHEDULER_CAP_PREEMPTION))
			return -ENODEV;

		/*
		 * If the cancel fails, we then need to reset, cleanly!
		 *
		 * If the per-engine reset fails, all hope is lost! We resort
		 * to a full GPU reset in that unlikely case, but realistically
		 * if the engine could not reset, the full reset does not fare
		 * much better. The damage has been done.
		 *
		 * However, if we cannot reset an engine by itself, we cannot
		 * cleanup a hanging persistent context without causing
		 * colateral damage, and we should not pretend we can by
		 * exposing the interface.
		 */
		if (!intel_has_reset_engine(&ctx->i915->gt))
			return -ENODEV;

		i915_gem_context_clear_persistence(ctx);
	}

	return 0;
}

static struct i915_gem_context *
__create_context(struct drm_i915_private *i915)
{
	struct i915_gem_context *ctx;
	struct i915_gem_engines *e;
	int err;
	int i;

	ctx = kzalloc(sizeof(*ctx), GFP_KERNEL);
	if (!ctx)
		return ERR_PTR(-ENOMEM);

	kref_init(&ctx->ref);
	ctx->i915 = i915;
	ctx->sched.priority = I915_USER_PRIORITY(I915_PRIORITY_NORMAL);
	mutex_init(&ctx->mutex);
	INIT_LIST_HEAD(&ctx->link);

	spin_lock_init(&ctx->stale.lock);
	INIT_LIST_HEAD(&ctx->stale.engines);

	mutex_init(&ctx->engines_mutex);
	e = default_engines(ctx);
	if (IS_ERR(e)) {
		err = PTR_ERR(e);
		goto err_free;
	}
	RCU_INIT_POINTER(ctx->engines, e);

	INIT_RADIX_TREE(&ctx->handles_vma, GFP_KERNEL);
	mutex_init(&ctx->lut_mutex);

	/* NB: Mark all slices as needing a remap so that when the context first
	 * loads it will restore whatever remap state already exists. If there
	 * is no remap info, it will be a NOP. */
	ctx->remap_slice = ALL_L3_SLICES(i915);

	i915_gem_context_set_bannable(ctx);
	i915_gem_context_set_recoverable(ctx);
	__context_set_persistence(ctx, true /* cgroup hook? */);

	for (i = 0; i < ARRAY_SIZE(ctx->hang_timestamp); i++)
		ctx->hang_timestamp[i] = jiffies - CONTEXT_FAST_HANG_JIFFIES;

	return ctx;

err_free:
	kfree(ctx);
	return ERR_PTR(err);
}

static inline struct i915_gem_engines *
__context_engines_await(const struct i915_gem_context *ctx)
{
	struct i915_gem_engines *engines;

	rcu_read_lock();
	do {
		engines = rcu_dereference(ctx->engines);
		GEM_BUG_ON(!engines);

		if (unlikely(!i915_sw_fence_await(&engines->fence)))
			continue;

		if (likely(engines == rcu_access_pointer(ctx->engines)))
			break;

		i915_sw_fence_complete(&engines->fence);
	} while (1);
	rcu_read_unlock();

	return engines;
}

static int
context_apply_all(struct i915_gem_context *ctx,
		  int (*fn)(struct intel_context *ce, void *data),
		  void *data)
{
	struct i915_gem_engines_iter it;
	struct i915_gem_engines *e;
	struct intel_context *ce;
	int err = 0;

	e = __context_engines_await(ctx);
	for_each_gem_engine(ce, e, it) {
		err = fn(ce, data);
		if (err)
			break;
	}
	i915_sw_fence_complete(&e->fence);

	return err;
}

static int __apply_ppgtt(struct intel_context *ce, void *vm)
{
	i915_vm_put(ce->vm);
	ce->vm = i915_vm_get(vm);
	return 0;
}

static struct i915_address_space *
__set_ppgtt(struct i915_gem_context *ctx, struct i915_address_space *vm)
{
	struct i915_address_space *old;

	old = rcu_replace_pointer(ctx->vm,
				  i915_vm_open(vm),
				  lockdep_is_held(&ctx->mutex));
	GEM_BUG_ON(old && i915_vm_is_4lvl(vm) != i915_vm_is_4lvl(old));

	context_apply_all(ctx, __apply_ppgtt, vm);

	return old;
}

static void __assign_ppgtt(struct i915_gem_context *ctx,
			   struct i915_address_space *vm)
{
	if (vm == rcu_access_pointer(ctx->vm))
		return;

	vm = __set_ppgtt(ctx, vm);
	if (vm)
		i915_vm_close(vm);
}

static void __set_timeline(struct intel_timeline **dst,
			   struct intel_timeline *src)
{
	struct intel_timeline *old = *dst;

	*dst = src ? intel_timeline_get(src) : NULL;

	if (old)
		intel_timeline_put(old);
}

static int __apply_timeline(struct intel_context *ce, void *timeline)
{
	__set_timeline(&ce->timeline, timeline);
	return 0;
}

static void __assign_timeline(struct i915_gem_context *ctx,
			      struct intel_timeline *timeline)
{
	__set_timeline(&ctx->timeline, timeline);
	context_apply_all(ctx, __apply_timeline, timeline);
}

static struct i915_gem_context *
i915_gem_create_context(struct drm_i915_private *i915, unsigned int flags)
{
	struct i915_gem_context *ctx;

	if (flags & I915_CONTEXT_CREATE_FLAGS_SINGLE_TIMELINE &&
	    !HAS_EXECLISTS(i915))
		return ERR_PTR(-EINVAL);

	/* Reap the stale contexts */
	contexts_flush_free(&i915->gem.contexts);

	ctx = __create_context(i915);
	if (IS_ERR(ctx))
		return ctx;

	if (HAS_FULL_PPGTT(i915)) {
		struct i915_ppgtt *ppgtt;

		ppgtt = i915_ppgtt_create(&i915->gt);
		if (IS_ERR(ppgtt)) {
			drm_dbg(&i915->drm, "PPGTT setup failed (%ld)\n",
				PTR_ERR(ppgtt));
			context_close(ctx);
			return ERR_CAST(ppgtt);
		}

		mutex_lock(&ctx->mutex);
		__assign_ppgtt(ctx, &ppgtt->vm);
		mutex_unlock(&ctx->mutex);

		i915_vm_put(&ppgtt->vm);
	}

	if (flags & I915_CONTEXT_CREATE_FLAGS_SINGLE_TIMELINE) {
		struct intel_timeline *timeline;

		timeline = intel_timeline_create(&i915->gt, NULL);
		if (IS_ERR(timeline)) {
			context_close(ctx);
			return ERR_CAST(timeline);
		}

		__assign_timeline(ctx, timeline);
		intel_timeline_put(timeline);
	}

	trace_i915_context_create(ctx);

	return ctx;
}

static void init_contexts(struct i915_gem_contexts *gc)
{
	spin_lock_init(&gc->lock);
	INIT_LIST_HEAD(&gc->list);

	INIT_WORK(&gc->free_work, contexts_free_worker);
	init_llist_head(&gc->free_list);
}

void i915_gem_init__contexts(struct drm_i915_private *i915)
{
	init_contexts(&i915->gem.contexts);
	drm_dbg(&i915->drm, "%s context support initialized\n",
		DRIVER_CAPS(i915)->has_logical_contexts ?
		"logical" : "fake");
}

void i915_gem_driver_release__contexts(struct drm_i915_private *i915)
{
	flush_work(&i915->gem.contexts.free_work);
	rcu_barrier(); /* and flush the left over RCU frees */
}

static int gem_context_register(struct i915_gem_context *ctx,
				struct drm_i915_file_private *fpriv,
				u32 *id)
{
	struct drm_i915_private *i915 = ctx->i915;
	struct i915_address_space *vm;
	int ret;

	ctx->file_priv = fpriv;

	mutex_lock(&ctx->mutex);
	vm = i915_gem_context_vm(ctx);
	if (vm)
		WRITE_ONCE(vm->file, fpriv); /* XXX */
	mutex_unlock(&ctx->mutex);

	ctx->pid = get_task_pid(current, PIDTYPE_PID);
	snprintf(ctx->name, sizeof(ctx->name), "%s[%d]",
		 current->comm, pid_nr(ctx->pid));

	/* And finally expose ourselves to userspace via the idr */
	ret = xa_alloc(&fpriv->context_xa, id, ctx, xa_limit_32b, GFP_KERNEL);
	if (ret)
		goto err_pid;

	spin_lock(&i915->gem.contexts.lock);
	list_add_tail(&ctx->link, &i915->gem.contexts.list);
	spin_unlock(&i915->gem.contexts.lock);
<<<<<<< HEAD

	return 0;

=======

	return 0;

>>>>>>> 85b047c6
err_pid:
	put_pid(fetch_and_zero(&ctx->pid));
	return ret;
}

int i915_gem_context_open(struct drm_i915_private *i915,
			  struct drm_file *file)
{
	struct drm_i915_file_private *file_priv = file->driver_priv;
	struct i915_gem_context *ctx;
	int err;
	u32 id;

	xa_init_flags(&file_priv->context_xa, XA_FLAGS_ALLOC);

	/* 0 reserved for invalid/unassigned ppgtt */
	xa_init_flags(&file_priv->vm_xa, XA_FLAGS_ALLOC1);

	ctx = i915_gem_create_context(i915, 0);
	if (IS_ERR(ctx)) {
		err = PTR_ERR(ctx);
		goto err;
	}

	err = gem_context_register(ctx, file_priv, &id);
	if (err < 0)
		goto err_ctx;

	GEM_BUG_ON(id);
	return 0;

err_ctx:
	context_close(ctx);
err:
	xa_destroy(&file_priv->vm_xa);
	xa_destroy(&file_priv->context_xa);
	return err;
}

void i915_gem_context_close(struct drm_file *file)
{
	struct drm_i915_file_private *file_priv = file->driver_priv;
	struct drm_i915_private *i915 = file_priv->dev_priv;
	struct i915_address_space *vm;
	struct i915_gem_context *ctx;
	unsigned long idx;

	xa_for_each(&file_priv->context_xa, idx, ctx)
		context_close(ctx);
	xa_destroy(&file_priv->context_xa);

	xa_for_each(&file_priv->vm_xa, idx, vm)
		i915_vm_put(vm);
	xa_destroy(&file_priv->vm_xa);

	contexts_flush_free(&i915->gem.contexts);
}

int i915_gem_vm_create_ioctl(struct drm_device *dev, void *data,
			     struct drm_file *file)
{
	struct drm_i915_private *i915 = to_i915(dev);
	struct drm_i915_gem_vm_control *args = data;
	struct drm_i915_file_private *file_priv = file->driver_priv;
	struct i915_ppgtt *ppgtt;
	u32 id;
	int err;

	if (!HAS_FULL_PPGTT(i915))
		return -ENODEV;

	if (args->flags)
		return -EINVAL;

	ppgtt = i915_ppgtt_create(&i915->gt);
	if (IS_ERR(ppgtt))
		return PTR_ERR(ppgtt);

	ppgtt->vm.file = file_priv;

	if (args->extensions) {
		err = i915_user_extensions(u64_to_user_ptr(args->extensions),
					   NULL, 0,
					   ppgtt);
		if (err)
			goto err_put;
	}

	err = xa_alloc(&file_priv->vm_xa, &id, &ppgtt->vm,
		       xa_limit_32b, GFP_KERNEL);
	if (err)
		goto err_put;

	GEM_BUG_ON(id == 0); /* reserved for invalid/unassigned ppgtt */
	args->vm_id = id;
	return 0;

err_put:
	i915_vm_put(&ppgtt->vm);
	return err;
}

int i915_gem_vm_destroy_ioctl(struct drm_device *dev, void *data,
			      struct drm_file *file)
{
	struct drm_i915_file_private *file_priv = file->driver_priv;
	struct drm_i915_gem_vm_control *args = data;
	struct i915_address_space *vm;

	if (args->flags)
		return -EINVAL;

	if (args->extensions)
		return -EINVAL;

	vm = xa_erase(&file_priv->vm_xa, args->vm_id);
	if (!vm)
		return -ENOENT;

	i915_vm_put(vm);
	return 0;
}

struct context_barrier_task {
	struct i915_active base;
	void (*task)(void *data);
	void *data;
};

__i915_active_call
static void cb_retire(struct i915_active *base)
{
	struct context_barrier_task *cb = container_of(base, typeof(*cb), base);

	if (cb->task)
		cb->task(cb->data);

	i915_active_fini(&cb->base);
	kfree(cb);
}

I915_SELFTEST_DECLARE(static intel_engine_mask_t context_barrier_inject_fault);
static int context_barrier_task(struct i915_gem_context *ctx,
				intel_engine_mask_t engines,
				bool (*skip)(struct intel_context *ce, void *data),
				int (*emit)(struct i915_request *rq, void *data),
				void (*task)(void *data),
				void *data)
{
	struct context_barrier_task *cb;
	struct i915_gem_engines_iter it;
	struct i915_gem_engines *e;
	struct intel_context *ce;
	int err = 0;

	GEM_BUG_ON(!task);

	cb = kmalloc(sizeof(*cb), GFP_KERNEL);
	if (!cb)
		return -ENOMEM;

	i915_active_init(&cb->base, NULL, cb_retire);
	err = i915_active_acquire(&cb->base);
	if (err) {
		kfree(cb);
		return err;
	}

	e = __context_engines_await(ctx);
	if (!e) {
		i915_active_release(&cb->base);
		return -ENOENT;
	}

	for_each_gem_engine(ce, e, it) {
		struct i915_request *rq;

		if (I915_SELFTEST_ONLY(context_barrier_inject_fault &
				       ce->engine->mask)) {
			err = -ENXIO;
			break;
		}

		if (!(ce->engine->mask & engines))
			continue;

		if (skip && skip(ce, data))
			continue;

		rq = intel_context_create_request(ce);
		if (IS_ERR(rq)) {
			err = PTR_ERR(rq);
			break;
		}

		err = 0;
		if (emit)
			err = emit(rq, data);
		if (err == 0)
			err = i915_active_add_request(&cb->base, rq);

		i915_request_add(rq);
		if (err)
			break;
	}
	i915_sw_fence_complete(&e->fence);

	cb->task = err ? NULL : task; /* caller needs to unwind instead */
	cb->data = data;

	i915_active_release(&cb->base);

	return err;
}

static int get_ppgtt(struct drm_i915_file_private *file_priv,
		     struct i915_gem_context *ctx,
		     struct drm_i915_gem_context_param *args)
{
	struct i915_address_space *vm;
	int err;
	u32 id;

	if (!rcu_access_pointer(ctx->vm))
		return -ENODEV;

	rcu_read_lock();
	vm = context_get_vm_rcu(ctx);
	rcu_read_unlock();
	if (!vm)
		return -ENODEV;

	err = xa_alloc(&file_priv->vm_xa, &id, vm, xa_limit_32b, GFP_KERNEL);
	if (err)
		goto err_put;

	i915_vm_open(vm);

	GEM_BUG_ON(id == 0); /* reserved for invalid/unassigned ppgtt */
	args->value = id;
	args->size = 0;

err_put:
	i915_vm_put(vm);
	return err;
}

static void set_ppgtt_barrier(void *data)
{
	struct i915_address_space *old = data;

	if (INTEL_GEN(old->i915) < 8)
		gen6_ppgtt_unpin_all(i915_vm_to_ppgtt(old));

	i915_vm_close(old);
}

static int emit_ppgtt_update(struct i915_request *rq, void *data)
{
	struct i915_address_space *vm = rq->context->vm;
	struct intel_engine_cs *engine = rq->engine;
	u32 base = engine->mmio_base;
	u32 *cs;
	int i;

	if (i915_vm_is_4lvl(vm)) {
		struct i915_ppgtt *ppgtt = i915_vm_to_ppgtt(vm);
		const dma_addr_t pd_daddr = px_dma(ppgtt->pd);

		cs = intel_ring_begin(rq, 6);
		if (IS_ERR(cs))
			return PTR_ERR(cs);

		*cs++ = MI_LOAD_REGISTER_IMM(2);

		*cs++ = i915_mmio_reg_offset(GEN8_RING_PDP_UDW(base, 0));
		*cs++ = upper_32_bits(pd_daddr);
		*cs++ = i915_mmio_reg_offset(GEN8_RING_PDP_LDW(base, 0));
		*cs++ = lower_32_bits(pd_daddr);

		*cs++ = MI_NOOP;
		intel_ring_advance(rq, cs);
	} else if (HAS_LOGICAL_RING_CONTEXTS(engine->i915)) {
		struct i915_ppgtt *ppgtt = i915_vm_to_ppgtt(vm);
		int err;

		/* Magic required to prevent forcewake errors! */
		err = engine->emit_flush(rq, EMIT_INVALIDATE);
		if (err)
			return err;

		cs = intel_ring_begin(rq, 4 * GEN8_3LVL_PDPES + 2);
		if (IS_ERR(cs))
			return PTR_ERR(cs);

		*cs++ = MI_LOAD_REGISTER_IMM(2 * GEN8_3LVL_PDPES) | MI_LRI_FORCE_POSTED;
		for (i = GEN8_3LVL_PDPES; i--; ) {
			const dma_addr_t pd_daddr = i915_page_dir_dma_addr(ppgtt, i);

			*cs++ = i915_mmio_reg_offset(GEN8_RING_PDP_UDW(base, i));
			*cs++ = upper_32_bits(pd_daddr);
			*cs++ = i915_mmio_reg_offset(GEN8_RING_PDP_LDW(base, i));
			*cs++ = lower_32_bits(pd_daddr);
		}
		*cs++ = MI_NOOP;
		intel_ring_advance(rq, cs);
	}

	return 0;
}

static bool skip_ppgtt_update(struct intel_context *ce, void *data)
{
	if (!test_bit(CONTEXT_ALLOC_BIT, &ce->flags))
		return true;

	if (HAS_LOGICAL_RING_CONTEXTS(ce->engine->i915))
		return false;

	if (!atomic_read(&ce->pin_count))
		return true;

	/* ppGTT is not part of the legacy context image */
	if (gen6_ppgtt_pin(i915_vm_to_ppgtt(ce->vm)))
		return true;

	return false;
}

static int set_ppgtt(struct drm_i915_file_private *file_priv,
		     struct i915_gem_context *ctx,
		     struct drm_i915_gem_context_param *args)
{
	struct i915_address_space *vm, *old;
	int err;

	if (args->size)
		return -EINVAL;

	if (!rcu_access_pointer(ctx->vm))
		return -ENODEV;

	if (upper_32_bits(args->value))
		return -ENOENT;

	rcu_read_lock();
	vm = xa_load(&file_priv->vm_xa, args->value);
	if (vm && !kref_get_unless_zero(&vm->ref))
		vm = NULL;
	rcu_read_unlock();
	if (!vm)
		return -ENOENT;

	err = mutex_lock_interruptible(&ctx->mutex);
	if (err)
		goto out;

	if (i915_gem_context_is_closed(ctx)) {
		err = -ENOENT;
		goto unlock;
	}

	if (vm == rcu_access_pointer(ctx->vm))
		goto unlock;

	old = __set_ppgtt(ctx, vm);

	/* Teardown the existing obj:vma cache, it will have to be rebuilt. */
	lut_close(ctx);

	/*
	 * We need to flush any requests using the current ppgtt before
	 * we release it as the requests do not hold a reference themselves,
	 * only indirectly through the context.
	 */
	err = context_barrier_task(ctx, ALL_ENGINES,
				   skip_ppgtt_update,
				   emit_ppgtt_update,
				   set_ppgtt_barrier,
				   old);
	if (err) {
		i915_vm_close(__set_ppgtt(ctx, old));
		i915_vm_close(old);
		lut_close(ctx); /* force a rebuild of the old obj:vma cache */
	}

unlock:
	mutex_unlock(&ctx->mutex);
out:
	i915_vm_put(vm);
	return err;
}

static int __apply_ringsize(struct intel_context *ce, void *sz)
{
	return intel_context_set_ring_size(ce, (unsigned long)sz);
}

static int set_ringsize(struct i915_gem_context *ctx,
			struct drm_i915_gem_context_param *args)
{
	if (!HAS_LOGICAL_RING_CONTEXTS(ctx->i915))
		return -ENODEV;

	if (args->size)
		return -EINVAL;

	if (!IS_ALIGNED(args->value, I915_GTT_PAGE_SIZE))
		return -EINVAL;

	if (args->value < I915_GTT_PAGE_SIZE)
		return -EINVAL;

	if (args->value > 128 * I915_GTT_PAGE_SIZE)
		return -EINVAL;

	return context_apply_all(ctx,
				 __apply_ringsize,
				 __intel_context_ring_size(args->value));
}

static int __get_ringsize(struct intel_context *ce, void *arg)
{
	long sz;

	sz = intel_context_get_ring_size(ce);
	GEM_BUG_ON(sz > INT_MAX);

	return sz; /* stop on first engine */
}

static int get_ringsize(struct i915_gem_context *ctx,
			struct drm_i915_gem_context_param *args)
{
	int sz;

	if (!HAS_LOGICAL_RING_CONTEXTS(ctx->i915))
		return -ENODEV;

	if (args->size)
		return -EINVAL;

	sz = context_apply_all(ctx, __get_ringsize, NULL);
	if (sz < 0)
		return sz;

	args->value = sz;
	return 0;
}

int
i915_gem_user_to_context_sseu(struct intel_gt *gt,
			      const struct drm_i915_gem_context_param_sseu *user,
			      struct intel_sseu *context)
{
	const struct sseu_dev_info *device = &gt->info.sseu;
	struct drm_i915_private *i915 = gt->i915;

	/* No zeros in any field. */
	if (!user->slice_mask || !user->subslice_mask ||
	    !user->min_eus_per_subslice || !user->max_eus_per_subslice)
		return -EINVAL;

	/* Max > min. */
	if (user->max_eus_per_subslice < user->min_eus_per_subslice)
		return -EINVAL;

	/*
	 * Some future proofing on the types since the uAPI is wider than the
	 * current internal implementation.
	 */
	if (overflows_type(user->slice_mask, context->slice_mask) ||
	    overflows_type(user->subslice_mask, context->subslice_mask) ||
	    overflows_type(user->min_eus_per_subslice,
			   context->min_eus_per_subslice) ||
	    overflows_type(user->max_eus_per_subslice,
			   context->max_eus_per_subslice))
		return -EINVAL;

	/* Check validity against hardware. */
	if (user->slice_mask & ~device->slice_mask)
		return -EINVAL;

	if (user->subslice_mask & ~device->subslice_mask[0])
		return -EINVAL;

	if (user->max_eus_per_subslice > device->max_eus_per_subslice)
		return -EINVAL;

	context->slice_mask = user->slice_mask;
	context->subslice_mask = user->subslice_mask;
	context->min_eus_per_subslice = user->min_eus_per_subslice;
	context->max_eus_per_subslice = user->max_eus_per_subslice;

	/* Part specific restrictions. */
	if (IS_GEN(i915, 11)) {
		unsigned int hw_s = hweight8(device->slice_mask);
		unsigned int hw_ss_per_s = hweight8(device->subslice_mask[0]);
		unsigned int req_s = hweight8(context->slice_mask);
		unsigned int req_ss = hweight8(context->subslice_mask);

		/*
		 * Only full subslice enablement is possible if more than one
		 * slice is turned on.
		 */
		if (req_s > 1 && req_ss != hw_ss_per_s)
			return -EINVAL;

		/*
		 * If more than four (SScount bitfield limit) subslices are
		 * requested then the number has to be even.
		 */
		if (req_ss > 4 && (req_ss & 1))
			return -EINVAL;

		/*
		 * If only one slice is enabled and subslice count is below the
		 * device full enablement, it must be at most half of the all
		 * available subslices.
		 */
		if (req_s == 1 && req_ss < hw_ss_per_s &&
		    req_ss > (hw_ss_per_s / 2))
			return -EINVAL;

		/* ABI restriction - VME use case only. */

		/* All slices or one slice only. */
		if (req_s != 1 && req_s != hw_s)
			return -EINVAL;

		/*
		 * Half subslices or full enablement only when one slice is
		 * enabled.
		 */
		if (req_s == 1 &&
		    (req_ss != hw_ss_per_s && req_ss != (hw_ss_per_s / 2)))
			return -EINVAL;

		/* No EU configuration changes. */
		if ((user->min_eus_per_subslice !=
		     device->max_eus_per_subslice) ||
		    (user->max_eus_per_subslice !=
		     device->max_eus_per_subslice))
			return -EINVAL;
	}

	return 0;
}

static int set_sseu(struct i915_gem_context *ctx,
		    struct drm_i915_gem_context_param *args)
{
	struct drm_i915_private *i915 = ctx->i915;
	struct drm_i915_gem_context_param_sseu user_sseu;
	struct intel_context *ce;
	struct intel_sseu sseu;
	unsigned long lookup;
	int ret;

	if (args->size < sizeof(user_sseu))
		return -EINVAL;

	if (!IS_GEN(i915, 11))
		return -ENODEV;

	if (copy_from_user(&user_sseu, u64_to_user_ptr(args->value),
			   sizeof(user_sseu)))
		return -EFAULT;

	if (user_sseu.rsvd)
		return -EINVAL;

	if (user_sseu.flags & ~(I915_CONTEXT_SSEU_FLAG_ENGINE_INDEX))
		return -EINVAL;

	lookup = 0;
	if (user_sseu.flags & I915_CONTEXT_SSEU_FLAG_ENGINE_INDEX)
		lookup |= LOOKUP_USER_INDEX;

	ce = lookup_user_engine(ctx, lookup, &user_sseu.engine);
	if (IS_ERR(ce))
		return PTR_ERR(ce);

	/* Only render engine supports RPCS configuration. */
	if (ce->engine->class != RENDER_CLASS) {
		ret = -ENODEV;
		goto out_ce;
	}

	ret = i915_gem_user_to_context_sseu(ce->engine->gt, &user_sseu, &sseu);
	if (ret)
		goto out_ce;

	ret = intel_context_reconfigure_sseu(ce, sseu);
	if (ret)
		goto out_ce;

	args->size = sizeof(user_sseu);

out_ce:
	intel_context_put(ce);
	return ret;
}

struct set_engines {
	struct i915_gem_context *ctx;
	struct i915_gem_engines *engines;
};

static int
set_engines__load_balance(struct i915_user_extension __user *base, void *data)
{
	struct i915_context_engines_load_balance __user *ext =
		container_of_user(base, typeof(*ext), base);
	const struct set_engines *set = data;
	struct drm_i915_private *i915 = set->ctx->i915;
	struct intel_engine_cs *stack[16];
	struct intel_engine_cs **siblings;
	struct intel_context *ce;
	u16 num_siblings, idx;
	unsigned int n;
	int err;

	if (!HAS_EXECLISTS(i915))
		return -ENODEV;

	if (intel_uc_uses_guc_submission(&i915->gt.uc))
		return -ENODEV; /* not implement yet */

	if (get_user(idx, &ext->engine_index))
		return -EFAULT;

	if (idx >= set->engines->num_engines) {
		drm_dbg(&i915->drm, "Invalid placement value, %d >= %d\n",
			idx, set->engines->num_engines);
		return -EINVAL;
	}

	idx = array_index_nospec(idx, set->engines->num_engines);
	if (set->engines->engines[idx]) {
		drm_dbg(&i915->drm,
			"Invalid placement[%d], already occupied\n", idx);
		return -EEXIST;
	}

	if (get_user(num_siblings, &ext->num_siblings))
		return -EFAULT;

	err = check_user_mbz(&ext->flags);
	if (err)
		return err;

	err = check_user_mbz(&ext->mbz64);
	if (err)
		return err;

	siblings = stack;
	if (num_siblings > ARRAY_SIZE(stack)) {
		siblings = kmalloc_array(num_siblings,
					 sizeof(*siblings),
					 GFP_KERNEL);
		if (!siblings)
			return -ENOMEM;
	}

	for (n = 0; n < num_siblings; n++) {
		struct i915_engine_class_instance ci;

		if (copy_from_user(&ci, &ext->engines[n], sizeof(ci))) {
			err = -EFAULT;
			goto out_siblings;
		}

		siblings[n] = intel_engine_lookup_user(i915,
						       ci.engine_class,
						       ci.engine_instance);
		if (!siblings[n]) {
			drm_dbg(&i915->drm,
				"Invalid sibling[%d]: { class:%d, inst:%d }\n",
				n, ci.engine_class, ci.engine_instance);
			err = -EINVAL;
			goto out_siblings;
		}
	}

	ce = intel_execlists_create_virtual(siblings, n);
	if (IS_ERR(ce)) {
		err = PTR_ERR(ce);
		goto out_siblings;
	}

	intel_context_set_gem(ce, set->ctx);

	if (cmpxchg(&set->engines->engines[idx], NULL, ce)) {
		intel_context_put(ce);
		err = -EEXIST;
		goto out_siblings;
	}

out_siblings:
	if (siblings != stack)
		kfree(siblings);

	return err;
}

static int
set_engines__bond(struct i915_user_extension __user *base, void *data)
{
	struct i915_context_engines_bond __user *ext =
		container_of_user(base, typeof(*ext), base);
	const struct set_engines *set = data;
	struct drm_i915_private *i915 = set->ctx->i915;
	struct i915_engine_class_instance ci;
	struct intel_engine_cs *virtual;
	struct intel_engine_cs *master;
	u16 idx, num_bonds;
	int err, n;

	if (get_user(idx, &ext->virtual_index))
		return -EFAULT;

	if (idx >= set->engines->num_engines) {
		drm_dbg(&i915->drm,
			"Invalid index for virtual engine: %d >= %d\n",
			idx, set->engines->num_engines);
		return -EINVAL;
	}

	idx = array_index_nospec(idx, set->engines->num_engines);
	if (!set->engines->engines[idx]) {
		drm_dbg(&i915->drm, "Invalid engine at %d\n", idx);
		return -EINVAL;
	}
	virtual = set->engines->engines[idx]->engine;

	err = check_user_mbz(&ext->flags);
	if (err)
		return err;

	for (n = 0; n < ARRAY_SIZE(ext->mbz64); n++) {
		err = check_user_mbz(&ext->mbz64[n]);
		if (err)
			return err;
	}

	if (copy_from_user(&ci, &ext->master, sizeof(ci)))
		return -EFAULT;

	master = intel_engine_lookup_user(i915,
					  ci.engine_class, ci.engine_instance);
	if (!master) {
		drm_dbg(&i915->drm,
			"Unrecognised master engine: { class:%u, instance:%u }\n",
			ci.engine_class, ci.engine_instance);
		return -EINVAL;
	}

	if (get_user(num_bonds, &ext->num_bonds))
		return -EFAULT;

	for (n = 0; n < num_bonds; n++) {
		struct intel_engine_cs *bond;

		if (copy_from_user(&ci, &ext->engines[n], sizeof(ci)))
			return -EFAULT;

		bond = intel_engine_lookup_user(i915,
						ci.engine_class,
						ci.engine_instance);
		if (!bond) {
			drm_dbg(&i915->drm,
				"Unrecognised engine[%d] for bonding: { class:%d, instance: %d }\n",
				n, ci.engine_class, ci.engine_instance);
			return -EINVAL;
		}

		/*
		 * A non-virtual engine has no siblings to choose between; and
		 * a submit fence will always be directed to the one engine.
		 */
		if (intel_engine_is_virtual(virtual)) {
			err = intel_virtual_engine_attach_bond(virtual,
							       master,
							       bond);
			if (err)
				return err;
		}
	}

	return 0;
}

static const i915_user_extension_fn set_engines__extensions[] = {
	[I915_CONTEXT_ENGINES_EXT_LOAD_BALANCE] = set_engines__load_balance,
	[I915_CONTEXT_ENGINES_EXT_BOND] = set_engines__bond,
};

static int
set_engines(struct i915_gem_context *ctx,
	    const struct drm_i915_gem_context_param *args)
{
	struct drm_i915_private *i915 = ctx->i915;
	struct i915_context_param_engines __user *user =
		u64_to_user_ptr(args->value);
	struct set_engines set = { .ctx = ctx };
	unsigned int num_engines, n;
	u64 extensions;
	int err;

	if (!args->size) { /* switch back to legacy user_ring_map */
		if (!i915_gem_context_user_engines(ctx))
			return 0;

		set.engines = default_engines(ctx);
		if (IS_ERR(set.engines))
			return PTR_ERR(set.engines);

		goto replace;
	}

	BUILD_BUG_ON(!IS_ALIGNED(sizeof(*user), sizeof(*user->engines)));
	if (args->size < sizeof(*user) ||
	    !IS_ALIGNED(args->size, sizeof(*user->engines))) {
		drm_dbg(&i915->drm, "Invalid size for engine array: %d\n",
			args->size);
		return -EINVAL;
	}

	/*
	 * Note that I915_EXEC_RING_MASK limits execbuf to only using the
	 * first 64 engines defined here.
	 */
	num_engines = (args->size - sizeof(*user)) / sizeof(*user->engines);
	set.engines = alloc_engines(num_engines);
	if (!set.engines)
		return -ENOMEM;

	for (n = 0; n < num_engines; n++) {
		struct i915_engine_class_instance ci;
		struct intel_engine_cs *engine;
		struct intel_context *ce;

		if (copy_from_user(&ci, &user->engines[n], sizeof(ci))) {
			__free_engines(set.engines, n);
			return -EFAULT;
		}

		if (ci.engine_class == (u16)I915_ENGINE_CLASS_INVALID &&
		    ci.engine_instance == (u16)I915_ENGINE_CLASS_INVALID_NONE) {
			set.engines->engines[n] = NULL;
			continue;
		}

		engine = intel_engine_lookup_user(ctx->i915,
						  ci.engine_class,
						  ci.engine_instance);
		if (!engine) {
			drm_dbg(&i915->drm,
				"Invalid engine[%d]: { class:%d, instance:%d }\n",
				n, ci.engine_class, ci.engine_instance);
			__free_engines(set.engines, n);
			return -ENOENT;
		}

		ce = intel_context_create(engine);
		if (IS_ERR(ce)) {
			__free_engines(set.engines, n);
			return PTR_ERR(ce);
		}

		intel_context_set_gem(ce, ctx);

		set.engines->engines[n] = ce;
	}
	set.engines->num_engines = num_engines;

	err = -EFAULT;
	if (!get_user(extensions, &user->extensions))
		err = i915_user_extensions(u64_to_user_ptr(extensions),
					   set_engines__extensions,
					   ARRAY_SIZE(set_engines__extensions),
					   &set);
	if (err) {
		free_engines(set.engines);
		return err;
	}

replace:
	mutex_lock(&ctx->engines_mutex);
	if (i915_gem_context_is_closed(ctx)) {
		mutex_unlock(&ctx->engines_mutex);
		free_engines(set.engines);
		return -ENOENT;
	}
	if (args->size)
		i915_gem_context_set_user_engines(ctx);
	else
		i915_gem_context_clear_user_engines(ctx);
	set.engines = rcu_replace_pointer(ctx->engines, set.engines, 1);
	mutex_unlock(&ctx->engines_mutex);

	/* Keep track of old engine sets for kill_context() */
	engines_idle_release(ctx, set.engines);

	return 0;
}

static struct i915_gem_engines *
__copy_engines(struct i915_gem_engines *e)
{
	struct i915_gem_engines *copy;
	unsigned int n;

	copy = alloc_engines(e->num_engines);
	if (!copy)
		return ERR_PTR(-ENOMEM);

	for (n = 0; n < e->num_engines; n++) {
		if (e->engines[n])
			copy->engines[n] = intel_context_get(e->engines[n]);
		else
			copy->engines[n] = NULL;
	}
	copy->num_engines = n;

	return copy;
}

static int
get_engines(struct i915_gem_context *ctx,
	    struct drm_i915_gem_context_param *args)
{
	struct i915_context_param_engines __user *user;
	struct i915_gem_engines *e;
	size_t n, count, size;
	int err = 0;

	err = mutex_lock_interruptible(&ctx->engines_mutex);
	if (err)
		return err;

	e = NULL;
	if (i915_gem_context_user_engines(ctx))
		e = __copy_engines(i915_gem_context_engines(ctx));
	mutex_unlock(&ctx->engines_mutex);
	if (IS_ERR_OR_NULL(e)) {
		args->size = 0;
		return PTR_ERR_OR_ZERO(e);
	}

	count = e->num_engines;

	/* Be paranoid in case we have an impedance mismatch */
	if (!check_struct_size(user, engines, count, &size)) {
		err = -EINVAL;
		goto err_free;
	}
	if (overflows_type(size, args->size)) {
		err = -EINVAL;
		goto err_free;
	}

	if (!args->size) {
		args->size = size;
		goto err_free;
	}

	if (args->size < size) {
		err = -EINVAL;
		goto err_free;
	}

	user = u64_to_user_ptr(args->value);
	if (put_user(0, &user->extensions)) {
		err = -EFAULT;
		goto err_free;
	}

	for (n = 0; n < count; n++) {
		struct i915_engine_class_instance ci = {
			.engine_class = I915_ENGINE_CLASS_INVALID,
			.engine_instance = I915_ENGINE_CLASS_INVALID_NONE,
		};

		if (e->engines[n]) {
			ci.engine_class = e->engines[n]->engine->uabi_class;
			ci.engine_instance = e->engines[n]->engine->uabi_instance;
		}

		if (copy_to_user(&user->engines[n], &ci, sizeof(ci))) {
			err = -EFAULT;
			goto err_free;
		}
	}

	args->size = size;

err_free:
	free_engines(e);
	return err;
}

static int
set_persistence(struct i915_gem_context *ctx,
		const struct drm_i915_gem_context_param *args)
{
	if (args->size)
		return -EINVAL;

	return __context_set_persistence(ctx, args->value);
}

static int __apply_priority(struct intel_context *ce, void *arg)
{
	struct i915_gem_context *ctx = arg;

	if (!intel_engine_has_timeslices(ce->engine))
		return 0;

	if (ctx->sched.priority >= I915_PRIORITY_NORMAL)
		intel_context_set_use_semaphores(ce);
	else
		intel_context_clear_use_semaphores(ce);

	return 0;
}

static int set_priority(struct i915_gem_context *ctx,
			const struct drm_i915_gem_context_param *args)
{
	s64 priority = args->value;

	if (args->size)
		return -EINVAL;

	if (!(ctx->i915->caps.scheduler & I915_SCHEDULER_CAP_PRIORITY))
		return -ENODEV;

	if (priority > I915_CONTEXT_MAX_USER_PRIORITY ||
	    priority < I915_CONTEXT_MIN_USER_PRIORITY)
		return -EINVAL;

	if (priority > I915_CONTEXT_DEFAULT_PRIORITY &&
	    !capable(CAP_SYS_NICE))
		return -EPERM;

	ctx->sched.priority = I915_USER_PRIORITY(priority);
	context_apply_all(ctx, __apply_priority, ctx);

	return 0;
}

static int ctx_setparam(struct drm_i915_file_private *fpriv,
			struct i915_gem_context *ctx,
			struct drm_i915_gem_context_param *args)
{
	int ret = 0;

	switch (args->param) {
	case I915_CONTEXT_PARAM_NO_ZEROMAP:
		if (args->size)
			ret = -EINVAL;
		else if (args->value)
			set_bit(UCONTEXT_NO_ZEROMAP, &ctx->user_flags);
		else
			clear_bit(UCONTEXT_NO_ZEROMAP, &ctx->user_flags);
		break;

	case I915_CONTEXT_PARAM_NO_ERROR_CAPTURE:
		if (args->size)
			ret = -EINVAL;
		else if (args->value)
			i915_gem_context_set_no_error_capture(ctx);
		else
			i915_gem_context_clear_no_error_capture(ctx);
		break;

	case I915_CONTEXT_PARAM_BANNABLE:
		if (args->size)
			ret = -EINVAL;
		else if (!capable(CAP_SYS_ADMIN) && !args->value)
			ret = -EPERM;
		else if (args->value)
			i915_gem_context_set_bannable(ctx);
		else
			i915_gem_context_clear_bannable(ctx);
		break;

	case I915_CONTEXT_PARAM_RECOVERABLE:
		if (args->size)
			ret = -EINVAL;
		else if (args->value)
			i915_gem_context_set_recoverable(ctx);
		else
			i915_gem_context_clear_recoverable(ctx);
		break;

	case I915_CONTEXT_PARAM_PRIORITY:
		ret = set_priority(ctx, args);
		break;

	case I915_CONTEXT_PARAM_SSEU:
		ret = set_sseu(ctx, args);
		break;

	case I915_CONTEXT_PARAM_VM:
		ret = set_ppgtt(fpriv, ctx, args);
		break;

	case I915_CONTEXT_PARAM_ENGINES:
		ret = set_engines(ctx, args);
		break;

	case I915_CONTEXT_PARAM_PERSISTENCE:
		ret = set_persistence(ctx, args);
		break;

	case I915_CONTEXT_PARAM_RINGSIZE:
		ret = set_ringsize(ctx, args);
		break;

	case I915_CONTEXT_PARAM_BAN_PERIOD:
	default:
		ret = -EINVAL;
		break;
	}

	return ret;
}

struct create_ext {
	struct i915_gem_context *ctx;
	struct drm_i915_file_private *fpriv;
};

static int create_setparam(struct i915_user_extension __user *ext, void *data)
{
	struct drm_i915_gem_context_create_ext_setparam local;
	const struct create_ext *arg = data;

	if (copy_from_user(&local, ext, sizeof(local)))
		return -EFAULT;

	if (local.param.ctx_id)
		return -EINVAL;

	return ctx_setparam(arg->fpriv, arg->ctx, &local.param);
}

static int copy_ring_size(struct intel_context *dst,
			  struct intel_context *src)
{
	long sz;

	sz = intel_context_get_ring_size(src);
	if (sz < 0)
		return sz;

	return intel_context_set_ring_size(dst, sz);
}

static int clone_engines(struct i915_gem_context *dst,
			 struct i915_gem_context *src)
{
	struct i915_gem_engines *e = i915_gem_context_lock_engines(src);
	struct i915_gem_engines *clone;
	bool user_engines;
	unsigned long n;

	clone = alloc_engines(e->num_engines);
	if (!clone)
		goto err_unlock;

	for (n = 0; n < e->num_engines; n++) {
		struct intel_engine_cs *engine;

		if (!e->engines[n]) {
			clone->engines[n] = NULL;
			continue;
		}
		engine = e->engines[n]->engine;

		/*
		 * Virtual engines are singletons; they can only exist
		 * inside a single context, because they embed their
		 * HW context... As each virtual context implies a single
		 * timeline (each engine can only dequeue a single request
		 * at any time), it would be surprising for two contexts
		 * to use the same engine. So let's create a copy of
		 * the virtual engine instead.
		 */
		if (intel_engine_is_virtual(engine))
			clone->engines[n] =
				intel_execlists_clone_virtual(engine);
		else
			clone->engines[n] = intel_context_create(engine);
		if (IS_ERR_OR_NULL(clone->engines[n])) {
			__free_engines(clone, n);
			goto err_unlock;
		}

		intel_context_set_gem(clone->engines[n], dst);

		/* Copy across the preferred ringsize */
		if (copy_ring_size(clone->engines[n], e->engines[n])) {
			__free_engines(clone, n + 1);
			goto err_unlock;
		}
	}
	clone->num_engines = n;

	user_engines = i915_gem_context_user_engines(src);
	i915_gem_context_unlock_engines(src);

	/* Serialised by constructor */
	engines_idle_release(dst, rcu_replace_pointer(dst->engines, clone, 1));
	if (user_engines)
		i915_gem_context_set_user_engines(dst);
	else
		i915_gem_context_clear_user_engines(dst);
	return 0;

err_unlock:
	i915_gem_context_unlock_engines(src);
	return -ENOMEM;
}

static int clone_flags(struct i915_gem_context *dst,
		       struct i915_gem_context *src)
{
	dst->user_flags = src->user_flags;
	return 0;
}

static int clone_schedattr(struct i915_gem_context *dst,
			   struct i915_gem_context *src)
{
	dst->sched = src->sched;
	return 0;
}

static int clone_sseu(struct i915_gem_context *dst,
		      struct i915_gem_context *src)
{
	struct i915_gem_engines *e = i915_gem_context_lock_engines(src);
	struct i915_gem_engines *clone;
	unsigned long n;
	int err;

	/* no locking required; sole access under constructor*/
	clone = __context_engines_static(dst);
	if (e->num_engines != clone->num_engines) {
		err = -EINVAL;
		goto unlock;
	}

	for (n = 0; n < e->num_engines; n++) {
		struct intel_context *ce = e->engines[n];

		if (clone->engines[n]->engine->class != ce->engine->class) {
			/* Must have compatible engine maps! */
			err = -EINVAL;
			goto unlock;
		}

		/* serialises with set_sseu */
		err = intel_context_lock_pinned(ce);
		if (err)
			goto unlock;

		clone->engines[n]->sseu = ce->sseu;
		intel_context_unlock_pinned(ce);
	}

	err = 0;
unlock:
	i915_gem_context_unlock_engines(src);
	return err;
}

static int clone_timeline(struct i915_gem_context *dst,
			  struct i915_gem_context *src)
{
	if (src->timeline)
		__assign_timeline(dst, src->timeline);

	return 0;
}

static int clone_vm(struct i915_gem_context *dst,
		    struct i915_gem_context *src)
{
	struct i915_address_space *vm;
	int err = 0;

	if (!rcu_access_pointer(src->vm))
		return 0;

	rcu_read_lock();
	vm = context_get_vm_rcu(src);
	rcu_read_unlock();

	if (!mutex_lock_interruptible(&dst->mutex)) {
		__assign_ppgtt(dst, vm);
		mutex_unlock(&dst->mutex);
	} else {
		err = -EINTR;
	}

	i915_vm_put(vm);
	return err;
}

static int create_clone(struct i915_user_extension __user *ext, void *data)
{
	static int (* const fn[])(struct i915_gem_context *dst,
				  struct i915_gem_context *src) = {
#define MAP(x, y) [ilog2(I915_CONTEXT_CLONE_##x)] = y
		MAP(ENGINES, clone_engines),
		MAP(FLAGS, clone_flags),
		MAP(SCHEDATTR, clone_schedattr),
		MAP(SSEU, clone_sseu),
		MAP(TIMELINE, clone_timeline),
		MAP(VM, clone_vm),
#undef MAP
	};
	struct drm_i915_gem_context_create_ext_clone local;
	const struct create_ext *arg = data;
	struct i915_gem_context *dst = arg->ctx;
	struct i915_gem_context *src;
	int err, bit;

	if (copy_from_user(&local, ext, sizeof(local)))
		return -EFAULT;

	BUILD_BUG_ON(GENMASK(BITS_PER_TYPE(local.flags) - 1, ARRAY_SIZE(fn)) !=
		     I915_CONTEXT_CLONE_UNKNOWN);

	if (local.flags & I915_CONTEXT_CLONE_UNKNOWN)
		return -EINVAL;

	if (local.rsvd)
		return -EINVAL;

	rcu_read_lock();
	src = __i915_gem_context_lookup_rcu(arg->fpriv, local.clone_id);
	rcu_read_unlock();
	if (!src)
		return -ENOENT;

	GEM_BUG_ON(src == dst);

	for (bit = 0; bit < ARRAY_SIZE(fn); bit++) {
		if (!(local.flags & BIT(bit)))
			continue;

		err = fn[bit](dst, src);
		if (err)
			return err;
	}

	return 0;
}

static const i915_user_extension_fn create_extensions[] = {
	[I915_CONTEXT_CREATE_EXT_SETPARAM] = create_setparam,
	[I915_CONTEXT_CREATE_EXT_CLONE] = create_clone,
};

static bool client_is_banned(struct drm_i915_file_private *file_priv)
{
	return atomic_read(&file_priv->ban_score) >= I915_CLIENT_SCORE_BANNED;
}

int i915_gem_context_create_ioctl(struct drm_device *dev, void *data,
				  struct drm_file *file)
{
	struct drm_i915_private *i915 = to_i915(dev);
	struct drm_i915_gem_context_create_ext *args = data;
	struct create_ext ext_data;
	int ret;
	u32 id;

	if (!DRIVER_CAPS(i915)->has_logical_contexts)
		return -ENODEV;

	if (args->flags & I915_CONTEXT_CREATE_FLAGS_UNKNOWN)
		return -EINVAL;

	ret = intel_gt_terminally_wedged(&i915->gt);
	if (ret)
		return ret;

	ext_data.fpriv = file->driver_priv;
	if (client_is_banned(ext_data.fpriv)) {
		drm_dbg(&i915->drm,
			"client %s[%d] banned from creating ctx\n",
			current->comm, task_pid_nr(current));
		return -EIO;
	}

	ext_data.ctx = i915_gem_create_context(i915, args->flags);
	if (IS_ERR(ext_data.ctx))
		return PTR_ERR(ext_data.ctx);

	if (args->flags & I915_CONTEXT_CREATE_FLAGS_USE_EXTENSIONS) {
		ret = i915_user_extensions(u64_to_user_ptr(args->extensions),
					   create_extensions,
					   ARRAY_SIZE(create_extensions),
					   &ext_data);
		if (ret)
			goto err_ctx;
	}

	ret = gem_context_register(ext_data.ctx, ext_data.fpriv, &id);
	if (ret < 0)
		goto err_ctx;

	args->ctx_id = id;
	drm_dbg(&i915->drm, "HW context %d created\n", args->ctx_id);

	return 0;

err_ctx:
	context_close(ext_data.ctx);
	return ret;
}

int i915_gem_context_destroy_ioctl(struct drm_device *dev, void *data,
				   struct drm_file *file)
{
	struct drm_i915_gem_context_destroy *args = data;
	struct drm_i915_file_private *file_priv = file->driver_priv;
	struct i915_gem_context *ctx;

	if (args->pad != 0)
		return -EINVAL;

	if (!args->ctx_id)
		return -ENOENT;

	ctx = xa_erase(&file_priv->context_xa, args->ctx_id);
	if (!ctx)
		return -ENOENT;

	context_close(ctx);
	return 0;
}

static int get_sseu(struct i915_gem_context *ctx,
		    struct drm_i915_gem_context_param *args)
{
	struct drm_i915_gem_context_param_sseu user_sseu;
	struct intel_context *ce;
	unsigned long lookup;
	int err;

	if (args->size == 0)
		goto out;
	else if (args->size < sizeof(user_sseu))
		return -EINVAL;

	if (copy_from_user(&user_sseu, u64_to_user_ptr(args->value),
			   sizeof(user_sseu)))
		return -EFAULT;

	if (user_sseu.rsvd)
		return -EINVAL;

	if (user_sseu.flags & ~(I915_CONTEXT_SSEU_FLAG_ENGINE_INDEX))
		return -EINVAL;

	lookup = 0;
	if (user_sseu.flags & I915_CONTEXT_SSEU_FLAG_ENGINE_INDEX)
		lookup |= LOOKUP_USER_INDEX;

	ce = lookup_user_engine(ctx, lookup, &user_sseu.engine);
	if (IS_ERR(ce))
		return PTR_ERR(ce);

	err = intel_context_lock_pinned(ce); /* serialises with set_sseu */
	if (err) {
		intel_context_put(ce);
		return err;
	}

	user_sseu.slice_mask = ce->sseu.slice_mask;
	user_sseu.subslice_mask = ce->sseu.subslice_mask;
	user_sseu.min_eus_per_subslice = ce->sseu.min_eus_per_subslice;
	user_sseu.max_eus_per_subslice = ce->sseu.max_eus_per_subslice;

	intel_context_unlock_pinned(ce);
	intel_context_put(ce);

	if (copy_to_user(u64_to_user_ptr(args->value), &user_sseu,
			 sizeof(user_sseu)))
		return -EFAULT;

out:
	args->size = sizeof(user_sseu);

	return 0;
}

int i915_gem_context_getparam_ioctl(struct drm_device *dev, void *data,
				    struct drm_file *file)
{
	struct drm_i915_file_private *file_priv = file->driver_priv;
	struct drm_i915_gem_context_param *args = data;
	struct i915_gem_context *ctx;
	int ret = 0;

	ctx = i915_gem_context_lookup(file_priv, args->ctx_id);
	if (!ctx)
		return -ENOENT;

	switch (args->param) {
	case I915_CONTEXT_PARAM_NO_ZEROMAP:
		args->size = 0;
		args->value = test_bit(UCONTEXT_NO_ZEROMAP, &ctx->user_flags);
		break;

	case I915_CONTEXT_PARAM_GTT_SIZE:
		args->size = 0;
		rcu_read_lock();
		if (rcu_access_pointer(ctx->vm))
			args->value = rcu_dereference(ctx->vm)->total;
		else
			args->value = to_i915(dev)->ggtt.vm.total;
		rcu_read_unlock();
		break;

	case I915_CONTEXT_PARAM_NO_ERROR_CAPTURE:
		args->size = 0;
		args->value = i915_gem_context_no_error_capture(ctx);
		break;

	case I915_CONTEXT_PARAM_BANNABLE:
		args->size = 0;
		args->value = i915_gem_context_is_bannable(ctx);
		break;

	case I915_CONTEXT_PARAM_RECOVERABLE:
		args->size = 0;
		args->value = i915_gem_context_is_recoverable(ctx);
		break;

	case I915_CONTEXT_PARAM_PRIORITY:
		args->size = 0;
		args->value = ctx->sched.priority >> I915_USER_PRIORITY_SHIFT;
		break;

	case I915_CONTEXT_PARAM_SSEU:
		ret = get_sseu(ctx, args);
		break;

	case I915_CONTEXT_PARAM_VM:
		ret = get_ppgtt(file_priv, ctx, args);
		break;

	case I915_CONTEXT_PARAM_ENGINES:
		ret = get_engines(ctx, args);
		break;

	case I915_CONTEXT_PARAM_PERSISTENCE:
		args->size = 0;
		args->value = i915_gem_context_is_persistent(ctx);
		break;

	case I915_CONTEXT_PARAM_RINGSIZE:
		ret = get_ringsize(ctx, args);
		break;

	case I915_CONTEXT_PARAM_BAN_PERIOD:
	default:
		ret = -EINVAL;
		break;
	}

	i915_gem_context_put(ctx);
	return ret;
}

int i915_gem_context_setparam_ioctl(struct drm_device *dev, void *data,
				    struct drm_file *file)
{
	struct drm_i915_file_private *file_priv = file->driver_priv;
	struct drm_i915_gem_context_param *args = data;
	struct i915_gem_context *ctx;
	int ret;

	ctx = i915_gem_context_lookup(file_priv, args->ctx_id);
	if (!ctx)
		return -ENOENT;

	ret = ctx_setparam(file_priv, ctx, args);

	i915_gem_context_put(ctx);
	return ret;
}

int i915_gem_context_reset_stats_ioctl(struct drm_device *dev,
				       void *data, struct drm_file *file)
{
	struct drm_i915_private *i915 = to_i915(dev);
	struct drm_i915_reset_stats *args = data;
	struct i915_gem_context *ctx;
	int ret;

	if (args->flags || args->pad)
		return -EINVAL;

	ret = -ENOENT;
	rcu_read_lock();
	ctx = __i915_gem_context_lookup_rcu(file->driver_priv, args->ctx_id);
	if (!ctx)
		goto out;

	/*
	 * We opt for unserialised reads here. This may result in tearing
	 * in the extremely unlikely event of a GPU hang on this context
	 * as we are querying them. If we need that extra layer of protection,
	 * we should wrap the hangstats with a seqlock.
	 */

	if (capable(CAP_SYS_ADMIN))
		args->reset_count = i915_reset_count(&i915->gpu_error);
	else
		args->reset_count = 0;

	args->batch_active = atomic_read(&ctx->guilty_count);
	args->batch_pending = atomic_read(&ctx->active_count);

	ret = 0;
out:
	rcu_read_unlock();
	return ret;
}

/* GEM context-engines iterator: for_each_gem_engine() */
struct intel_context *
i915_gem_engines_iter_next(struct i915_gem_engines_iter *it)
{
	const struct i915_gem_engines *e = it->engines;
	struct intel_context *ctx;

	if (unlikely(!e))
		return NULL;

	do {
		if (it->idx >= e->num_engines)
			return NULL;

		ctx = e->engines[it->idx++];
	} while (!ctx);

	return ctx;
}

#if IS_ENABLED(CONFIG_DRM_I915_SELFTEST)
#include "selftests/mock_context.c"
#include "selftests/i915_gem_context.c"
#endif

static void i915_global_gem_context_shrink(void)
{
	kmem_cache_shrink(global.slab_luts);
}

static void i915_global_gem_context_exit(void)
{
	kmem_cache_destroy(global.slab_luts);
}

static struct i915_global_gem_context global = { {
	.shrink = i915_global_gem_context_shrink,
	.exit = i915_global_gem_context_exit,
} };

int __init i915_global_gem_context_init(void)
{
	global.slab_luts = KMEM_CACHE(i915_lut_handle, 0);
	if (!global.slab_luts)
		return -ENOMEM;

	i915_global_register(&global.base);
	return 0;
}<|MERGE_RESOLUTION|>--- conflicted
+++ resolved
@@ -958,15 +958,9 @@
 	spin_lock(&i915->gem.contexts.lock);
 	list_add_tail(&ctx->link, &i915->gem.contexts.list);
 	spin_unlock(&i915->gem.contexts.lock);
-<<<<<<< HEAD
 
 	return 0;
 
-=======
-
-	return 0;
-
->>>>>>> 85b047c6
 err_pid:
 	put_pid(fetch_and_zero(&ctx->pid));
 	return ret;
