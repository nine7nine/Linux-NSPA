// SPDX-License-Identifier: GPL-2.0-or-later
/*
 *
 *  Generic Bluetooth USB driver
 *
 *  Copyright (C) 2005-2008  Marcel Holtmann <marcel@holtmann.org>
 */

#include <linux/dmi.h>
#include <linux/module.h>
#include <linux/usb.h>
#include <linux/usb/quirks.h>
#include <linux/firmware.h>
#include <linux/iopoll.h>
#include <linux/of_device.h>
#include <linux/of_irq.h>
#include <linux/suspend.h>
#include <linux/gpio/consumer.h>
#include <asm/unaligned.h>

#include <net/bluetooth/bluetooth.h>
#include <net/bluetooth/hci_core.h>

#include "btintel.h"
#include "btbcm.h"
#include "btrtl.h"

#define VERSION "0.8"

static bool disable_scofix;
static bool force_scofix;
static bool enable_autosuspend = IS_ENABLED(CONFIG_BT_HCIBTUSB_AUTOSUSPEND);

static bool reset = true;

static struct usb_driver btusb_driver;

#define BTUSB_IGNORE		0x01
#define BTUSB_DIGIANSWER	0x02
#define BTUSB_CSR		0x04
#define BTUSB_SNIFFER		0x08
#define BTUSB_BCM92035		0x10
#define BTUSB_BROKEN_ISOC	0x20
#define BTUSB_WRONG_SCO_MTU	0x40
#define BTUSB_ATH3012		0x80
#define BTUSB_INTEL		0x100
#define BTUSB_INTEL_BOOT	0x200
#define BTUSB_BCM_PATCHRAM	0x400
#define BTUSB_MARVELL		0x800
#define BTUSB_SWAVE		0x1000
#define BTUSB_INTEL_NEW		0x2000
#define BTUSB_AMP		0x4000
#define BTUSB_QCA_ROME		0x8000
#define BTUSB_BCM_APPLE		0x10000
#define BTUSB_REALTEK		0x20000
#define BTUSB_BCM2045		0x40000
#define BTUSB_IFNUM_2		0x80000
#define BTUSB_CW6622		0x100000
#define BTUSB_MEDIATEK		0x200000
#define BTUSB_WIDEBAND_SPEECH	0x400000
#define BTUSB_VALID_LE_STATES   0x800000
#define BTUSB_QCA_WCN6855	0x1000000
#define BTUSB_INTEL_NEWGEN	0x2000000

static const struct usb_device_id btusb_table[] = {
	/* Generic Bluetooth USB device */
	{ USB_DEVICE_INFO(0xe0, 0x01, 0x01) },

	/* Generic Bluetooth AMP device */
	{ USB_DEVICE_INFO(0xe0, 0x01, 0x04), .driver_info = BTUSB_AMP },

	/* Generic Bluetooth USB interface */
	{ USB_INTERFACE_INFO(0xe0, 0x01, 0x01) },

	/* Apple-specific (Broadcom) devices */
	{ USB_VENDOR_AND_INTERFACE_INFO(0x05ac, 0xff, 0x01, 0x01),
	  .driver_info = BTUSB_BCM_APPLE | BTUSB_IFNUM_2 },

	/* MediaTek MT76x0E */
	{ USB_DEVICE(0x0e8d, 0x763f) },

	/* Broadcom SoftSailing reporting vendor specific */
	{ USB_DEVICE(0x0a5c, 0x21e1) },

	/* Apple MacBookPro 7,1 */
	{ USB_DEVICE(0x05ac, 0x8213) },

	/* Apple iMac11,1 */
	{ USB_DEVICE(0x05ac, 0x8215) },

	/* Apple MacBookPro6,2 */
	{ USB_DEVICE(0x05ac, 0x8218) },

	/* Apple MacBookAir3,1, MacBookAir3,2 */
	{ USB_DEVICE(0x05ac, 0x821b) },

	/* Apple MacBookAir4,1 */
	{ USB_DEVICE(0x05ac, 0x821f) },

	/* Apple MacBookPro8,2 */
	{ USB_DEVICE(0x05ac, 0x821a) },

	/* Apple MacMini5,1 */
	{ USB_DEVICE(0x05ac, 0x8281) },

	/* AVM BlueFRITZ! USB v2.0 */
	{ USB_DEVICE(0x057c, 0x3800), .driver_info = BTUSB_SWAVE },

	/* Bluetooth Ultraport Module from IBM */
	{ USB_DEVICE(0x04bf, 0x030a) },

	/* ALPS Modules with non-standard id */
	{ USB_DEVICE(0x044e, 0x3001) },
	{ USB_DEVICE(0x044e, 0x3002) },

	/* Ericsson with non-standard id */
	{ USB_DEVICE(0x0bdb, 0x1002) },

	/* Canyon CN-BTU1 with HID interfaces */
	{ USB_DEVICE(0x0c10, 0x0000) },

	/* Broadcom BCM20702A0 */
	{ USB_DEVICE(0x413c, 0x8197) },

	/* Broadcom BCM20702B0 (Dynex/Insignia) */
	{ USB_DEVICE(0x19ff, 0x0239), .driver_info = BTUSB_BCM_PATCHRAM },

	/* Broadcom BCM43142A0 (Foxconn/Lenovo) */
	{ USB_VENDOR_AND_INTERFACE_INFO(0x105b, 0xff, 0x01, 0x01),
	  .driver_info = BTUSB_BCM_PATCHRAM },

	/* Broadcom BCM920703 (HTC Vive) */
	{ USB_VENDOR_AND_INTERFACE_INFO(0x0bb4, 0xff, 0x01, 0x01),
	  .driver_info = BTUSB_BCM_PATCHRAM },

	/* Foxconn - Hon Hai */
	{ USB_VENDOR_AND_INTERFACE_INFO(0x0489, 0xff, 0x01, 0x01),
	  .driver_info = BTUSB_BCM_PATCHRAM },

	/* Lite-On Technology - Broadcom based */
	{ USB_VENDOR_AND_INTERFACE_INFO(0x04ca, 0xff, 0x01, 0x01),
	  .driver_info = BTUSB_BCM_PATCHRAM },

	/* Broadcom devices with vendor specific id */
	{ USB_VENDOR_AND_INTERFACE_INFO(0x0a5c, 0xff, 0x01, 0x01),
	  .driver_info = BTUSB_BCM_PATCHRAM },

	/* ASUSTek Computer - Broadcom based */
	{ USB_VENDOR_AND_INTERFACE_INFO(0x0b05, 0xff, 0x01, 0x01),
	  .driver_info = BTUSB_BCM_PATCHRAM },

	/* Belkin F8065bf - Broadcom based */
	{ USB_VENDOR_AND_INTERFACE_INFO(0x050d, 0xff, 0x01, 0x01),
	  .driver_info = BTUSB_BCM_PATCHRAM },

	/* IMC Networks - Broadcom based */
	{ USB_VENDOR_AND_INTERFACE_INFO(0x13d3, 0xff, 0x01, 0x01),
	  .driver_info = BTUSB_BCM_PATCHRAM },

	/* Dell Computer - Broadcom based  */
	{ USB_VENDOR_AND_INTERFACE_INFO(0x413c, 0xff, 0x01, 0x01),
	  .driver_info = BTUSB_BCM_PATCHRAM },

	/* Toshiba Corp - Broadcom based */
	{ USB_VENDOR_AND_INTERFACE_INFO(0x0930, 0xff, 0x01, 0x01),
	  .driver_info = BTUSB_BCM_PATCHRAM },

	/* Intel Bluetooth USB Bootloader (RAM module) */
	{ USB_DEVICE(0x8087, 0x0a5a),
	  .driver_info = BTUSB_INTEL_BOOT | BTUSB_BROKEN_ISOC },

	{ }	/* Terminating entry */
};

MODULE_DEVICE_TABLE(usb, btusb_table);

static const struct usb_device_id blacklist_table[] = {
	/* CSR BlueCore devices */
	{ USB_DEVICE(0x0a12, 0x0001), .driver_info = BTUSB_CSR },

	/* Broadcom BCM2033 without firmware */
	{ USB_DEVICE(0x0a5c, 0x2033), .driver_info = BTUSB_IGNORE },

	/* Broadcom BCM2045 devices */
	{ USB_DEVICE(0x0a5c, 0x2045), .driver_info = BTUSB_BCM2045 },

	/* Atheros 3011 with sflash firmware */
	{ USB_DEVICE(0x0489, 0xe027), .driver_info = BTUSB_IGNORE },
	{ USB_DEVICE(0x0489, 0xe03d), .driver_info = BTUSB_IGNORE },
	{ USB_DEVICE(0x04f2, 0xaff1), .driver_info = BTUSB_IGNORE },
	{ USB_DEVICE(0x0930, 0x0215), .driver_info = BTUSB_IGNORE },
	{ USB_DEVICE(0x0cf3, 0x3002), .driver_info = BTUSB_IGNORE },
	{ USB_DEVICE(0x0cf3, 0xe019), .driver_info = BTUSB_IGNORE },
	{ USB_DEVICE(0x13d3, 0x3304), .driver_info = BTUSB_IGNORE },

	/* Atheros AR9285 Malbec with sflash firmware */
	{ USB_DEVICE(0x03f0, 0x311d), .driver_info = BTUSB_IGNORE },

	/* Atheros 3012 with sflash firmware */
	{ USB_DEVICE(0x0489, 0xe04d), .driver_info = BTUSB_ATH3012 },
	{ USB_DEVICE(0x0489, 0xe04e), .driver_info = BTUSB_ATH3012 },
	{ USB_DEVICE(0x0489, 0xe056), .driver_info = BTUSB_ATH3012 },
	{ USB_DEVICE(0x0489, 0xe057), .driver_info = BTUSB_ATH3012 },
	{ USB_DEVICE(0x0489, 0xe05f), .driver_info = BTUSB_ATH3012 },
	{ USB_DEVICE(0x0489, 0xe076), .driver_info = BTUSB_ATH3012 },
	{ USB_DEVICE(0x0489, 0xe078), .driver_info = BTUSB_ATH3012 },
	{ USB_DEVICE(0x0489, 0xe095), .driver_info = BTUSB_ATH3012 },
	{ USB_DEVICE(0x04c5, 0x1330), .driver_info = BTUSB_ATH3012 },
	{ USB_DEVICE(0x04ca, 0x3004), .driver_info = BTUSB_ATH3012 },
	{ USB_DEVICE(0x04ca, 0x3005), .driver_info = BTUSB_ATH3012 },
	{ USB_DEVICE(0x04ca, 0x3006), .driver_info = BTUSB_ATH3012 },
	{ USB_DEVICE(0x04ca, 0x3007), .driver_info = BTUSB_ATH3012 },
	{ USB_DEVICE(0x04ca, 0x3008), .driver_info = BTUSB_ATH3012 },
	{ USB_DEVICE(0x04ca, 0x300b), .driver_info = BTUSB_ATH3012 },
	{ USB_DEVICE(0x04ca, 0x300d), .driver_info = BTUSB_ATH3012 },
	{ USB_DEVICE(0x04ca, 0x300f), .driver_info = BTUSB_ATH3012 },
	{ USB_DEVICE(0x04ca, 0x3010), .driver_info = BTUSB_ATH3012 },
	{ USB_DEVICE(0x04ca, 0x3014), .driver_info = BTUSB_ATH3012 },
	{ USB_DEVICE(0x04ca, 0x3018), .driver_info = BTUSB_ATH3012 },
	{ USB_DEVICE(0x0930, 0x0219), .driver_info = BTUSB_ATH3012 },
	{ USB_DEVICE(0x0930, 0x021c), .driver_info = BTUSB_ATH3012 },
	{ USB_DEVICE(0x0930, 0x0220), .driver_info = BTUSB_ATH3012 },
	{ USB_DEVICE(0x0930, 0x0227), .driver_info = BTUSB_ATH3012 },
	{ USB_DEVICE(0x0b05, 0x17d0), .driver_info = BTUSB_ATH3012 },
	{ USB_DEVICE(0x0cf3, 0x0036), .driver_info = BTUSB_ATH3012 },
	{ USB_DEVICE(0x0cf3, 0x3004), .driver_info = BTUSB_ATH3012 },
	{ USB_DEVICE(0x0cf3, 0x3008), .driver_info = BTUSB_ATH3012 },
	{ USB_DEVICE(0x0cf3, 0x311d), .driver_info = BTUSB_ATH3012 },
	{ USB_DEVICE(0x0cf3, 0x311e), .driver_info = BTUSB_ATH3012 },
	{ USB_DEVICE(0x0cf3, 0x311f), .driver_info = BTUSB_ATH3012 },
	{ USB_DEVICE(0x0cf3, 0x3121), .driver_info = BTUSB_ATH3012 },
	{ USB_DEVICE(0x0cf3, 0x817a), .driver_info = BTUSB_ATH3012 },
	{ USB_DEVICE(0x0cf3, 0x817b), .driver_info = BTUSB_ATH3012 },
	{ USB_DEVICE(0x0cf3, 0xe003), .driver_info = BTUSB_ATH3012 },
	{ USB_DEVICE(0x0cf3, 0xe004), .driver_info = BTUSB_ATH3012 },
	{ USB_DEVICE(0x0cf3, 0xe005), .driver_info = BTUSB_ATH3012 },
	{ USB_DEVICE(0x0cf3, 0xe006), .driver_info = BTUSB_ATH3012 },
	{ USB_DEVICE(0x13d3, 0x3362), .driver_info = BTUSB_ATH3012 },
	{ USB_DEVICE(0x13d3, 0x3375), .driver_info = BTUSB_ATH3012 },
	{ USB_DEVICE(0x13d3, 0x3393), .driver_info = BTUSB_ATH3012 },
	{ USB_DEVICE(0x13d3, 0x3395), .driver_info = BTUSB_ATH3012 },
	{ USB_DEVICE(0x13d3, 0x3402), .driver_info = BTUSB_ATH3012 },
	{ USB_DEVICE(0x13d3, 0x3408), .driver_info = BTUSB_ATH3012 },
	{ USB_DEVICE(0x13d3, 0x3423), .driver_info = BTUSB_ATH3012 },
	{ USB_DEVICE(0x13d3, 0x3432), .driver_info = BTUSB_ATH3012 },
	{ USB_DEVICE(0x13d3, 0x3472), .driver_info = BTUSB_ATH3012 },
	{ USB_DEVICE(0x13d3, 0x3474), .driver_info = BTUSB_ATH3012 },
	{ USB_DEVICE(0x13d3, 0x3487), .driver_info = BTUSB_ATH3012 },
	{ USB_DEVICE(0x13d3, 0x3490), .driver_info = BTUSB_ATH3012 },

	/* Atheros AR5BBU12 with sflash firmware */
	{ USB_DEVICE(0x0489, 0xe02c), .driver_info = BTUSB_IGNORE },

	/* Atheros AR5BBU12 with sflash firmware */
	{ USB_DEVICE(0x0489, 0xe036), .driver_info = BTUSB_ATH3012 },
	{ USB_DEVICE(0x0489, 0xe03c), .driver_info = BTUSB_ATH3012 },

	/* QCA ROME chipset */
	{ USB_DEVICE(0x0cf3, 0x535b), .driver_info = BTUSB_QCA_ROME |
						     BTUSB_WIDEBAND_SPEECH },
	{ USB_DEVICE(0x0cf3, 0xe007), .driver_info = BTUSB_QCA_ROME |
						     BTUSB_WIDEBAND_SPEECH },
	{ USB_DEVICE(0x0cf3, 0xe009), .driver_info = BTUSB_QCA_ROME |
						     BTUSB_WIDEBAND_SPEECH },
	{ USB_DEVICE(0x0cf3, 0xe010), .driver_info = BTUSB_QCA_ROME |
						     BTUSB_WIDEBAND_SPEECH },
	{ USB_DEVICE(0x0cf3, 0xe300), .driver_info = BTUSB_QCA_ROME |
						     BTUSB_WIDEBAND_SPEECH },
	{ USB_DEVICE(0x0cf3, 0xe301), .driver_info = BTUSB_QCA_ROME |
						     BTUSB_WIDEBAND_SPEECH },
	{ USB_DEVICE(0x0cf3, 0xe360), .driver_info = BTUSB_QCA_ROME |
						     BTUSB_WIDEBAND_SPEECH },
	{ USB_DEVICE(0x0cf3, 0xe500), .driver_info = BTUSB_QCA_ROME |
						     BTUSB_WIDEBAND_SPEECH },
	{ USB_DEVICE(0x0489, 0xe092), .driver_info = BTUSB_QCA_ROME |
						     BTUSB_WIDEBAND_SPEECH },
	{ USB_DEVICE(0x0489, 0xe09f), .driver_info = BTUSB_QCA_ROME |
						     BTUSB_WIDEBAND_SPEECH },
	{ USB_DEVICE(0x0489, 0xe0a2), .driver_info = BTUSB_QCA_ROME |
						     BTUSB_WIDEBAND_SPEECH },
	{ USB_DEVICE(0x04ca, 0x3011), .driver_info = BTUSB_QCA_ROME |
						     BTUSB_WIDEBAND_SPEECH },
	{ USB_DEVICE(0x04ca, 0x3015), .driver_info = BTUSB_QCA_ROME |
						     BTUSB_WIDEBAND_SPEECH },
	{ USB_DEVICE(0x04ca, 0x3016), .driver_info = BTUSB_QCA_ROME |
						     BTUSB_WIDEBAND_SPEECH },
	{ USB_DEVICE(0x04ca, 0x301a), .driver_info = BTUSB_QCA_ROME |
						     BTUSB_WIDEBAND_SPEECH },
	{ USB_DEVICE(0x04ca, 0x3021), .driver_info = BTUSB_QCA_ROME |
						     BTUSB_WIDEBAND_SPEECH },
	{ USB_DEVICE(0x13d3, 0x3491), .driver_info = BTUSB_QCA_ROME |
						     BTUSB_WIDEBAND_SPEECH },
	{ USB_DEVICE(0x13d3, 0x3496), .driver_info = BTUSB_QCA_ROME |
						     BTUSB_WIDEBAND_SPEECH },
	{ USB_DEVICE(0x13d3, 0x3501), .driver_info = BTUSB_QCA_ROME |
						     BTUSB_WIDEBAND_SPEECH },

	/* QCA WCN6855 chipset */
	{ USB_DEVICE(0x0cf3, 0xe600), .driver_info = BTUSB_QCA_WCN6855 |
						     BTUSB_WIDEBAND_SPEECH },

	/* Broadcom BCM2035 */
	{ USB_DEVICE(0x0a5c, 0x2009), .driver_info = BTUSB_BCM92035 },
	{ USB_DEVICE(0x0a5c, 0x200a), .driver_info = BTUSB_WRONG_SCO_MTU },
	{ USB_DEVICE(0x0a5c, 0x2035), .driver_info = BTUSB_WRONG_SCO_MTU },

	/* Broadcom BCM2045 */
	{ USB_DEVICE(0x0a5c, 0x2039), .driver_info = BTUSB_WRONG_SCO_MTU },
	{ USB_DEVICE(0x0a5c, 0x2101), .driver_info = BTUSB_WRONG_SCO_MTU },

	/* IBM/Lenovo ThinkPad with Broadcom chip */
	{ USB_DEVICE(0x0a5c, 0x201e), .driver_info = BTUSB_WRONG_SCO_MTU },
	{ USB_DEVICE(0x0a5c, 0x2110), .driver_info = BTUSB_WRONG_SCO_MTU },

	/* HP laptop with Broadcom chip */
	{ USB_DEVICE(0x03f0, 0x171d), .driver_info = BTUSB_WRONG_SCO_MTU },

	/* Dell laptop with Broadcom chip */
	{ USB_DEVICE(0x413c, 0x8126), .driver_info = BTUSB_WRONG_SCO_MTU },

	/* Dell Wireless 370 and 410 devices */
	{ USB_DEVICE(0x413c, 0x8152), .driver_info = BTUSB_WRONG_SCO_MTU },
	{ USB_DEVICE(0x413c, 0x8156), .driver_info = BTUSB_WRONG_SCO_MTU },

	/* Belkin F8T012 and F8T013 devices */
	{ USB_DEVICE(0x050d, 0x0012), .driver_info = BTUSB_WRONG_SCO_MTU },
	{ USB_DEVICE(0x050d, 0x0013), .driver_info = BTUSB_WRONG_SCO_MTU },

	/* Asus WL-BTD202 device */
	{ USB_DEVICE(0x0b05, 0x1715), .driver_info = BTUSB_WRONG_SCO_MTU },

	/* Kensington Bluetooth USB adapter */
	{ USB_DEVICE(0x047d, 0x105e), .driver_info = BTUSB_WRONG_SCO_MTU },

	/* RTX Telecom based adapters with buggy SCO support */
	{ USB_DEVICE(0x0400, 0x0807), .driver_info = BTUSB_BROKEN_ISOC },
	{ USB_DEVICE(0x0400, 0x080a), .driver_info = BTUSB_BROKEN_ISOC },

	/* CONWISE Technology based adapters with buggy SCO support */
	{ USB_DEVICE(0x0e5e, 0x6622),
	  .driver_info = BTUSB_BROKEN_ISOC | BTUSB_CW6622},

	/* Roper Class 1 Bluetooth Dongle (Silicon Wave based) */
	{ USB_DEVICE(0x1310, 0x0001), .driver_info = BTUSB_SWAVE },

	/* Digianswer devices */
	{ USB_DEVICE(0x08fd, 0x0001), .driver_info = BTUSB_DIGIANSWER },
	{ USB_DEVICE(0x08fd, 0x0002), .driver_info = BTUSB_IGNORE },

	/* CSR BlueCore Bluetooth Sniffer */
	{ USB_DEVICE(0x0a12, 0x0002),
	  .driver_info = BTUSB_SNIFFER | BTUSB_BROKEN_ISOC },

	/* Frontline ComProbe Bluetooth Sniffer */
	{ USB_DEVICE(0x16d3, 0x0002),
	  .driver_info = BTUSB_SNIFFER | BTUSB_BROKEN_ISOC },

	/* Marvell Bluetooth devices */
	{ USB_DEVICE(0x1286, 0x2044), .driver_info = BTUSB_MARVELL },
	{ USB_DEVICE(0x1286, 0x2046), .driver_info = BTUSB_MARVELL },
	{ USB_DEVICE(0x1286, 0x204e), .driver_info = BTUSB_MARVELL },

	/* Intel Bluetooth devices */
	{ USB_DEVICE(0x8087, 0x0025), .driver_info = BTUSB_INTEL_NEW |
						     BTUSB_WIDEBAND_SPEECH |
						     BTUSB_VALID_LE_STATES },
	{ USB_DEVICE(0x8087, 0x0026), .driver_info = BTUSB_INTEL_NEW |
						     BTUSB_WIDEBAND_SPEECH },
	{ USB_DEVICE(0x8087, 0x0029), .driver_info = BTUSB_INTEL_NEW |
						     BTUSB_WIDEBAND_SPEECH },
	{ USB_DEVICE(0x8087, 0x0032), .driver_info = BTUSB_INTEL_NEWGEN |
						     BTUSB_WIDEBAND_SPEECH},
	{ USB_DEVICE(0x8087, 0x0033), .driver_info = BTUSB_INTEL_NEWGEN |
						     BTUSB_WIDEBAND_SPEECH},
	{ USB_DEVICE(0x8087, 0x07da), .driver_info = BTUSB_CSR },
	{ USB_DEVICE(0x8087, 0x07dc), .driver_info = BTUSB_INTEL },
	{ USB_DEVICE(0x8087, 0x0a2a), .driver_info = BTUSB_INTEL },
	{ USB_DEVICE(0x8087, 0x0a2b), .driver_info = BTUSB_INTEL_NEW |
						     BTUSB_WIDEBAND_SPEECH },
	{ USB_DEVICE(0x8087, 0x0aa7), .driver_info = BTUSB_INTEL |
						     BTUSB_WIDEBAND_SPEECH },
	{ USB_DEVICE(0x8087, 0x0aaa), .driver_info = BTUSB_INTEL_NEW |
						     BTUSB_WIDEBAND_SPEECH |
						     BTUSB_VALID_LE_STATES },

	/* Other Intel Bluetooth devices */
	{ USB_VENDOR_AND_INTERFACE_INFO(0x8087, 0xe0, 0x01, 0x01),
	  .driver_info = BTUSB_IGNORE },

	/* Realtek 8822CE Bluetooth devices */
	{ USB_DEVICE(0x0bda, 0xb00c), .driver_info = BTUSB_REALTEK |
						     BTUSB_WIDEBAND_SPEECH },
	{ USB_DEVICE(0x0bda, 0xc822), .driver_info = BTUSB_REALTEK |
						     BTUSB_WIDEBAND_SPEECH },

	/* Realtek 8852AE Bluetooth devices */
	{ USB_DEVICE(0x0bda, 0xc852), .driver_info = BTUSB_REALTEK |
						     BTUSB_WIDEBAND_SPEECH },

	/* Realtek Bluetooth devices */
	{ USB_VENDOR_AND_INTERFACE_INFO(0x0bda, 0xe0, 0x01, 0x01),
	  .driver_info = BTUSB_REALTEK },

	/* MediaTek Bluetooth devices */
	{ USB_VENDOR_AND_INTERFACE_INFO(0x0e8d, 0xe0, 0x01, 0x01),
	  .driver_info = BTUSB_MEDIATEK |
			 BTUSB_WIDEBAND_SPEECH |
			 BTUSB_VALID_LE_STATES },

	/* Additional MediaTek MT7615E Bluetooth devices */
	{ USB_DEVICE(0x13d3, 0x3560), .driver_info = BTUSB_MEDIATEK},

	/* Additional MediaTek MT7921 Bluetooth devices */
	{ USB_DEVICE(0x04ca, 0x3802), .driver_info = BTUSB_MEDIATEK |
						     BTUSB_WIDEBAND_SPEECH |
						     BTUSB_VALID_LE_STATES },

	/* Additional Realtek 8723AE Bluetooth devices */
	{ USB_DEVICE(0x0930, 0x021d), .driver_info = BTUSB_REALTEK },
	{ USB_DEVICE(0x13d3, 0x3394), .driver_info = BTUSB_REALTEK },

	/* Additional Realtek 8723BE Bluetooth devices */
	{ USB_DEVICE(0x0489, 0xe085), .driver_info = BTUSB_REALTEK },
	{ USB_DEVICE(0x0489, 0xe08b), .driver_info = BTUSB_REALTEK },
	{ USB_DEVICE(0x13d3, 0x3410), .driver_info = BTUSB_REALTEK },
	{ USB_DEVICE(0x13d3, 0x3416), .driver_info = BTUSB_REALTEK },
	{ USB_DEVICE(0x13d3, 0x3459), .driver_info = BTUSB_REALTEK },
	{ USB_DEVICE(0x13d3, 0x3494), .driver_info = BTUSB_REALTEK },

	/* Additional Realtek 8723BU Bluetooth devices */
	{ USB_DEVICE(0x7392, 0xa611), .driver_info = BTUSB_REALTEK },

	/* Additional Realtek 8723DE Bluetooth devices */
	{ USB_DEVICE(0x0bda, 0xb009), .driver_info = BTUSB_REALTEK },
	{ USB_DEVICE(0x2ff8, 0xb011), .driver_info = BTUSB_REALTEK },

	/* Additional Realtek 8761BU Bluetooth devices */
	{ USB_DEVICE(0x0b05, 0x190e), .driver_info = BTUSB_REALTEK |
	  					     BTUSB_WIDEBAND_SPEECH },

	/* Additional Realtek 8821AE Bluetooth devices */
	{ USB_DEVICE(0x0b05, 0x17dc), .driver_info = BTUSB_REALTEK },
	{ USB_DEVICE(0x13d3, 0x3414), .driver_info = BTUSB_REALTEK },
	{ USB_DEVICE(0x13d3, 0x3458), .driver_info = BTUSB_REALTEK },
	{ USB_DEVICE(0x13d3, 0x3461), .driver_info = BTUSB_REALTEK },
	{ USB_DEVICE(0x13d3, 0x3462), .driver_info = BTUSB_REALTEK },

	/* Additional Realtek 8822BE Bluetooth devices */
	{ USB_DEVICE(0x13d3, 0x3526), .driver_info = BTUSB_REALTEK },
	{ USB_DEVICE(0x0b05, 0x185c), .driver_info = BTUSB_REALTEK },

	/* Additional Realtek 8822CE Bluetooth devices */
	{ USB_DEVICE(0x04ca, 0x4005), .driver_info = BTUSB_REALTEK |
						     BTUSB_WIDEBAND_SPEECH },
	/* Bluetooth component of Realtek 8852AE device */
	{ USB_DEVICE(0x04ca, 0x4006), .driver_info = BTUSB_REALTEK |
						     BTUSB_WIDEBAND_SPEECH },

	{ USB_DEVICE(0x04c5, 0x161f), .driver_info = BTUSB_REALTEK |
						     BTUSB_WIDEBAND_SPEECH },
	{ USB_DEVICE(0x0b05, 0x18ef), .driver_info = BTUSB_REALTEK |
						     BTUSB_WIDEBAND_SPEECH },
	{ USB_DEVICE(0x13d3, 0x3548), .driver_info = BTUSB_REALTEK |
						     BTUSB_WIDEBAND_SPEECH },
	{ USB_DEVICE(0x13d3, 0x3549), .driver_info = BTUSB_REALTEK |
						     BTUSB_WIDEBAND_SPEECH },
	{ USB_DEVICE(0x13d3, 0x3553), .driver_info = BTUSB_REALTEK |
						     BTUSB_WIDEBAND_SPEECH },
	{ USB_DEVICE(0x13d3, 0x3555), .driver_info = BTUSB_REALTEK |
						     BTUSB_WIDEBAND_SPEECH },
	{ USB_DEVICE(0x2ff8, 0x3051), .driver_info = BTUSB_REALTEK |
						     BTUSB_WIDEBAND_SPEECH },
	{ USB_DEVICE(0x1358, 0xc123), .driver_info = BTUSB_REALTEK |
						     BTUSB_WIDEBAND_SPEECH },
	{ USB_DEVICE(0x0bda, 0xc123), .driver_info = BTUSB_REALTEK |
						     BTUSB_WIDEBAND_SPEECH },
	{ USB_DEVICE(0x0cb5, 0xc547), .driver_info = BTUSB_REALTEK |
						     BTUSB_WIDEBAND_SPEECH },

	/* Silicon Wave based devices */
	{ USB_DEVICE(0x0c10, 0x0000), .driver_info = BTUSB_SWAVE },

	{ }	/* Terminating entry */
};

/* The Bluetooth USB module build into some devices needs to be reset on resume,
 * this is a problem with the platform (likely shutting off all power) not with
 * the module itself. So we use a DMI list to match known broken platforms.
 */
static const struct dmi_system_id btusb_needs_reset_resume_table[] = {
	{
		/* Dell OptiPlex 3060 (QCA ROME device 0cf3:e007) */
		.matches = {
			DMI_MATCH(DMI_SYS_VENDOR, "Dell Inc."),
			DMI_MATCH(DMI_PRODUCT_NAME, "OptiPlex 3060"),
		},
	},
	{
		/* Dell XPS 9360 (QCA ROME device 0cf3:e300) */
		.matches = {
			DMI_MATCH(DMI_SYS_VENDOR, "Dell Inc."),
			DMI_MATCH(DMI_PRODUCT_NAME, "XPS 13 9360"),
		},
	},
	{
		/* Dell Inspiron 5565 (QCA ROME device 0cf3:e009) */
		.matches = {
			DMI_MATCH(DMI_SYS_VENDOR, "Dell Inc."),
			DMI_MATCH(DMI_PRODUCT_NAME, "Inspiron 5565"),
		},
	},
	{}
};

#define BTUSB_MAX_ISOC_FRAMES	10

#define BTUSB_INTR_RUNNING	0
#define BTUSB_BULK_RUNNING	1
#define BTUSB_ISOC_RUNNING	2
#define BTUSB_SUSPENDING	3
#define BTUSB_DID_ISO_RESUME	4
#define BTUSB_BOOTLOADER	5
#define BTUSB_DOWNLOADING	6
#define BTUSB_FIRMWARE_LOADED	7
#define BTUSB_FIRMWARE_FAILED	8
#define BTUSB_BOOTING		9
#define BTUSB_DIAG_RUNNING	10
#define BTUSB_OOB_WAKE_ENABLED	11
#define BTUSB_HW_RESET_ACTIVE	12
#define BTUSB_TX_WAIT_VND_EVT	13
#define BTUSB_WAKEUP_DISABLE	14
#define BTUSB_USE_ALT3_FOR_WBS	15

struct btusb_data {
	struct hci_dev       *hdev;
	struct usb_device    *udev;
	struct usb_interface *intf;
	struct usb_interface *isoc;
	struct usb_interface *diag;
	unsigned isoc_ifnum;

	unsigned long flags;

	struct work_struct work;
	struct work_struct waker;

	struct usb_anchor deferred;
	struct usb_anchor tx_anchor;
	int tx_in_flight;
	spinlock_t txlock;

	struct usb_anchor intr_anchor;
	struct usb_anchor bulk_anchor;
	struct usb_anchor isoc_anchor;
	struct usb_anchor diag_anchor;
	struct usb_anchor ctrl_anchor;
	spinlock_t rxlock;

	struct sk_buff *evt_skb;
	struct sk_buff *acl_skb;
	struct sk_buff *sco_skb;

	struct usb_endpoint_descriptor *intr_ep;
	struct usb_endpoint_descriptor *bulk_tx_ep;
	struct usb_endpoint_descriptor *bulk_rx_ep;
	struct usb_endpoint_descriptor *isoc_tx_ep;
	struct usb_endpoint_descriptor *isoc_rx_ep;
	struct usb_endpoint_descriptor *diag_tx_ep;
	struct usb_endpoint_descriptor *diag_rx_ep;

	struct gpio_desc *reset_gpio;

	__u8 cmdreq_type;
	__u8 cmdreq;

	unsigned int sco_num;
	unsigned int air_mode;
	bool usb_alt6_packet_flow;
	int isoc_altsetting;
	int suspend_count;

	int (*recv_event)(struct hci_dev *hdev, struct sk_buff *skb);
	int (*recv_bulk)(struct btusb_data *data, void *buffer, int count);

	int (*setup_on_usb)(struct hci_dev *hdev);

	int oob_wake_irq;   /* irq for out-of-band wake-on-bt */
	unsigned cmd_timeout_cnt;
};

static void btusb_intel_cmd_timeout(struct hci_dev *hdev)
{
	struct btusb_data *data = hci_get_drvdata(hdev);
	struct gpio_desc *reset_gpio = data->reset_gpio;

	if (++data->cmd_timeout_cnt < 5)
		return;

	if (!reset_gpio) {
		bt_dev_err(hdev, "No way to reset. Ignoring and continuing");
		return;
	}

	/*
	 * Toggle the hard reset line if the platform provides one. The reset
	 * is going to yank the device off the USB and then replug. So doing
	 * once is enough. The cleanup is handled correctly on the way out
	 * (standard USB disconnect), and the new device is detected cleanly
	 * and bound to the driver again like it should be.
	 */
	if (test_and_set_bit(BTUSB_HW_RESET_ACTIVE, &data->flags)) {
		bt_dev_err(hdev, "last reset failed? Not resetting again");
		return;
	}

	bt_dev_err(hdev, "Initiating HW reset via gpio");
	gpiod_set_value_cansleep(reset_gpio, 1);
	msleep(100);
	gpiod_set_value_cansleep(reset_gpio, 0);
}

static void btusb_rtl_cmd_timeout(struct hci_dev *hdev)
{
	struct btusb_data *data = hci_get_drvdata(hdev);
	struct gpio_desc *reset_gpio = data->reset_gpio;

	if (++data->cmd_timeout_cnt < 5)
		return;

	if (!reset_gpio) {
		bt_dev_err(hdev, "No gpio to reset Realtek device, ignoring");
		return;
	}

	/* Toggle the hard reset line. The Realtek device is going to
	 * yank itself off the USB and then replug. The cleanup is handled
	 * correctly on the way out (standard USB disconnect), and the new
	 * device is detected cleanly and bound to the driver again like
	 * it should be.
	 */
	if (test_and_set_bit(BTUSB_HW_RESET_ACTIVE, &data->flags)) {
		bt_dev_err(hdev, "last reset failed? Not resetting again");
		return;
	}

	bt_dev_err(hdev, "Reset Realtek device via gpio");
	gpiod_set_value_cansleep(reset_gpio, 1);
	msleep(200);
	gpiod_set_value_cansleep(reset_gpio, 0);
}

static void btusb_qca_cmd_timeout(struct hci_dev *hdev)
{
	struct btusb_data *data = hci_get_drvdata(hdev);
	int err;

	if (++data->cmd_timeout_cnt < 5)
		return;

	bt_dev_err(hdev, "Multiple cmd timeouts seen. Resetting usb device.");
	/* This is not an unbalanced PM reference since the device will reset */
	err = usb_autopm_get_interface(data->intf);
	if (!err)
		usb_queue_reset_device(data->intf);
	else
		bt_dev_err(hdev, "Failed usb_autopm_get_interface with %d", err);
}

static inline void btusb_free_frags(struct btusb_data *data)
{
	unsigned long flags;

	spin_lock_irqsave(&data->rxlock, flags);

	kfree_skb(data->evt_skb);
	data->evt_skb = NULL;

	kfree_skb(data->acl_skb);
	data->acl_skb = NULL;

	kfree_skb(data->sco_skb);
	data->sco_skb = NULL;

	spin_unlock_irqrestore(&data->rxlock, flags);
}

static int btusb_recv_intr(struct btusb_data *data, void *buffer, int count)
{
	struct sk_buff *skb;
	unsigned long flags;
	int err = 0;

	spin_lock_irqsave(&data->rxlock, flags);
	skb = data->evt_skb;

	while (count) {
		int len;

		if (!skb) {
			skb = bt_skb_alloc(HCI_MAX_EVENT_SIZE, GFP_ATOMIC);
			if (!skb) {
				err = -ENOMEM;
				break;
			}

			hci_skb_pkt_type(skb) = HCI_EVENT_PKT;
			hci_skb_expect(skb) = HCI_EVENT_HDR_SIZE;
		}

		len = min_t(uint, hci_skb_expect(skb), count);
		skb_put_data(skb, buffer, len);

		count -= len;
		buffer += len;
		hci_skb_expect(skb) -= len;

		if (skb->len == HCI_EVENT_HDR_SIZE) {
			/* Complete event header */
			hci_skb_expect(skb) = hci_event_hdr(skb)->plen;

			if (skb_tailroom(skb) < hci_skb_expect(skb)) {
				kfree_skb(skb);
				skb = NULL;

				err = -EILSEQ;
				break;
			}
		}

		if (!hci_skb_expect(skb)) {
			/* Complete frame */
			data->recv_event(data->hdev, skb);
			skb = NULL;
		}
	}

	data->evt_skb = skb;
	spin_unlock_irqrestore(&data->rxlock, flags);

	return err;
}

static int btusb_recv_bulk(struct btusb_data *data, void *buffer, int count)
{
	struct sk_buff *skb;
	unsigned long flags;
	int err = 0;

	spin_lock_irqsave(&data->rxlock, flags);
	skb = data->acl_skb;

	while (count) {
		int len;

		if (!skb) {
			skb = bt_skb_alloc(HCI_MAX_FRAME_SIZE, GFP_ATOMIC);
			if (!skb) {
				err = -ENOMEM;
				break;
			}

			hci_skb_pkt_type(skb) = HCI_ACLDATA_PKT;
			hci_skb_expect(skb) = HCI_ACL_HDR_SIZE;
		}

		len = min_t(uint, hci_skb_expect(skb), count);
		skb_put_data(skb, buffer, len);

		count -= len;
		buffer += len;
		hci_skb_expect(skb) -= len;

		if (skb->len == HCI_ACL_HDR_SIZE) {
			__le16 dlen = hci_acl_hdr(skb)->dlen;

			/* Complete ACL header */
			hci_skb_expect(skb) = __le16_to_cpu(dlen);

			if (skb_tailroom(skb) < hci_skb_expect(skb)) {
				kfree_skb(skb);
				skb = NULL;

				err = -EILSEQ;
				break;
			}
		}

		if (!hci_skb_expect(skb)) {
			/* Complete frame */
			hci_recv_frame(data->hdev, skb);
			skb = NULL;
		}
	}

	data->acl_skb = skb;
	spin_unlock_irqrestore(&data->rxlock, flags);

	return err;
}

static int btusb_recv_isoc(struct btusb_data *data, void *buffer, int count)
{
	struct sk_buff *skb;
	unsigned long flags;
	int err = 0;

	spin_lock_irqsave(&data->rxlock, flags);
	skb = data->sco_skb;

	while (count) {
		int len;

		if (!skb) {
			skb = bt_skb_alloc(HCI_MAX_SCO_SIZE, GFP_ATOMIC);
			if (!skb) {
				err = -ENOMEM;
				break;
			}

			hci_skb_pkt_type(skb) = HCI_SCODATA_PKT;
			hci_skb_expect(skb) = HCI_SCO_HDR_SIZE;
		}

		len = min_t(uint, hci_skb_expect(skb), count);
		skb_put_data(skb, buffer, len);

		count -= len;
		buffer += len;
		hci_skb_expect(skb) -= len;

		if (skb->len == HCI_SCO_HDR_SIZE) {
			/* Complete SCO header */
			hci_skb_expect(skb) = hci_sco_hdr(skb)->dlen;

			if (skb_tailroom(skb) < hci_skb_expect(skb)) {
				kfree_skb(skb);
				skb = NULL;

				err = -EILSEQ;
				break;
			}
		}

		if (!hci_skb_expect(skb)) {
			/* Complete frame */
			hci_recv_frame(data->hdev, skb);
			skb = NULL;
		}
	}

	data->sco_skb = skb;
	spin_unlock_irqrestore(&data->rxlock, flags);

	return err;
}

static void btusb_intr_complete(struct urb *urb)
{
	struct hci_dev *hdev = urb->context;
	struct btusb_data *data = hci_get_drvdata(hdev);
	int err;

	BT_DBG("%s urb %p status %d count %d", hdev->name, urb, urb->status,
	       urb->actual_length);

	if (!test_bit(HCI_RUNNING, &hdev->flags))
		return;

	if (urb->status == 0) {
		hdev->stat.byte_rx += urb->actual_length;

		if (btusb_recv_intr(data, urb->transfer_buffer,
				    urb->actual_length) < 0) {
			bt_dev_err(hdev, "corrupted event packet");
			hdev->stat.err_rx++;
		}
	} else if (urb->status == -ENOENT) {
		/* Avoid suspend failed when usb_kill_urb */
		return;
	}

	if (!test_bit(BTUSB_INTR_RUNNING, &data->flags))
		return;

	usb_mark_last_busy(data->udev);
	usb_anchor_urb(urb, &data->intr_anchor);

	err = usb_submit_urb(urb, GFP_ATOMIC);
	if (err < 0) {
		/* -EPERM: urb is being killed;
		 * -ENODEV: device got disconnected
		 */
		if (err != -EPERM && err != -ENODEV)
			bt_dev_err(hdev, "urb %p failed to resubmit (%d)",
				   urb, -err);
		usb_unanchor_urb(urb);
	}
}

static int btusb_submit_intr_urb(struct hci_dev *hdev, gfp_t mem_flags)
{
	struct btusb_data *data = hci_get_drvdata(hdev);
	struct urb *urb;
	unsigned char *buf;
	unsigned int pipe;
	int err, size;

	BT_DBG("%s", hdev->name);

	if (!data->intr_ep)
		return -ENODEV;

	urb = usb_alloc_urb(0, mem_flags);
	if (!urb)
		return -ENOMEM;

	size = le16_to_cpu(data->intr_ep->wMaxPacketSize);

	buf = kmalloc(size, mem_flags);
	if (!buf) {
		usb_free_urb(urb);
		return -ENOMEM;
	}

	pipe = usb_rcvintpipe(data->udev, data->intr_ep->bEndpointAddress);

	usb_fill_int_urb(urb, data->udev, pipe, buf, size,
			 btusb_intr_complete, hdev, data->intr_ep->bInterval);

	urb->transfer_flags |= URB_FREE_BUFFER;

	usb_anchor_urb(urb, &data->intr_anchor);

	err = usb_submit_urb(urb, mem_flags);
	if (err < 0) {
		if (err != -EPERM && err != -ENODEV)
			bt_dev_err(hdev, "urb %p submission failed (%d)",
				   urb, -err);
		usb_unanchor_urb(urb);
	}

	usb_free_urb(urb);

	return err;
}

static void btusb_bulk_complete(struct urb *urb)
{
	struct hci_dev *hdev = urb->context;
	struct btusb_data *data = hci_get_drvdata(hdev);
	int err;

	BT_DBG("%s urb %p status %d count %d", hdev->name, urb, urb->status,
	       urb->actual_length);

	if (!test_bit(HCI_RUNNING, &hdev->flags))
		return;

	if (urb->status == 0) {
		hdev->stat.byte_rx += urb->actual_length;

		if (data->recv_bulk(data, urb->transfer_buffer,
				    urb->actual_length) < 0) {
			bt_dev_err(hdev, "corrupted ACL packet");
			hdev->stat.err_rx++;
		}
	} else if (urb->status == -ENOENT) {
		/* Avoid suspend failed when usb_kill_urb */
		return;
	}

	if (!test_bit(BTUSB_BULK_RUNNING, &data->flags))
		return;

	usb_anchor_urb(urb, &data->bulk_anchor);
	usb_mark_last_busy(data->udev);

	err = usb_submit_urb(urb, GFP_ATOMIC);
	if (err < 0) {
		/* -EPERM: urb is being killed;
		 * -ENODEV: device got disconnected
		 */
		if (err != -EPERM && err != -ENODEV)
			bt_dev_err(hdev, "urb %p failed to resubmit (%d)",
				   urb, -err);
		usb_unanchor_urb(urb);
	}
}

static int btusb_submit_bulk_urb(struct hci_dev *hdev, gfp_t mem_flags)
{
	struct btusb_data *data = hci_get_drvdata(hdev);
	struct urb *urb;
	unsigned char *buf;
	unsigned int pipe;
	int err, size = HCI_MAX_FRAME_SIZE;

	BT_DBG("%s", hdev->name);

	if (!data->bulk_rx_ep)
		return -ENODEV;

	urb = usb_alloc_urb(0, mem_flags);
	if (!urb)
		return -ENOMEM;

	buf = kmalloc(size, mem_flags);
	if (!buf) {
		usb_free_urb(urb);
		return -ENOMEM;
	}

	pipe = usb_rcvbulkpipe(data->udev, data->bulk_rx_ep->bEndpointAddress);

	usb_fill_bulk_urb(urb, data->udev, pipe, buf, size,
			  btusb_bulk_complete, hdev);

	urb->transfer_flags |= URB_FREE_BUFFER;

	usb_mark_last_busy(data->udev);
	usb_anchor_urb(urb, &data->bulk_anchor);

	err = usb_submit_urb(urb, mem_flags);
	if (err < 0) {
		if (err != -EPERM && err != -ENODEV)
			bt_dev_err(hdev, "urb %p submission failed (%d)",
				   urb, -err);
		usb_unanchor_urb(urb);
	}

	usb_free_urb(urb);

	return err;
}

static void btusb_isoc_complete(struct urb *urb)
{
	struct hci_dev *hdev = urb->context;
	struct btusb_data *data = hci_get_drvdata(hdev);
	int i, err;

	BT_DBG("%s urb %p status %d count %d", hdev->name, urb, urb->status,
	       urb->actual_length);

	if (!test_bit(HCI_RUNNING, &hdev->flags))
		return;

	if (urb->status == 0) {
		for (i = 0; i < urb->number_of_packets; i++) {
			unsigned int offset = urb->iso_frame_desc[i].offset;
			unsigned int length = urb->iso_frame_desc[i].actual_length;

			if (urb->iso_frame_desc[i].status)
				continue;

			hdev->stat.byte_rx += length;

			if (btusb_recv_isoc(data, urb->transfer_buffer + offset,
					    length) < 0) {
				bt_dev_err(hdev, "corrupted SCO packet");
				hdev->stat.err_rx++;
			}
		}
	} else if (urb->status == -ENOENT) {
		/* Avoid suspend failed when usb_kill_urb */
		return;
	}

	if (!test_bit(BTUSB_ISOC_RUNNING, &data->flags))
		return;

	usb_anchor_urb(urb, &data->isoc_anchor);

	err = usb_submit_urb(urb, GFP_ATOMIC);
	if (err < 0) {
		/* -EPERM: urb is being killed;
		 * -ENODEV: device got disconnected
		 */
		if (err != -EPERM && err != -ENODEV)
			bt_dev_err(hdev, "urb %p failed to resubmit (%d)",
				   urb, -err);
		usb_unanchor_urb(urb);
	}
}

static inline void __fill_isoc_descriptor_msbc(struct urb *urb, int len,
					       int mtu, struct btusb_data *data)
{
	int i, offset = 0;
	unsigned int interval;

	BT_DBG("len %d mtu %d", len, mtu);

	/* For mSBC ALT 6 setting the host will send the packet at continuous
	 * flow. As per core spec 5, vol 4, part B, table 2.1. For ALT setting
	 * 6 the HCI PACKET INTERVAL should be 7.5ms for every usb packets.
	 * To maintain the rate we send 63bytes of usb packets alternatively for
	 * 7ms and 8ms to maintain the rate as 7.5ms.
	 */
	if (data->usb_alt6_packet_flow) {
		interval = 7;
		data->usb_alt6_packet_flow = false;
	} else {
		interval = 6;
		data->usb_alt6_packet_flow = true;
	}

	for (i = 0; i < interval; i++) {
		urb->iso_frame_desc[i].offset = offset;
		urb->iso_frame_desc[i].length = offset;
	}

	if (len && i < BTUSB_MAX_ISOC_FRAMES) {
		urb->iso_frame_desc[i].offset = offset;
		urb->iso_frame_desc[i].length = len;
		i++;
	}

	urb->number_of_packets = i;
}

static inline void __fill_isoc_descriptor(struct urb *urb, int len, int mtu)
{
	int i, offset = 0;

	BT_DBG("len %d mtu %d", len, mtu);

	for (i = 0; i < BTUSB_MAX_ISOC_FRAMES && len >= mtu;
					i++, offset += mtu, len -= mtu) {
		urb->iso_frame_desc[i].offset = offset;
		urb->iso_frame_desc[i].length = mtu;
	}

	if (len && i < BTUSB_MAX_ISOC_FRAMES) {
		urb->iso_frame_desc[i].offset = offset;
		urb->iso_frame_desc[i].length = len;
		i++;
	}

	urb->number_of_packets = i;
}

static int btusb_submit_isoc_urb(struct hci_dev *hdev, gfp_t mem_flags)
{
	struct btusb_data *data = hci_get_drvdata(hdev);
	struct urb *urb;
	unsigned char *buf;
	unsigned int pipe;
	int err, size;

	BT_DBG("%s", hdev->name);

	if (!data->isoc_rx_ep)
		return -ENODEV;

	urb = usb_alloc_urb(BTUSB_MAX_ISOC_FRAMES, mem_flags);
	if (!urb)
		return -ENOMEM;

	size = le16_to_cpu(data->isoc_rx_ep->wMaxPacketSize) *
						BTUSB_MAX_ISOC_FRAMES;

	buf = kmalloc(size, mem_flags);
	if (!buf) {
		usb_free_urb(urb);
		return -ENOMEM;
	}

	pipe = usb_rcvisocpipe(data->udev, data->isoc_rx_ep->bEndpointAddress);

	usb_fill_int_urb(urb, data->udev, pipe, buf, size, btusb_isoc_complete,
			 hdev, data->isoc_rx_ep->bInterval);

	urb->transfer_flags = URB_FREE_BUFFER | URB_ISO_ASAP;

	__fill_isoc_descriptor(urb, size,
			       le16_to_cpu(data->isoc_rx_ep->wMaxPacketSize));

	usb_anchor_urb(urb, &data->isoc_anchor);

	err = usb_submit_urb(urb, mem_flags);
	if (err < 0) {
		if (err != -EPERM && err != -ENODEV)
			bt_dev_err(hdev, "urb %p submission failed (%d)",
				   urb, -err);
		usb_unanchor_urb(urb);
	}

	usb_free_urb(urb);

	return err;
}

static void btusb_diag_complete(struct urb *urb)
{
	struct hci_dev *hdev = urb->context;
	struct btusb_data *data = hci_get_drvdata(hdev);
	int err;

	BT_DBG("%s urb %p status %d count %d", hdev->name, urb, urb->status,
	       urb->actual_length);

	if (urb->status == 0) {
		struct sk_buff *skb;

		skb = bt_skb_alloc(urb->actual_length, GFP_ATOMIC);
		if (skb) {
			skb_put_data(skb, urb->transfer_buffer,
				     urb->actual_length);
			hci_recv_diag(hdev, skb);
		}
	} else if (urb->status == -ENOENT) {
		/* Avoid suspend failed when usb_kill_urb */
		return;
	}

	if (!test_bit(BTUSB_DIAG_RUNNING, &data->flags))
		return;

	usb_anchor_urb(urb, &data->diag_anchor);
	usb_mark_last_busy(data->udev);

	err = usb_submit_urb(urb, GFP_ATOMIC);
	if (err < 0) {
		/* -EPERM: urb is being killed;
		 * -ENODEV: device got disconnected
		 */
		if (err != -EPERM && err != -ENODEV)
			bt_dev_err(hdev, "urb %p failed to resubmit (%d)",
				   urb, -err);
		usb_unanchor_urb(urb);
	}
}

static int btusb_submit_diag_urb(struct hci_dev *hdev, gfp_t mem_flags)
{
	struct btusb_data *data = hci_get_drvdata(hdev);
	struct urb *urb;
	unsigned char *buf;
	unsigned int pipe;
	int err, size = HCI_MAX_FRAME_SIZE;

	BT_DBG("%s", hdev->name);

	if (!data->diag_rx_ep)
		return -ENODEV;

	urb = usb_alloc_urb(0, mem_flags);
	if (!urb)
		return -ENOMEM;

	buf = kmalloc(size, mem_flags);
	if (!buf) {
		usb_free_urb(urb);
		return -ENOMEM;
	}

	pipe = usb_rcvbulkpipe(data->udev, data->diag_rx_ep->bEndpointAddress);

	usb_fill_bulk_urb(urb, data->udev, pipe, buf, size,
			  btusb_diag_complete, hdev);

	urb->transfer_flags |= URB_FREE_BUFFER;

	usb_mark_last_busy(data->udev);
	usb_anchor_urb(urb, &data->diag_anchor);

	err = usb_submit_urb(urb, mem_flags);
	if (err < 0) {
		if (err != -EPERM && err != -ENODEV)
			bt_dev_err(hdev, "urb %p submission failed (%d)",
				   urb, -err);
		usb_unanchor_urb(urb);
	}

	usb_free_urb(urb);

	return err;
}

static void btusb_tx_complete(struct urb *urb)
{
	struct sk_buff *skb = urb->context;
	struct hci_dev *hdev = (struct hci_dev *)skb->dev;
	struct btusb_data *data = hci_get_drvdata(hdev);
	unsigned long flags;

	BT_DBG("%s urb %p status %d count %d", hdev->name, urb, urb->status,
	       urb->actual_length);

	if (!test_bit(HCI_RUNNING, &hdev->flags))
		goto done;

	if (!urb->status)
		hdev->stat.byte_tx += urb->transfer_buffer_length;
	else
		hdev->stat.err_tx++;

done:
	spin_lock_irqsave(&data->txlock, flags);
	data->tx_in_flight--;
	spin_unlock_irqrestore(&data->txlock, flags);

	kfree(urb->setup_packet);

	kfree_skb(skb);
}

static void btusb_isoc_tx_complete(struct urb *urb)
{
	struct sk_buff *skb = urb->context;
	struct hci_dev *hdev = (struct hci_dev *)skb->dev;

	BT_DBG("%s urb %p status %d count %d", hdev->name, urb, urb->status,
	       urb->actual_length);

	if (!test_bit(HCI_RUNNING, &hdev->flags))
		goto done;

	if (!urb->status)
		hdev->stat.byte_tx += urb->transfer_buffer_length;
	else
		hdev->stat.err_tx++;

done:
	kfree(urb->setup_packet);

	kfree_skb(skb);
}

static int btusb_open(struct hci_dev *hdev)
{
	struct btusb_data *data = hci_get_drvdata(hdev);
	int err;

	BT_DBG("%s", hdev->name);

	err = usb_autopm_get_interface(data->intf);
	if (err < 0)
		return err;

	/* Patching USB firmware files prior to starting any URBs of HCI path
	 * It is more safe to use USB bulk channel for downloading USB patch
	 */
	if (data->setup_on_usb) {
		err = data->setup_on_usb(hdev);
		if (err < 0)
			goto setup_fail;
	}

	data->intf->needs_remote_wakeup = 1;

	/* Disable device remote wakeup when host is suspended
	 * For Realtek chips, global suspend without
	 * SET_FEATURE (DEVICE_REMOTE_WAKEUP) can save more power in device.
	 */
	if (test_bit(BTUSB_WAKEUP_DISABLE, &data->flags))
		device_wakeup_disable(&data->udev->dev);

	if (test_and_set_bit(BTUSB_INTR_RUNNING, &data->flags))
		goto done;

	err = btusb_submit_intr_urb(hdev, GFP_KERNEL);
	if (err < 0)
		goto failed;

	err = btusb_submit_bulk_urb(hdev, GFP_KERNEL);
	if (err < 0) {
		usb_kill_anchored_urbs(&data->intr_anchor);
		goto failed;
	}

	set_bit(BTUSB_BULK_RUNNING, &data->flags);
	btusb_submit_bulk_urb(hdev, GFP_KERNEL);

	if (data->diag) {
		if (!btusb_submit_diag_urb(hdev, GFP_KERNEL))
			set_bit(BTUSB_DIAG_RUNNING, &data->flags);
	}

done:
	usb_autopm_put_interface(data->intf);
	return 0;

failed:
	clear_bit(BTUSB_INTR_RUNNING, &data->flags);
setup_fail:
	usb_autopm_put_interface(data->intf);
	return err;
}

static void btusb_stop_traffic(struct btusb_data *data)
{
	usb_kill_anchored_urbs(&data->intr_anchor);
	usb_kill_anchored_urbs(&data->bulk_anchor);
	usb_kill_anchored_urbs(&data->isoc_anchor);
	usb_kill_anchored_urbs(&data->diag_anchor);
	usb_kill_anchored_urbs(&data->ctrl_anchor);
}

static int btusb_close(struct hci_dev *hdev)
{
	struct btusb_data *data = hci_get_drvdata(hdev);
	int err;

	BT_DBG("%s", hdev->name);

	cancel_work_sync(&data->work);
	cancel_work_sync(&data->waker);

	clear_bit(BTUSB_ISOC_RUNNING, &data->flags);
	clear_bit(BTUSB_BULK_RUNNING, &data->flags);
	clear_bit(BTUSB_INTR_RUNNING, &data->flags);
	clear_bit(BTUSB_DIAG_RUNNING, &data->flags);

	btusb_stop_traffic(data);
	btusb_free_frags(data);

	err = usb_autopm_get_interface(data->intf);
	if (err < 0)
		goto failed;

	data->intf->needs_remote_wakeup = 0;

	/* Enable remote wake up for auto-suspend */
	if (test_bit(BTUSB_WAKEUP_DISABLE, &data->flags))
		data->intf->needs_remote_wakeup = 1;

	usb_autopm_put_interface(data->intf);

failed:
	usb_scuttle_anchored_urbs(&data->deferred);
	return 0;
}

static int btusb_flush(struct hci_dev *hdev)
{
	struct btusb_data *data = hci_get_drvdata(hdev);

	BT_DBG("%s", hdev->name);

	usb_kill_anchored_urbs(&data->tx_anchor);
	btusb_free_frags(data);

	return 0;
}

static struct urb *alloc_ctrl_urb(struct hci_dev *hdev, struct sk_buff *skb)
{
	struct btusb_data *data = hci_get_drvdata(hdev);
	struct usb_ctrlrequest *dr;
	struct urb *urb;
	unsigned int pipe;

	urb = usb_alloc_urb(0, GFP_KERNEL);
	if (!urb)
		return ERR_PTR(-ENOMEM);

	dr = kmalloc(sizeof(*dr), GFP_KERNEL);
	if (!dr) {
		usb_free_urb(urb);
		return ERR_PTR(-ENOMEM);
	}

	dr->bRequestType = data->cmdreq_type;
	dr->bRequest     = data->cmdreq;
	dr->wIndex       = 0;
	dr->wValue       = 0;
	dr->wLength      = __cpu_to_le16(skb->len);

	pipe = usb_sndctrlpipe(data->udev, 0x00);

	usb_fill_control_urb(urb, data->udev, pipe, (void *)dr,
			     skb->data, skb->len, btusb_tx_complete, skb);

	skb->dev = (void *)hdev;

	return urb;
}

static struct urb *alloc_bulk_urb(struct hci_dev *hdev, struct sk_buff *skb)
{
	struct btusb_data *data = hci_get_drvdata(hdev);
	struct urb *urb;
	unsigned int pipe;

	if (!data->bulk_tx_ep)
		return ERR_PTR(-ENODEV);

	urb = usb_alloc_urb(0, GFP_KERNEL);
	if (!urb)
		return ERR_PTR(-ENOMEM);

	pipe = usb_sndbulkpipe(data->udev, data->bulk_tx_ep->bEndpointAddress);

	usb_fill_bulk_urb(urb, data->udev, pipe,
			  skb->data, skb->len, btusb_tx_complete, skb);

	skb->dev = (void *)hdev;

	return urb;
}

static struct urb *alloc_isoc_urb(struct hci_dev *hdev, struct sk_buff *skb)
{
	struct btusb_data *data = hci_get_drvdata(hdev);
	struct urb *urb;
	unsigned int pipe;

	if (!data->isoc_tx_ep)
		return ERR_PTR(-ENODEV);

	urb = usb_alloc_urb(BTUSB_MAX_ISOC_FRAMES, GFP_KERNEL);
	if (!urb)
		return ERR_PTR(-ENOMEM);

	pipe = usb_sndisocpipe(data->udev, data->isoc_tx_ep->bEndpointAddress);

	usb_fill_int_urb(urb, data->udev, pipe,
			 skb->data, skb->len, btusb_isoc_tx_complete,
			 skb, data->isoc_tx_ep->bInterval);

	urb->transfer_flags  = URB_ISO_ASAP;

	if (data->isoc_altsetting == 6)
		__fill_isoc_descriptor_msbc(urb, skb->len,
					    le16_to_cpu(data->isoc_tx_ep->wMaxPacketSize),
					    data);
	else
		__fill_isoc_descriptor(urb, skb->len,
				       le16_to_cpu(data->isoc_tx_ep->wMaxPacketSize));
	skb->dev = (void *)hdev;

	return urb;
}

static int submit_tx_urb(struct hci_dev *hdev, struct urb *urb)
{
	struct btusb_data *data = hci_get_drvdata(hdev);
	int err;

	usb_anchor_urb(urb, &data->tx_anchor);

	err = usb_submit_urb(urb, GFP_KERNEL);
	if (err < 0) {
		if (err != -EPERM && err != -ENODEV)
			bt_dev_err(hdev, "urb %p submission failed (%d)",
				   urb, -err);
		kfree(urb->setup_packet);
		usb_unanchor_urb(urb);
	} else {
		usb_mark_last_busy(data->udev);
	}

	usb_free_urb(urb);
	return err;
}

static int submit_or_queue_tx_urb(struct hci_dev *hdev, struct urb *urb)
{
	struct btusb_data *data = hci_get_drvdata(hdev);
	unsigned long flags;
	bool suspending;

	spin_lock_irqsave(&data->txlock, flags);
	suspending = test_bit(BTUSB_SUSPENDING, &data->flags);
	if (!suspending)
		data->tx_in_flight++;
	spin_unlock_irqrestore(&data->txlock, flags);

	if (!suspending)
		return submit_tx_urb(hdev, urb);

	usb_anchor_urb(urb, &data->deferred);
	schedule_work(&data->waker);

	usb_free_urb(urb);
	return 0;
}

static int btusb_send_frame(struct hci_dev *hdev, struct sk_buff *skb)
{
	struct urb *urb;

	BT_DBG("%s", hdev->name);

	switch (hci_skb_pkt_type(skb)) {
	case HCI_COMMAND_PKT:
		urb = alloc_ctrl_urb(hdev, skb);
		if (IS_ERR(urb))
			return PTR_ERR(urb);

		hdev->stat.cmd_tx++;
		return submit_or_queue_tx_urb(hdev, urb);

	case HCI_ACLDATA_PKT:
		urb = alloc_bulk_urb(hdev, skb);
		if (IS_ERR(urb))
			return PTR_ERR(urb);

		hdev->stat.acl_tx++;
		return submit_or_queue_tx_urb(hdev, urb);

	case HCI_SCODATA_PKT:
		if (hci_conn_num(hdev, SCO_LINK) < 1)
			return -ENODEV;

		urb = alloc_isoc_urb(hdev, skb);
		if (IS_ERR(urb))
			return PTR_ERR(urb);

		hdev->stat.sco_tx++;
		return submit_tx_urb(hdev, urb);
	}

	return -EILSEQ;
}

static void btusb_notify(struct hci_dev *hdev, unsigned int evt)
{
	struct btusb_data *data = hci_get_drvdata(hdev);

	BT_DBG("%s evt %d", hdev->name, evt);

	if (hci_conn_num(hdev, SCO_LINK) != data->sco_num) {
		data->sco_num = hci_conn_num(hdev, SCO_LINK);
		data->air_mode = evt;
		schedule_work(&data->work);
	}
}

static inline int __set_isoc_interface(struct hci_dev *hdev, int altsetting)
{
	struct btusb_data *data = hci_get_drvdata(hdev);
	struct usb_interface *intf = data->isoc;
	struct usb_endpoint_descriptor *ep_desc;
	int i, err;

	if (!data->isoc)
		return -ENODEV;

	err = usb_set_interface(data->udev, data->isoc_ifnum, altsetting);
	if (err < 0) {
		bt_dev_err(hdev, "setting interface failed (%d)", -err);
		return err;
	}

	data->isoc_altsetting = altsetting;

	data->isoc_tx_ep = NULL;
	data->isoc_rx_ep = NULL;

	for (i = 0; i < intf->cur_altsetting->desc.bNumEndpoints; i++) {
		ep_desc = &intf->cur_altsetting->endpoint[i].desc;

		if (!data->isoc_tx_ep && usb_endpoint_is_isoc_out(ep_desc)) {
			data->isoc_tx_ep = ep_desc;
			continue;
		}

		if (!data->isoc_rx_ep && usb_endpoint_is_isoc_in(ep_desc)) {
			data->isoc_rx_ep = ep_desc;
			continue;
		}
	}

	if (!data->isoc_tx_ep || !data->isoc_rx_ep) {
		bt_dev_err(hdev, "invalid SCO descriptors");
		return -ENODEV;
	}

	return 0;
}

static int btusb_switch_alt_setting(struct hci_dev *hdev, int new_alts)
{
	struct btusb_data *data = hci_get_drvdata(hdev);
	int err;

	if (data->isoc_altsetting != new_alts) {
		unsigned long flags;

		clear_bit(BTUSB_ISOC_RUNNING, &data->flags);
		usb_kill_anchored_urbs(&data->isoc_anchor);

		/* When isochronous alternate setting needs to be
		 * changed, because SCO connection has been added
		 * or removed, a packet fragment may be left in the
		 * reassembling state. This could lead to wrongly
		 * assembled fragments.
		 *
		 * Clear outstanding fragment when selecting a new
		 * alternate setting.
		 */
		spin_lock_irqsave(&data->rxlock, flags);
		kfree_skb(data->sco_skb);
		data->sco_skb = NULL;
		spin_unlock_irqrestore(&data->rxlock, flags);

		err = __set_isoc_interface(hdev, new_alts);
		if (err < 0)
			return err;
	}

	if (!test_and_set_bit(BTUSB_ISOC_RUNNING, &data->flags)) {
		if (btusb_submit_isoc_urb(hdev, GFP_KERNEL) < 0)
			clear_bit(BTUSB_ISOC_RUNNING, &data->flags);
		else
			btusb_submit_isoc_urb(hdev, GFP_KERNEL);
	}

	return 0;
}

static struct usb_host_interface *btusb_find_altsetting(struct btusb_data *data,
							int alt)
{
	struct usb_interface *intf = data->isoc;
	int i;

	BT_DBG("Looking for Alt no :%d", alt);

	if (!intf)
		return NULL;

	for (i = 0; i < intf->num_altsetting; i++) {
		if (intf->altsetting[i].desc.bAlternateSetting == alt)
			return &intf->altsetting[i];
	}

	return NULL;
}

static void btusb_work(struct work_struct *work)
{
	struct btusb_data *data = container_of(work, struct btusb_data, work);
	struct hci_dev *hdev = data->hdev;
	int new_alts = 0;
	int err;

	if (data->sco_num > 0) {
		if (!test_bit(BTUSB_DID_ISO_RESUME, &data->flags)) {
			err = usb_autopm_get_interface(data->isoc ? data->isoc : data->intf);
			if (err < 0) {
				clear_bit(BTUSB_ISOC_RUNNING, &data->flags);
				usb_kill_anchored_urbs(&data->isoc_anchor);
				return;
			}

			set_bit(BTUSB_DID_ISO_RESUME, &data->flags);
		}

		if (data->air_mode == HCI_NOTIFY_ENABLE_SCO_CVSD) {
			if (hdev->voice_setting & 0x0020) {
				static const int alts[3] = { 2, 4, 5 };

				new_alts = alts[data->sco_num - 1];
			} else {
				new_alts = data->sco_num;
			}
		} else if (data->air_mode == HCI_NOTIFY_ENABLE_SCO_TRANSP) {
			/* Bluetooth USB spec recommends alt 6 (63 bytes), but
			 * many adapters do not support it.  Alt 1 appears to
			 * work for all adapters that do not have alt 6, and
			 * which work with WBS at all.  Some devices prefer
			 * alt 3 (HCI payload >= 60 Bytes let air packet
			 * data satisfy 60 bytes), requiring
			 * MTU >= 3 (packets) * 25 (size) - 3 (headers) = 72
			 * see also Core spec 5, vol 4, B 2.1.1 & Table 2.1.
			 */
			if (btusb_find_altsetting(data, 6))
				new_alts = 6;
			else if (btusb_find_altsetting(data, 3) &&
				 hdev->sco_mtu >= 72 &&
				 test_bit(BTUSB_USE_ALT3_FOR_WBS, &data->flags))
				new_alts = 3;
			else
				new_alts = 1;
		}

		if (btusb_switch_alt_setting(hdev, new_alts) < 0)
			bt_dev_err(hdev, "set USB alt:(%d) failed!", new_alts);
	} else {
		clear_bit(BTUSB_ISOC_RUNNING, &data->flags);
		usb_kill_anchored_urbs(&data->isoc_anchor);

		__set_isoc_interface(hdev, 0);
		if (test_and_clear_bit(BTUSB_DID_ISO_RESUME, &data->flags))
			usb_autopm_put_interface(data->isoc ? data->isoc : data->intf);
	}
}

static void btusb_waker(struct work_struct *work)
{
	struct btusb_data *data = container_of(work, struct btusb_data, waker);
	int err;

	err = usb_autopm_get_interface(data->intf);
	if (err < 0)
		return;

	usb_autopm_put_interface(data->intf);
}

static int btusb_setup_bcm92035(struct hci_dev *hdev)
{
	struct sk_buff *skb;
	u8 val = 0x00;

	BT_DBG("%s", hdev->name);

	skb = __hci_cmd_sync(hdev, 0xfc3b, 1, &val, HCI_INIT_TIMEOUT);
	if (IS_ERR(skb))
		bt_dev_err(hdev, "BCM92035 command failed (%ld)", PTR_ERR(skb));
	else
		kfree_skb(skb);

	return 0;
}

static int btusb_setup_csr(struct hci_dev *hdev)
{
	struct btusb_data *data = hci_get_drvdata(hdev);
	u16 bcdDevice = le16_to_cpu(data->udev->descriptor.bcdDevice);
	struct hci_rp_read_local_version *rp;
	struct sk_buff *skb;
	bool is_fake = false;
	int ret;

	BT_DBG("%s", hdev->name);

	skb = __hci_cmd_sync(hdev, HCI_OP_READ_LOCAL_VERSION, 0, NULL,
			     HCI_INIT_TIMEOUT);
	if (IS_ERR(skb)) {
		int err = PTR_ERR(skb);
		bt_dev_err(hdev, "CSR: Local version failed (%d)", err);
		return err;
	}

	if (skb->len != sizeof(struct hci_rp_read_local_version)) {
		bt_dev_err(hdev, "CSR: Local version length mismatch");
		kfree_skb(skb);
		return -EIO;
	}

	rp = (struct hci_rp_read_local_version *)skb->data;

	/* Detect a wide host of Chinese controllers that aren't CSR.
	 *
	 * Known fake bcdDevices: 0x0100, 0x0134, 0x1915, 0x2520, 0x7558, 0x8891
	 *
	 * The main thing they have in common is that these are really popular low-cost
	 * options that support newer Bluetooth versions but rely on heavy VID/PID
	 * squatting of this poor old Bluetooth 1.1 device. Even sold as such.
	 *
	 * We detect actual CSR devices by checking that the HCI manufacturer code
	 * is Cambridge Silicon Radio (10) and ensuring that LMP sub-version and
	 * HCI rev values always match. As they both store the firmware number.
	 */
	if (le16_to_cpu(rp->manufacturer) != 10 ||
	    le16_to_cpu(rp->hci_rev) != le16_to_cpu(rp->lmp_subver))
		is_fake = true;

	/* Known legit CSR firmware build numbers and their supported BT versions:
	 * - 1.1 (0x1) -> 0x0073, 0x020d, 0x033c, 0x034e
	 * - 1.2 (0x2) ->                 0x04d9, 0x0529
	 * - 2.0 (0x3) ->         0x07a6, 0x07ad, 0x0c5c
	 * - 2.1 (0x4) ->         0x149c, 0x1735, 0x1899 (0x1899 is a BlueCore4-External)
	 * - 4.0 (0x6) ->         0x1d86, 0x2031, 0x22bb
	 *
	 * e.g. Real CSR dongles with LMP subversion 0x73 are old enough that
	 *      support BT 1.1 only; so it's a dead giveaway when some
	 *      third-party BT 4.0 dongle reuses it.
	 */
	else if (le16_to_cpu(rp->lmp_subver) <= 0x034e &&
		 le16_to_cpu(rp->hci_ver) > BLUETOOTH_VER_1_1)
		is_fake = true;

	else if (le16_to_cpu(rp->lmp_subver) <= 0x0529 &&
		 le16_to_cpu(rp->hci_ver) > BLUETOOTH_VER_1_2)
		is_fake = true;

	else if (le16_to_cpu(rp->lmp_subver) <= 0x0c5c &&
		 le16_to_cpu(rp->hci_ver) > BLUETOOTH_VER_2_0)
		is_fake = true;

	else if (le16_to_cpu(rp->lmp_subver) <= 0x1899 &&
		 le16_to_cpu(rp->hci_ver) > BLUETOOTH_VER_2_1)
		is_fake = true;

	else if (le16_to_cpu(rp->lmp_subver) <= 0x22bb &&
		 le16_to_cpu(rp->hci_ver) > BLUETOOTH_VER_4_0)
		is_fake = true;

	/* Other clones which beat all the above checks */
	else if (bcdDevice == 0x0134 &&
		 le16_to_cpu(rp->lmp_subver) == 0x0c5c &&
		 le16_to_cpu(rp->hci_ver) == BLUETOOTH_VER_2_0)
		is_fake = true;

	if (is_fake) {
		bt_dev_warn(hdev, "CSR: Unbranded CSR clone detected; adding workarounds and force-suspending once...");

		/* Generally these clones have big discrepancies between
		 * advertised features and what's actually supported.
		 * Probably will need to be expanded in the future;
		 * without these the controller will lock up.
		 */
		set_bit(HCI_QUIRK_BROKEN_STORED_LINK_KEY, &hdev->quirks);
		set_bit(HCI_QUIRK_BROKEN_ERR_DATA_REPORTING, &hdev->quirks);

		/* Clear the reset quirk since this is not an actual
		 * early Bluetooth 1.1 device from CSR.
		 */
		clear_bit(HCI_QUIRK_RESET_ON_CLOSE, &hdev->quirks);
		clear_bit(HCI_QUIRK_SIMULTANEOUS_DISCOVERY, &hdev->quirks);

		/*
		 * Special workaround for these BT 4.0 chip clones, and potentially more:
		 *
		 * - 0x0134: a Barrot 8041a02                 (HCI rev: 0x1012 sub: 0x0810)
		 * - 0x7558: IC markings FR3191AHAL 749H15143 (HCI rev/sub-version: 0x0709)
		 *
		 * These controllers are really messed-up.
		 *
		 * 1. Their bulk RX endpoint will never report any data unless
		 * the device was suspended at least once (yes, really).
		 * 2. They will not wakeup when autosuspended and receiving data
		 * on their bulk RX endpoint from e.g. a keyboard or mouse
		 * (IOW remote-wakeup support is broken for the bulk endpoint).
		 *
		 * To fix 1. enable runtime-suspend, force-suspend the
		 * HCI and then wake-it up by disabling runtime-suspend.
		 *
		 * To fix 2. clear the HCI's can_wake flag, this way the HCI
		 * will still be autosuspended when it is not open.
		 *
		 * --
		 *
		 * Because these are widespread problems we prefer generic solutions; so
		 * apply this initialization quirk to every controller that gets here,
		 * it should be harmless. The alternative is to not work at all.
		 */
		pm_runtime_allow(&data->udev->dev);

		ret = pm_runtime_suspend(&data->udev->dev);
		if (ret >= 0)
			msleep(200);
		else
			bt_dev_err(hdev, "CSR: Failed to suspend the device for our Barrot 8041a02 receive-issue workaround");

		pm_runtime_forbid(&data->udev->dev);

		device_set_wakeup_capable(&data->udev->dev, false);

		/* Re-enable autosuspend if this was requested */
		if (enable_autosuspend)
			usb_enable_autosuspend(data->udev);
	}

	kfree_skb(skb);

	return 0;
}

static const struct firmware *btusb_setup_intel_get_fw(struct hci_dev *hdev,
						       struct intel_version *ver)
{
	const struct firmware *fw;
	char fwname[64];
	int ret;

	snprintf(fwname, sizeof(fwname),
		 "intel/ibt-hw-%x.%x.%x-fw-%x.%x.%x.%x.%x.bseq",
		 ver->hw_platform, ver->hw_variant, ver->hw_revision,
		 ver->fw_variant,  ver->fw_revision, ver->fw_build_num,
		 ver->fw_build_ww, ver->fw_build_yy);

	ret = request_firmware(&fw, fwname, &hdev->dev);
	if (ret < 0) {
		if (ret == -EINVAL) {
			bt_dev_err(hdev, "Intel firmware file request failed (%d)",
				   ret);
			return NULL;
		}

		bt_dev_err(hdev, "failed to open Intel firmware file: %s (%d)",
			   fwname, ret);

		/* If the correct firmware patch file is not found, use the
		 * default firmware patch file instead
		 */
		snprintf(fwname, sizeof(fwname), "intel/ibt-hw-%x.%x.bseq",
			 ver->hw_platform, ver->hw_variant);
		if (request_firmware(&fw, fwname, &hdev->dev) < 0) {
			bt_dev_err(hdev, "failed to open default fw file: %s",
				   fwname);
			return NULL;
		}
	}

	bt_dev_info(hdev, "Intel Bluetooth firmware file: %s", fwname);

	return fw;
}

static int btusb_setup_intel_patching(struct hci_dev *hdev,
				      const struct firmware *fw,
				      const u8 **fw_ptr, int *disable_patch)
{
	struct sk_buff *skb;
	struct hci_command_hdr *cmd;
	const u8 *cmd_param;
	struct hci_event_hdr *evt = NULL;
	const u8 *evt_param = NULL;
	int remain = fw->size - (*fw_ptr - fw->data);

	/* The first byte indicates the types of the patch command or event.
	 * 0x01 means HCI command and 0x02 is HCI event. If the first bytes
	 * in the current firmware buffer doesn't start with 0x01 or
	 * the size of remain buffer is smaller than HCI command header,
	 * the firmware file is corrupted and it should stop the patching
	 * process.
	 */
	if (remain > HCI_COMMAND_HDR_SIZE && *fw_ptr[0] != 0x01) {
		bt_dev_err(hdev, "Intel fw corrupted: invalid cmd read");
		return -EINVAL;
	}
	(*fw_ptr)++;
	remain--;

	cmd = (struct hci_command_hdr *)(*fw_ptr);
	*fw_ptr += sizeof(*cmd);
	remain -= sizeof(*cmd);

	/* Ensure that the remain firmware data is long enough than the length
	 * of command parameter. If not, the firmware file is corrupted.
	 */
	if (remain < cmd->plen) {
		bt_dev_err(hdev, "Intel fw corrupted: invalid cmd len");
		return -EFAULT;
	}

	/* If there is a command that loads a patch in the firmware
	 * file, then enable the patch upon success, otherwise just
	 * disable the manufacturer mode, for example patch activation
	 * is not required when the default firmware patch file is used
	 * because there are no patch data to load.
	 */
	if (*disable_patch && le16_to_cpu(cmd->opcode) == 0xfc8e)
		*disable_patch = 0;

	cmd_param = *fw_ptr;
	*fw_ptr += cmd->plen;
	remain -= cmd->plen;

	/* This reads the expected events when the above command is sent to the
	 * device. Some vendor commands expects more than one events, for
	 * example command status event followed by vendor specific event.
	 * For this case, it only keeps the last expected event. so the command
	 * can be sent with __hci_cmd_sync_ev() which returns the sk_buff of
	 * last expected event.
	 */
	while (remain > HCI_EVENT_HDR_SIZE && *fw_ptr[0] == 0x02) {
		(*fw_ptr)++;
		remain--;

		evt = (struct hci_event_hdr *)(*fw_ptr);
		*fw_ptr += sizeof(*evt);
		remain -= sizeof(*evt);

		if (remain < evt->plen) {
			bt_dev_err(hdev, "Intel fw corrupted: invalid evt len");
			return -EFAULT;
		}

		evt_param = *fw_ptr;
		*fw_ptr += evt->plen;
		remain -= evt->plen;
	}

	/* Every HCI commands in the firmware file has its correspond event.
	 * If event is not found or remain is smaller than zero, the firmware
	 * file is corrupted.
	 */
	if (!evt || !evt_param || remain < 0) {
		bt_dev_err(hdev, "Intel fw corrupted: invalid evt read");
		return -EFAULT;
	}

	skb = __hci_cmd_sync_ev(hdev, le16_to_cpu(cmd->opcode), cmd->plen,
				cmd_param, evt->evt, HCI_INIT_TIMEOUT);
	if (IS_ERR(skb)) {
		bt_dev_err(hdev, "sending Intel patch command (0x%4.4x) failed (%ld)",
			   cmd->opcode, PTR_ERR(skb));
		return PTR_ERR(skb);
	}

	/* It ensures that the returned event matches the event data read from
	 * the firmware file. At fist, it checks the length and then
	 * the contents of the event.
	 */
	if (skb->len != evt->plen) {
		bt_dev_err(hdev, "mismatch event length (opcode 0x%4.4x)",
			   le16_to_cpu(cmd->opcode));
		kfree_skb(skb);
		return -EFAULT;
	}

	if (memcmp(skb->data, evt_param, evt->plen)) {
		bt_dev_err(hdev, "mismatch event parameter (opcode 0x%4.4x)",
			   le16_to_cpu(cmd->opcode));
		kfree_skb(skb);
		return -EFAULT;
	}
	kfree_skb(skb);

	return 0;
}

static int btusb_setup_intel(struct hci_dev *hdev)
{
	struct sk_buff *skb;
	const struct firmware *fw;
	const u8 *fw_ptr;
	int disable_patch, err;
	struct intel_version ver;

	BT_DBG("%s", hdev->name);

	/* The controller has a bug with the first HCI command sent to it
	 * returning number of completed commands as zero. This would stall the
	 * command processing in the Bluetooth core.
	 *
	 * As a workaround, send HCI Reset command first which will reset the
	 * number of completed commands and allow normal command processing
	 * from now on.
	 */
	skb = __hci_cmd_sync(hdev, HCI_OP_RESET, 0, NULL, HCI_INIT_TIMEOUT);
	if (IS_ERR(skb)) {
		bt_dev_err(hdev, "sending initial HCI reset command failed (%ld)",
			   PTR_ERR(skb));
		return PTR_ERR(skb);
	}
	kfree_skb(skb);

	/* Read Intel specific controller version first to allow selection of
	 * which firmware file to load.
	 *
	 * The returned information are hardware variant and revision plus
	 * firmware variant, revision and build number.
	 */
	err = btintel_read_version(hdev, &ver);
	if (err)
		return err;

	bt_dev_info(hdev, "read Intel version: %02x%02x%02x%02x%02x%02x%02x%02x%02x",
		    ver.hw_platform, ver.hw_variant, ver.hw_revision,
		    ver.fw_variant,  ver.fw_revision, ver.fw_build_num,
		    ver.fw_build_ww, ver.fw_build_yy, ver.fw_patch_num);

	/* fw_patch_num indicates the version of patch the device currently
	 * have. If there is no patch data in the device, it is always 0x00.
	 * So, if it is other than 0x00, no need to patch the device again.
	 */
	if (ver.fw_patch_num) {
		bt_dev_info(hdev, "Intel device is already patched. "
			    "patch num: %02x", ver.fw_patch_num);
		goto complete;
	}

	/* Opens the firmware patch file based on the firmware version read
	 * from the controller. If it fails to open the matching firmware
	 * patch file, it tries to open the default firmware patch file.
	 * If no patch file is found, allow the device to operate without
	 * a patch.
	 */
	fw = btusb_setup_intel_get_fw(hdev, &ver);
	if (!fw)
		goto complete;
	fw_ptr = fw->data;

	/* Enable the manufacturer mode of the controller.
	 * Only while this mode is enabled, the driver can download the
	 * firmware patch data and configuration parameters.
	 */
	err = btintel_enter_mfg(hdev);
	if (err) {
		release_firmware(fw);
		return err;
	}

	disable_patch = 1;

	/* The firmware data file consists of list of Intel specific HCI
	 * commands and its expected events. The first byte indicates the
	 * type of the message, either HCI command or HCI event.
	 *
	 * It reads the command and its expected event from the firmware file,
	 * and send to the controller. Once __hci_cmd_sync_ev() returns,
	 * the returned event is compared with the event read from the firmware
	 * file and it will continue until all the messages are downloaded to
	 * the controller.
	 *
	 * Once the firmware patching is completed successfully,
	 * the manufacturer mode is disabled with reset and activating the
	 * downloaded patch.
	 *
	 * If the firmware patching fails, the manufacturer mode is
	 * disabled with reset and deactivating the patch.
	 *
	 * If the default patch file is used, no reset is done when disabling
	 * the manufacturer.
	 */
	while (fw->size > fw_ptr - fw->data) {
		int ret;

		ret = btusb_setup_intel_patching(hdev, fw, &fw_ptr,
						 &disable_patch);
		if (ret < 0)
			goto exit_mfg_deactivate;
	}

	release_firmware(fw);

	if (disable_patch)
		goto exit_mfg_disable;

	/* Patching completed successfully and disable the manufacturer mode
	 * with reset and activate the downloaded firmware patches.
	 */
	err = btintel_exit_mfg(hdev, true, true);
	if (err)
		return err;

	/* Need build number for downloaded fw patches in
	 * every power-on boot
	 */
       err = btintel_read_version(hdev, &ver);
       if (err)
               return err;
       bt_dev_info(hdev, "Intel BT fw patch 0x%02x completed & activated",
		   ver.fw_patch_num);

	goto complete;

exit_mfg_disable:
	/* Disable the manufacturer mode without reset */
	err = btintel_exit_mfg(hdev, false, false);
	if (err)
		return err;

	bt_dev_info(hdev, "Intel firmware patch completed");

	goto complete;

exit_mfg_deactivate:
	release_firmware(fw);

	/* Patching failed. Disable the manufacturer mode with reset and
	 * deactivate the downloaded firmware patches.
	 */
	err = btintel_exit_mfg(hdev, true, false);
	if (err)
		return err;

	bt_dev_info(hdev, "Intel firmware patch completed and deactivated");

complete:
	/* Set the event mask for Intel specific vendor events. This enables
	 * a few extra events that are useful during general operation.
	 */
	btintel_set_event_mask_mfg(hdev, false);

	btintel_check_bdaddr(hdev);
	return 0;
}

static int inject_cmd_complete(struct hci_dev *hdev, __u16 opcode)
{
	struct sk_buff *skb;
	struct hci_event_hdr *hdr;
	struct hci_ev_cmd_complete *evt;

	skb = bt_skb_alloc(sizeof(*hdr) + sizeof(*evt) + 1, GFP_KERNEL);
	if (!skb)
		return -ENOMEM;

	hdr = skb_put(skb, sizeof(*hdr));
	hdr->evt = HCI_EV_CMD_COMPLETE;
	hdr->plen = sizeof(*evt) + 1;

	evt = skb_put(skb, sizeof(*evt));
	evt->ncmd = 0x01;
	evt->opcode = cpu_to_le16(opcode);

	skb_put_u8(skb, 0x00);

	hci_skb_pkt_type(skb) = HCI_EVENT_PKT;

	return hci_recv_frame(hdev, skb);
}

static int btusb_recv_bulk_intel(struct btusb_data *data, void *buffer,
				 int count)
{
	/* When the device is in bootloader mode, then it can send
	 * events via the bulk endpoint. These events are treated the
	 * same way as the ones received from the interrupt endpoint.
	 */
	if (test_bit(BTUSB_BOOTLOADER, &data->flags))
		return btusb_recv_intr(data, buffer, count);

	return btusb_recv_bulk(data, buffer, count);
}

static void btusb_intel_bootup(struct btusb_data *data, const void *ptr,
			       unsigned int len)
{
	const struct intel_bootup *evt = ptr;

	if (len != sizeof(*evt))
		return;

	if (test_and_clear_bit(BTUSB_BOOTING, &data->flags))
		wake_up_bit(&data->flags, BTUSB_BOOTING);
}

static void btusb_intel_secure_send_result(struct btusb_data *data,
					   const void *ptr, unsigned int len)
{
	const struct intel_secure_send_result *evt = ptr;

	if (len != sizeof(*evt))
		return;

	if (evt->result)
		set_bit(BTUSB_FIRMWARE_FAILED, &data->flags);

	if (test_and_clear_bit(BTUSB_DOWNLOADING, &data->flags) &&
	    test_bit(BTUSB_FIRMWARE_LOADED, &data->flags))
		wake_up_bit(&data->flags, BTUSB_DOWNLOADING);
}

static int btusb_recv_event_intel(struct hci_dev *hdev, struct sk_buff *skb)
{
	struct btusb_data *data = hci_get_drvdata(hdev);

	if (test_bit(BTUSB_BOOTLOADER, &data->flags)) {
		struct hci_event_hdr *hdr = (void *)skb->data;

		if (skb->len > HCI_EVENT_HDR_SIZE && hdr->evt == 0xff &&
		    hdr->plen > 0) {
			const void *ptr = skb->data + HCI_EVENT_HDR_SIZE + 1;
			unsigned int len = skb->len - HCI_EVENT_HDR_SIZE - 1;

			switch (skb->data[2]) {
			case 0x02:
				/* When switching to the operational firmware
				 * the device sends a vendor specific event
				 * indicating that the bootup completed.
				 */
				btusb_intel_bootup(data, ptr, len);
				break;
			case 0x06:
				/* When the firmware loading completes the
				 * device sends out a vendor specific event
				 * indicating the result of the firmware
				 * loading.
				 */
				btusb_intel_secure_send_result(data, ptr, len);
				break;
			}
		}
	}

	return hci_recv_frame(hdev, skb);
}

static int btusb_send_frame_intel(struct hci_dev *hdev, struct sk_buff *skb)
{
	struct btusb_data *data = hci_get_drvdata(hdev);
	struct urb *urb;

	BT_DBG("%s", hdev->name);

	switch (hci_skb_pkt_type(skb)) {
	case HCI_COMMAND_PKT:
		if (test_bit(BTUSB_BOOTLOADER, &data->flags)) {
			struct hci_command_hdr *cmd = (void *)skb->data;
			__u16 opcode = le16_to_cpu(cmd->opcode);

			/* When in bootloader mode and the command 0xfc09
			 * is received, it needs to be send down the
			 * bulk endpoint. So allocate a bulk URB instead.
			 */
			if (opcode == 0xfc09)
				urb = alloc_bulk_urb(hdev, skb);
			else
				urb = alloc_ctrl_urb(hdev, skb);

			/* When the 0xfc01 command is issued to boot into
			 * the operational firmware, it will actually not
			 * send a command complete event. To keep the flow
			 * control working inject that event here.
			 */
			if (opcode == 0xfc01)
				inject_cmd_complete(hdev, opcode);
		} else {
			urb = alloc_ctrl_urb(hdev, skb);
		}
		if (IS_ERR(urb))
			return PTR_ERR(urb);

		hdev->stat.cmd_tx++;
		return submit_or_queue_tx_urb(hdev, urb);

	case HCI_ACLDATA_PKT:
		urb = alloc_bulk_urb(hdev, skb);
		if (IS_ERR(urb))
			return PTR_ERR(urb);

		hdev->stat.acl_tx++;
		return submit_or_queue_tx_urb(hdev, urb);

	case HCI_SCODATA_PKT:
		if (hci_conn_num(hdev, SCO_LINK) < 1)
			return -ENODEV;

		urb = alloc_isoc_urb(hdev, skb);
		if (IS_ERR(urb))
			return PTR_ERR(urb);

		hdev->stat.sco_tx++;
		return submit_tx_urb(hdev, urb);
	}

	return -EILSEQ;
}

static int btusb_setup_intel_new_get_fw_name(struct intel_version *ver,
					     struct intel_boot_params *params,
					     char *fw_name, size_t len,
					     const char *suffix)
{
	switch (ver->hw_variant) {
	case 0x0b:	/* SfP */
	case 0x0c:	/* WsP */
		snprintf(fw_name, len, "intel/ibt-%u-%u.%s",
			le16_to_cpu(ver->hw_variant),
			le16_to_cpu(params->dev_revid),
			suffix);
		break;
	case 0x11:	/* JfP */
	case 0x12:	/* ThP */
	case 0x13:	/* HrP */
	case 0x14:	/* CcP */
		snprintf(fw_name, len, "intel/ibt-%u-%u-%u.%s",
			le16_to_cpu(ver->hw_variant),
			le16_to_cpu(ver->hw_revision),
			le16_to_cpu(ver->fw_revision),
			suffix);
		break;
	default:
		return -EINVAL;
	}

	return 0;
}

static void btusb_setup_intel_newgen_get_fw_name(const struct intel_version_tlv *ver_tlv,
						 char *fw_name, size_t len,
						 const char *suffix)
{
	/* The firmware file name for new generation controllers will be
	 * ibt-<cnvi_top type+cnvi_top step>-<cnvr_top type+cnvr_top step>
	 */
	snprintf(fw_name, len, "intel/ibt-%04x-%04x.%s",
		 INTEL_CNVX_TOP_PACK_SWAB(INTEL_CNVX_TOP_TYPE(ver_tlv->cnvi_top),
					  INTEL_CNVX_TOP_STEP(ver_tlv->cnvi_top)),
		 INTEL_CNVX_TOP_PACK_SWAB(INTEL_CNVX_TOP_TYPE(ver_tlv->cnvr_top),
					  INTEL_CNVX_TOP_STEP(ver_tlv->cnvr_top)),
		 suffix);
}

static int btusb_download_wait(struct hci_dev *hdev, ktime_t calltime, int msec)
{
	struct btusb_data *data = hci_get_drvdata(hdev);
	ktime_t delta, rettime;
	unsigned long long duration;
	int err;

	set_bit(BTUSB_FIRMWARE_LOADED, &data->flags);

	bt_dev_info(hdev, "Waiting for firmware download to complete");

	err = wait_on_bit_timeout(&data->flags, BTUSB_DOWNLOADING,
				  TASK_INTERRUPTIBLE,
				  msecs_to_jiffies(msec));
	if (err == -EINTR) {
		bt_dev_err(hdev, "Firmware loading interrupted");
		return err;
	}

	if (err) {
		bt_dev_err(hdev, "Firmware loading timeout");
		return -ETIMEDOUT;
	}

	if (test_bit(BTUSB_FIRMWARE_FAILED, &data->flags)) {
		bt_dev_err(hdev, "Firmware loading failed");
		return -ENOEXEC;
	}

	rettime = ktime_get();
	delta = ktime_sub(rettime, calltime);
	duration = (unsigned long long)ktime_to_ns(delta) >> 10;

	bt_dev_info(hdev, "Firmware loaded in %llu usecs", duration);

	return 0;
}

static int btusb_intel_download_firmware_newgen(struct hci_dev *hdev,
						struct intel_version_tlv *ver,
						u32 *boot_param)
{
	const struct firmware *fw;
	char fwname[64];
	int err;
	struct btusb_data *data = hci_get_drvdata(hdev);
	ktime_t calltime;

	if (!ver || !boot_param)
		return -EINVAL;

	/* The firmware variant determines if the device is in bootloader
	 * mode or is running operational firmware. The value 0x03 identifies
	 * the bootloader and the value 0x23 identifies the operational
	 * firmware.
	 *
	 * When the operational firmware is already present, then only
	 * the check for valid Bluetooth device address is needed. This
	 * determines if the device will be added as configured or
	 * unconfigured controller.
	 *
	 * It is not possible to use the Secure Boot Parameters in this
	 * case since that command is only available in bootloader mode.
	 */
	if (ver->img_type == 0x03) {
		clear_bit(BTUSB_BOOTLOADER, &data->flags);
		btintel_check_bdaddr(hdev);
	}

	/* If the OTP has no valid Bluetooth device address, then there will
	 * also be no valid address for the operational firmware.
	 */
	if (!bacmp(&ver->otp_bd_addr, BDADDR_ANY)) {
		bt_dev_info(hdev, "No device address configured");
		set_bit(HCI_QUIRK_INVALID_BDADDR, &hdev->quirks);
	}

	btusb_setup_intel_newgen_get_fw_name(ver, fwname, sizeof(fwname), "sfi");
	err = firmware_request_nowarn(&fw, fwname, &hdev->dev);
	if (err < 0) {
		if (!test_bit(BTUSB_BOOTLOADER, &data->flags)) {
			/* Firmware has already been loaded */
			set_bit(BTUSB_FIRMWARE_LOADED, &data->flags);
			return 0;
		}

		bt_dev_err(hdev, "Failed to load Intel firmware file %s (%d)",
			   fwname, err);

		return err;
	}

	bt_dev_info(hdev, "Found device firmware: %s", fwname);

	if (fw->size < 644) {
		bt_dev_err(hdev, "Invalid size of firmware file (%zu)",
			   fw->size);
		err = -EBADF;
		goto done;
	}

	calltime = ktime_get();

	set_bit(BTUSB_DOWNLOADING, &data->flags);

	/* Start firmware downloading and get boot parameter */
	err = btintel_download_firmware_newgen(hdev, ver, fw, boot_param,
					       INTEL_HW_VARIANT(ver->cnvi_bt),
					       ver->sbe_type);
	if (err < 0) {
		if (err == -EALREADY) {
			/* Firmware has already been loaded */
			set_bit(BTUSB_FIRMWARE_LOADED, &data->flags);
			err = 0;
			goto done;
		}

		/* When FW download fails, send Intel Reset to retry
		 * FW download.
		 */
		btintel_reset_to_bootloader(hdev);
		goto done;
	}

	/* Before switching the device into operational mode and with that
	 * booting the loaded firmware, wait for the bootloader notification
	 * that all fragments have been successfully received.
	 *
	 * When the event processing receives the notification, then the
	 * BTUSB_DOWNLOADING flag will be cleared.
	 *
	 * The firmware loading should not take longer than 5 seconds
	 * and thus just timeout if that happens and fail the setup
	 * of this device.
	 */
	err = btusb_download_wait(hdev, calltime, 5000);
	if (err == -ETIMEDOUT)
		btintel_reset_to_bootloader(hdev);

done:
	release_firmware(fw);
	return err;
}

static int btusb_intel_download_firmware(struct hci_dev *hdev,
					 struct intel_version *ver,
					 struct intel_boot_params *params,
					 u32 *boot_param)
{
	const struct firmware *fw;
	char fwname[64];
	int err;
	struct btusb_data *data = hci_get_drvdata(hdev);
	ktime_t calltime;

	if (!ver || !params)
		return -EINVAL;

	/* The firmware variant determines if the device is in bootloader
	 * mode or is running operational firmware. The value 0x06 identifies
	 * the bootloader and the value 0x23 identifies the operational
	 * firmware.
	 *
	 * When the operational firmware is already present, then only
	 * the check for valid Bluetooth device address is needed. This
	 * determines if the device will be added as configured or
	 * unconfigured controller.
	 *
	 * It is not possible to use the Secure Boot Parameters in this
	 * case since that command is only available in bootloader mode.
	 */
	if (ver->fw_variant == 0x23) {
		clear_bit(BTUSB_BOOTLOADER, &data->flags);
		btintel_check_bdaddr(hdev);

		/* SfP and WsP don't seem to update the firmware version on file
		 * so version checking is currently possible.
		 */
		switch (ver->hw_variant) {
		case 0x0b:	/* SfP */
		case 0x0c:	/* WsP */
			return 0;
		}

		/* Proceed to download to check if the version matches */
		goto download;
	}

	/* Read the secure boot parameters to identify the operating
	 * details of the bootloader.
	 */
	err = btintel_read_boot_params(hdev, params);
	if (err)
		return err;

	/* It is required that every single firmware fragment is acknowledged
	 * with a command complete event. If the boot parameters indicate
	 * that this bootloader does not send them, then abort the setup.
	 */
	if (params->limited_cce != 0x00) {
		bt_dev_err(hdev, "Unsupported Intel firmware loading method (%u)",
			   params->limited_cce);
		return -EINVAL;
	}

	/* If the OTP has no valid Bluetooth device address, then there will
	 * also be no valid address for the operational firmware.
	 */
	if (!bacmp(&params->otp_bdaddr, BDADDR_ANY)) {
		bt_dev_info(hdev, "No device address configured");
		set_bit(HCI_QUIRK_INVALID_BDADDR, &hdev->quirks);
	}

download:
	/* With this Intel bootloader only the hardware variant and device
	 * revision information are used to select the right firmware for SfP
	 * and WsP.
	 *
	 * The firmware filename is ibt-<hw_variant>-<dev_revid>.sfi.
	 *
	 * Currently the supported hardware variants are:
	 *   11 (0x0b) for iBT3.0 (LnP/SfP)
	 *   12 (0x0c) for iBT3.5 (WsP)
	 *
	 * For ThP/JfP and for future SKU's, the FW name varies based on HW
	 * variant, HW revision and FW revision, as these are dependent on CNVi
	 * and RF Combination.
	 *
	 *   17 (0x11) for iBT3.5 (JfP)
	 *   18 (0x12) for iBT3.5 (ThP)
	 *
	 * The firmware file name for these will be
	 * ibt-<hw_variant>-<hw_revision>-<fw_revision>.sfi.
	 *
	 */
	err = btusb_setup_intel_new_get_fw_name(ver, params, fwname,
						sizeof(fwname), "sfi");
	if (err < 0) {
		if (!test_bit(BTUSB_BOOTLOADER, &data->flags)) {
			/* Firmware has already been loaded */
			set_bit(BTUSB_FIRMWARE_LOADED, &data->flags);
			return 0;
		}

		bt_dev_err(hdev, "Unsupported Intel firmware naming");
		return -EINVAL;
	}

	err = firmware_request_nowarn(&fw, fwname, &hdev->dev);
	if (err < 0) {
		if (!test_bit(BTUSB_BOOTLOADER, &data->flags)) {
			/* Firmware has already been loaded */
			set_bit(BTUSB_FIRMWARE_LOADED, &data->flags);
			return 0;
		}

		bt_dev_err(hdev, "Failed to load Intel firmware file %s (%d)",
			   fwname, err);
		return err;
	}

	bt_dev_info(hdev, "Found device firmware: %s", fwname);

	if (fw->size < 644) {
		bt_dev_err(hdev, "Invalid size of firmware file (%zu)",
			   fw->size);
		err = -EBADF;
		goto done;
	}

	calltime = ktime_get();

	set_bit(BTUSB_DOWNLOADING, &data->flags);

	/* Start firmware downloading and get boot parameter */
	err = btintel_download_firmware(hdev, ver, fw, boot_param);
	if (err < 0) {
		if (err == -EALREADY) {
			/* Firmware has already been loaded */
			set_bit(BTUSB_FIRMWARE_LOADED, &data->flags);
			err = 0;
			goto done;
		}

		/* When FW download fails, send Intel Reset to retry
		 * FW download.
		 */
		btintel_reset_to_bootloader(hdev);
		goto done;
	}

	/* Before switching the device into operational mode and with that
	 * booting the loaded firmware, wait for the bootloader notification
	 * that all fragments have been successfully received.
	 *
	 * When the event processing receives the notification, then the
	 * BTUSB_DOWNLOADING flag will be cleared.
	 *
	 * The firmware loading should not take longer than 5 seconds
	 * and thus just timeout if that happens and fail the setup
	 * of this device.
	 */
	err = btusb_download_wait(hdev, calltime, 5000);
	if (err == -ETIMEDOUT)
		btintel_reset_to_bootloader(hdev);

done:
	release_firmware(fw);
	return err;
}

static int btusb_boot_wait(struct hci_dev *hdev, ktime_t calltime, int msec)
{
	struct btusb_data *data = hci_get_drvdata(hdev);
	ktime_t delta, rettime;
	unsigned long long duration;
	int err;

	bt_dev_info(hdev, "Waiting for device to boot");

	err = wait_on_bit_timeout(&data->flags, BTUSB_BOOTING,
				  TASK_INTERRUPTIBLE,
				  msecs_to_jiffies(msec));
	if (err == -EINTR) {
		bt_dev_err(hdev, "Device boot interrupted");
		return -EINTR;
	}

	if (err) {
		bt_dev_err(hdev, "Device boot timeout");
		return -ETIMEDOUT;
	}

	rettime = ktime_get();
	delta = ktime_sub(rettime, calltime);
	duration = (unsigned long long) ktime_to_ns(delta) >> 10;

	bt_dev_info(hdev, "Device booted in %llu usecs", duration);

	return 0;
}

static int btusb_intel_boot(struct hci_dev *hdev, u32 boot_addr)
{
	struct btusb_data *data = hci_get_drvdata(hdev);
	ktime_t calltime;
	int err;

	calltime = ktime_get();

	set_bit(BTUSB_BOOTING, &data->flags);

	err = btintel_send_intel_reset(hdev, boot_addr);
	if (err) {
		bt_dev_err(hdev, "Intel Soft Reset failed (%d)", err);
		btintel_reset_to_bootloader(hdev);
		return err;
	}

	/* The bootloader will not indicate when the device is ready. This
	 * is done by the operational firmware sending bootup notification.
	 *
	 * Booting into operational firmware should not take longer than
	 * 1 second. However if that happens, then just fail the setup
	 * since something went wrong.
	 */
	err = btusb_boot_wait(hdev, calltime, 1000);
	if (err == -ETIMEDOUT)
		btintel_reset_to_bootloader(hdev);

	return err;
}

static int btusb_setup_intel_new(struct hci_dev *hdev)
{
	struct btusb_data *data = hci_get_drvdata(hdev);
	struct intel_version ver;
	struct intel_boot_params params;
	u32 boot_param;
	char ddcname[64];
	int err;
	struct intel_debug_features features;

	BT_DBG("%s", hdev->name);

	/* Set the default boot parameter to 0x0 and it is updated to
	 * SKU specific boot parameter after reading Intel_Write_Boot_Params
	 * command while downloading the firmware.
	 */
	boot_param = 0x00000000;

	/* Read the Intel version information to determine if the device
	 * is in bootloader mode or if it already has operational firmware
	 * loaded.
	 */
	err = btintel_read_version(hdev, &ver);
	if (err) {
		bt_dev_err(hdev, "Intel Read version failed (%d)", err);
		btintel_reset_to_bootloader(hdev);
		return err;
	}

	err = btintel_version_info(hdev, &ver);
	if (err)
		return err;

	err = btusb_intel_download_firmware(hdev, &ver, &params, &boot_param);
	if (err)
		return err;

	/* controller is already having an operational firmware */
	if (ver.fw_variant == 0x23)
		goto finish;

	err = btusb_intel_boot(hdev, boot_param);
	if (err)
		return err;

	clear_bit(BTUSB_BOOTLOADER, &data->flags);

	err = btusb_setup_intel_new_get_fw_name(&ver, &params, ddcname,
						sizeof(ddcname), "ddc");

	if (err < 0) {
		bt_dev_err(hdev, "Unsupported Intel firmware naming");
	} else {
		/* Once the device is running in operational mode, it needs to
		 * apply the device configuration (DDC) parameters.
		 *
		 * The device can work without DDC parameters, so even if it
		 * fails to load the file, no need to fail the setup.
		 */
		btintel_load_ddc_config(hdev, ddcname);
	}

	/* Read the Intel supported features and if new exception formats
	 * supported, need to load the additional DDC config to enable.
	 */
	err = btintel_read_debug_features(hdev, &features);
	if (!err) {
		/* Set DDC mask for available debug features */
		btintel_set_debug_features(hdev, &features);
	}

	/* Read the Intel version information after loading the FW  */
	err = btintel_read_version(hdev, &ver);
	if (err)
		return err;

	btintel_version_info(hdev, &ver);

finish:
	/* All Intel controllers that support the Microsoft vendor
	 * extension are using 0xFC1E for VsMsftOpCode.
	 */
	switch (ver.hw_variant) {
	case 0x11:	/* JfP */
	case 0x12:	/* ThP */
	case 0x13:	/* HrP */
	case 0x14:	/* CcP */
		hci_set_msft_opcode(hdev, 0xFC1E);
		break;
	}

	/* Set the event mask for Intel specific vendor events. This enables
	 * a few extra events that are useful during general operation. It
	 * does not enable any debugging related events.
	 *
	 * The device will function correctly without these events enabled
	 * and thus no need to fail the setup.
	 */
	btintel_set_event_mask(hdev, false);

	return 0;
}

static int btusb_setup_intel_newgen(struct hci_dev *hdev)
{
	struct btusb_data *data = hci_get_drvdata(hdev);
	u32 boot_param;
	char ddcname[64];
	int err;
	struct intel_debug_features features;
	struct intel_version_tlv version;

	bt_dev_dbg(hdev, "");

	/* Set the default boot parameter to 0x0 and it is updated to
	 * SKU specific boot parameter after reading Intel_Write_Boot_Params
	 * command while downloading the firmware.
	 */
	boot_param = 0x00000000;

	/* Read the Intel version information to determine if the device
	 * is in bootloader mode or if it already has operational firmware
	 * loaded.
	 */
	err = btintel_read_version_tlv(hdev, &version);
	if (err) {
		bt_dev_err(hdev, "Intel Read version failed (%d)", err);
		btintel_reset_to_bootloader(hdev);
		return err;
	}

	err = btintel_version_info_tlv(hdev, &version);
	if (err)
		return err;

	err = btusb_intel_download_firmware_newgen(hdev, &version, &boot_param);
	if (err)
		return err;

	/* check if controller is already having an operational firmware */
	if (version.img_type == 0x03)
		goto finish;

	err = btusb_intel_boot(hdev, boot_param);
	if (err)
		return err;

	clear_bit(BTUSB_BOOTLOADER, &data->flags);

	btusb_setup_intel_newgen_get_fw_name(&version, ddcname, sizeof(ddcname),
					     "ddc");
	/* Once the device is running in operational mode, it needs to
	 * apply the device configuration (DDC) parameters.
	 *
	 * The device can work without DDC parameters, so even if it
	 * fails to load the file, no need to fail the setup.
	 */
	btintel_load_ddc_config(hdev, ddcname);

	/* Read the Intel supported features and if new exception formats
	 * supported, need to load the additional DDC config to enable.
	 */
	err = btintel_read_debug_features(hdev, &features);
	if (!err) {
		/* Set DDC mask for available debug features */
		btintel_set_debug_features(hdev, &features);
	}

	/* Read the Intel version information after loading the FW  */
	err = btintel_read_version_tlv(hdev, &version);
	if (err)
		return err;

	btintel_version_info_tlv(hdev, &version);

finish:
	/* Set the event mask for Intel specific vendor events. This enables
	 * a few extra events that are useful during general operation. It
	 * does not enable any debugging related events.
	 *
	 * The device will function correctly without these events enabled
	 * and thus no need to fail the setup.
	 */
	btintel_set_event_mask(hdev, false);

	return 0;
}
static int btusb_shutdown_intel(struct hci_dev *hdev)
{
	struct sk_buff *skb;
	long ret;

	/* In the shutdown sequence where Bluetooth is turned off followed
	 * by WiFi being turned off, turning WiFi back on causes issue with
	 * the RF calibration.
	 *
	 * To ensure that any RF activity has been stopped, issue HCI Reset
	 * command to clear all ongoing activity including advertising,
	 * scanning etc.
	 */
	skb = __hci_cmd_sync(hdev, HCI_OP_RESET, 0, NULL, HCI_INIT_TIMEOUT);
	if (IS_ERR(skb)) {
		ret = PTR_ERR(skb);
		bt_dev_err(hdev, "HCI reset during shutdown failed");
		return ret;
	}
	kfree_skb(skb);

	/* Some platforms have an issue with BT LED when the interface is
	 * down or BT radio is turned off, which takes 5 seconds to BT LED
	 * goes off. This command turns off the BT LED immediately.
	 */
	skb = __hci_cmd_sync(hdev, 0xfc3f, 0, NULL, HCI_INIT_TIMEOUT);
	if (IS_ERR(skb)) {
		ret = PTR_ERR(skb);
		bt_dev_err(hdev, "turning off Intel device LED failed");
		return ret;
	}
	kfree_skb(skb);

	return 0;
}

static int btusb_shutdown_intel_new(struct hci_dev *hdev)
{
	struct sk_buff *skb;

	/* Send HCI Reset to the controller to stop any BT activity which
	 * were triggered. This will help to save power and maintain the
	 * sync b/w Host and controller
	 */
	skb = __hci_cmd_sync(hdev, HCI_OP_RESET, 0, NULL, HCI_INIT_TIMEOUT);
	if (IS_ERR(skb)) {
		bt_dev_err(hdev, "HCI reset during shutdown failed");
		return PTR_ERR(skb);
	}
	kfree_skb(skb);

	return 0;
}

#define FIRMWARE_MT7663		"mediatek/mt7663pr2h.bin"
#define FIRMWARE_MT7668		"mediatek/mt7668pr2h.bin"

#define HCI_WMT_MAX_EVENT_SIZE		64
/* It is for mt79xx download rom patch*/
#define MTK_FW_ROM_PATCH_HEADER_SIZE	32
#define MTK_FW_ROM_PATCH_GD_SIZE	64
#define MTK_FW_ROM_PATCH_SEC_MAP_SIZE	64
#define MTK_SEC_MAP_COMMON_SIZE	12
#define MTK_SEC_MAP_NEED_SEND_SIZE	52

enum {
	BTMTK_WMT_PATCH_DWNLD = 0x1,
	BTMTK_WMT_FUNC_CTRL = 0x6,
	BTMTK_WMT_RST = 0x7,
	BTMTK_WMT_SEMAPHORE = 0x17,
};

enum {
	BTMTK_WMT_INVALID,
	BTMTK_WMT_PATCH_UNDONE,
	BTMTK_WMT_PATCH_PROGRESS,
	BTMTK_WMT_PATCH_DONE,
	BTMTK_WMT_ON_UNDONE,
	BTMTK_WMT_ON_DONE,
	BTMTK_WMT_ON_PROGRESS,
};

struct btmtk_wmt_hdr {
	u8	dir;
	u8	op;
	__le16	dlen;
	u8	flag;
} __packed;

struct btmtk_hci_wmt_cmd {
	struct btmtk_wmt_hdr hdr;
	u8 data[];
} __packed;

struct btmtk_hci_wmt_evt {
	struct hci_event_hdr hhdr;
	struct btmtk_wmt_hdr whdr;
} __packed;

struct btmtk_hci_wmt_evt_funcc {
	struct btmtk_hci_wmt_evt hwhdr;
	__be16 status;
} __packed;

struct btmtk_tci_sleep {
	u8 mode;
	__le16 duration;
	__le16 host_duration;
	u8 host_wakeup_pin;
	u8 time_compensation;
} __packed;

struct btmtk_hci_wmt_params {
	u8 op;
	u8 flag;
	u16 dlen;
	const void *data;
	u32 *status;
};

struct btmtk_patch_header {
	u8 datetime[16];
	u8 platform[4];
	__le16 hwver;
	__le16 swver;
	__le32 magicnum;
} __packed;

struct btmtk_global_desc {
	__le32 patch_ver;
	__le32 sub_sys;
	__le32 feature_opt;
	__le32 section_num;
} __packed;

struct btmtk_section_map {
	__le32 sectype;
	__le32 secoffset;
	__le32 secsize;
	union {
		__le32 u4SecSpec[13];
		struct {
			__le32 dlAddr;
			__le32 dlsize;
			__le32 seckeyidx;
			__le32 alignlen;
			__le32 sectype;
			__le32 dlmodecrctype;
			__le32 crc;
			__le32 reserved[6];
		} bin_info_spec;
	};
} __packed;

static void btusb_mtk_wmt_recv(struct urb *urb)
{
	struct hci_dev *hdev = urb->context;
	struct btusb_data *data = hci_get_drvdata(hdev);
	struct hci_event_hdr *hdr;
	struct sk_buff *skb;
	int err;

	if (urb->status == 0 && urb->actual_length > 0) {
		hdev->stat.byte_rx += urb->actual_length;

		/* WMT event shouldn't be fragmented and the size should be
		 * less than HCI_WMT_MAX_EVENT_SIZE.
		 */
		skb = bt_skb_alloc(HCI_WMT_MAX_EVENT_SIZE, GFP_ATOMIC);
		if (!skb) {
			hdev->stat.err_rx++;
			return;
		}

		hci_skb_pkt_type(skb) = HCI_EVENT_PKT;
		skb_put_data(skb, urb->transfer_buffer, urb->actual_length);

		hdr = (void *)skb->data;
		/* Fix up the vendor event id with 0xff for vendor specific
		 * instead of 0xe4 so that event send via monitoring socket can
		 * be parsed properly.
		 */
		hdr->evt = 0xff;

		/* When someone waits for the WMT event, the skb is being cloned
		 * and being processed the events from there then.
		 */
		if (test_bit(BTUSB_TX_WAIT_VND_EVT, &data->flags)) {
			data->evt_skb = skb_clone(skb, GFP_ATOMIC);
			if (!data->evt_skb) {
				kfree_skb(skb);
				return;
			}
		}

		err = hci_recv_frame(hdev, skb);
		if (err < 0) {
			kfree_skb(data->evt_skb);
			data->evt_skb = NULL;
			return;
		}

		if (test_and_clear_bit(BTUSB_TX_WAIT_VND_EVT,
				       &data->flags)) {
			/* Barrier to sync with other CPUs */
			smp_mb__after_atomic();
			wake_up_bit(&data->flags,
				    BTUSB_TX_WAIT_VND_EVT);
		}
		return;
	} else if (urb->status == -ENOENT) {
		/* Avoid suspend failed when usb_kill_urb */
		return;
	}

	usb_mark_last_busy(data->udev);

	/* The URB complete handler is still called with urb->actual_length = 0
	 * when the event is not available, so we should keep re-submitting
	 * URB until WMT event returns, Also, It's necessary to wait some time
	 * between the two consecutive control URBs to relax the target device
	 * to generate the event. Otherwise, the WMT event cannot return from
	 * the device successfully.
	 */
	udelay(500);

	usb_anchor_urb(urb, &data->ctrl_anchor);
	err = usb_submit_urb(urb, GFP_ATOMIC);
	if (err < 0) {
		/* -EPERM: urb is being killed;
		 * -ENODEV: device got disconnected
		 */
		if (err != -EPERM && err != -ENODEV)
			bt_dev_err(hdev, "urb %p failed to resubmit (%d)",
				   urb, -err);
		usb_unanchor_urb(urb);
	}
}

static int btusb_mtk_submit_wmt_recv_urb(struct hci_dev *hdev)
{
	struct btusb_data *data = hci_get_drvdata(hdev);
	struct usb_ctrlrequest *dr;
	unsigned char *buf;
	int err, size = 64;
	unsigned int pipe;
	struct urb *urb;

	urb = usb_alloc_urb(0, GFP_KERNEL);
	if (!urb)
		return -ENOMEM;

	dr = kmalloc(sizeof(*dr), GFP_KERNEL);
	if (!dr) {
		usb_free_urb(urb);
		return -ENOMEM;
	}

	dr->bRequestType = USB_TYPE_VENDOR | USB_DIR_IN;
	dr->bRequest     = 1;
	dr->wIndex       = cpu_to_le16(0);
	dr->wValue       = cpu_to_le16(48);
	dr->wLength      = cpu_to_le16(size);

	buf = kmalloc(size, GFP_KERNEL);
	if (!buf) {
		kfree(dr);
		usb_free_urb(urb);
		return -ENOMEM;
	}

	pipe = usb_rcvctrlpipe(data->udev, 0);

	usb_fill_control_urb(urb, data->udev, pipe, (void *)dr,
			     buf, size, btusb_mtk_wmt_recv, hdev);

	urb->transfer_flags |= URB_FREE_BUFFER;

	usb_anchor_urb(urb, &data->ctrl_anchor);
	err = usb_submit_urb(urb, GFP_KERNEL);
	if (err < 0) {
		if (err != -EPERM && err != -ENODEV)
			bt_dev_err(hdev, "urb %p submission failed (%d)",
				   urb, -err);
		usb_unanchor_urb(urb);
	}

	usb_free_urb(urb);

	return err;
}

static int btusb_mtk_hci_wmt_sync(struct hci_dev *hdev,
				  struct btmtk_hci_wmt_params *wmt_params)
{
	struct btusb_data *data = hci_get_drvdata(hdev);
	struct btmtk_hci_wmt_evt_funcc *wmt_evt_funcc;
	u32 hlen, status = BTMTK_WMT_INVALID;
	struct btmtk_hci_wmt_evt *wmt_evt;
	struct btmtk_hci_wmt_cmd *wc;
	struct btmtk_wmt_hdr *hdr;
	int err;

	/* Send the WMT command and wait until the WMT event returns */
	hlen = sizeof(*hdr) + wmt_params->dlen;
	if (hlen > 255)
		return -EINVAL;

	wc = kzalloc(hlen, GFP_KERNEL);
	if (!wc)
		return -ENOMEM;

	hdr = &wc->hdr;
	hdr->dir = 1;
	hdr->op = wmt_params->op;
	hdr->dlen = cpu_to_le16(wmt_params->dlen + 1);
	hdr->flag = wmt_params->flag;
	memcpy(wc->data, wmt_params->data, wmt_params->dlen);

	set_bit(BTUSB_TX_WAIT_VND_EVT, &data->flags);

	err = __hci_cmd_send(hdev, 0xfc6f, hlen, wc);

	if (err < 0) {
		clear_bit(BTUSB_TX_WAIT_VND_EVT, &data->flags);
		goto err_free_wc;
	}

	/* Submit control IN URB on demand to process the WMT event */
	err = btusb_mtk_submit_wmt_recv_urb(hdev);
	if (err < 0)
<<<<<<< HEAD
		return err;
=======
		goto err_free_wc;
>>>>>>> d92805b6

	/* The vendor specific WMT commands are all answered by a vendor
	 * specific event and will have the Command Status or Command
	 * Complete as with usual HCI command flow control.
	 *
	 * After sending the command, wait for BTUSB_TX_WAIT_VND_EVT
	 * state to be cleared. The driver specific event receive routine
	 * will clear that state and with that indicate completion of the
	 * WMT command.
	 */
	err = wait_on_bit_timeout(&data->flags, BTUSB_TX_WAIT_VND_EVT,
				  TASK_INTERRUPTIBLE, HCI_INIT_TIMEOUT);
	if (err == -EINTR) {
		bt_dev_err(hdev, "Execution of wmt command interrupted");
		clear_bit(BTUSB_TX_WAIT_VND_EVT, &data->flags);
		goto err_free_wc;
	}

	if (err) {
		bt_dev_err(hdev, "Execution of wmt command timed out");
		clear_bit(BTUSB_TX_WAIT_VND_EVT, &data->flags);
		err = -ETIMEDOUT;
		goto err_free_wc;
	}

	/* Parse and handle the return WMT event */
	wmt_evt = (struct btmtk_hci_wmt_evt *)data->evt_skb->data;
	if (wmt_evt->whdr.op != hdr->op) {
		bt_dev_err(hdev, "Wrong op received %d expected %d",
			   wmt_evt->whdr.op, hdr->op);
		err = -EIO;
		goto err_free_skb;
	}

	switch (wmt_evt->whdr.op) {
	case BTMTK_WMT_SEMAPHORE:
		if (wmt_evt->whdr.flag == 2)
			status = BTMTK_WMT_PATCH_UNDONE;
		else
			status = BTMTK_WMT_PATCH_DONE;
		break;
	case BTMTK_WMT_FUNC_CTRL:
		wmt_evt_funcc = (struct btmtk_hci_wmt_evt_funcc *)wmt_evt;
		if (be16_to_cpu(wmt_evt_funcc->status) == 0x404)
			status = BTMTK_WMT_ON_DONE;
		else if (be16_to_cpu(wmt_evt_funcc->status) == 0x420)
			status = BTMTK_WMT_ON_PROGRESS;
		else
			status = BTMTK_WMT_ON_UNDONE;
		break;
	case BTMTK_WMT_PATCH_DWNLD:
		if (wmt_evt->whdr.flag == 2)
			status = BTMTK_WMT_PATCH_DONE;
		else if (wmt_evt->whdr.flag == 1)
			status = BTMTK_WMT_PATCH_PROGRESS;
		else
			status = BTMTK_WMT_PATCH_UNDONE;
		break;
	}

	if (wmt_params->status)
		*wmt_params->status = status;

err_free_skb:
	kfree_skb(data->evt_skb);
	data->evt_skb = NULL;
err_free_wc:
	kfree(wc);
	return err;
}

static int btusb_mtk_setup_firmware_79xx(struct hci_dev *hdev, const char *fwname)
{
	struct btmtk_hci_wmt_params wmt_params;
	struct btmtk_global_desc *globaldesc = NULL;
	struct btmtk_section_map *sectionmap;
	const struct firmware *fw;
	const u8 *fw_ptr;
	const u8 *fw_bin_ptr;
	int err, dlen, i, status;
	u8 flag, first_block, retry;
	u32 section_num, dl_size, section_offset;
	u8 cmd[64];

	err = request_firmware(&fw, fwname, &hdev->dev);
	if (err < 0) {
		bt_dev_err(hdev, "Failed to load firmware file (%d)", err);
		return err;
	}

	fw_ptr = fw->data;
	fw_bin_ptr = fw_ptr;
	globaldesc = (struct btmtk_global_desc *)(fw_ptr + MTK_FW_ROM_PATCH_HEADER_SIZE);
	section_num = le32_to_cpu(globaldesc->section_num);

	for (i = 0; i < section_num; i++) {
		first_block = 1;
		fw_ptr = fw_bin_ptr;
		sectionmap = (struct btmtk_section_map *)(fw_ptr + MTK_FW_ROM_PATCH_HEADER_SIZE +
			      MTK_FW_ROM_PATCH_GD_SIZE + MTK_FW_ROM_PATCH_SEC_MAP_SIZE * i);

		section_offset = le32_to_cpu(sectionmap->secoffset);
		dl_size = le32_to_cpu(sectionmap->bin_info_spec.dlsize);

		if (dl_size > 0) {
			retry = 20;
			while (retry > 0) {
				cmd[0] = 0; /* 0 means legacy dl mode. */
				memcpy(cmd + 1,
				       fw_ptr + MTK_FW_ROM_PATCH_HEADER_SIZE +
				       MTK_FW_ROM_PATCH_GD_SIZE + MTK_FW_ROM_PATCH_SEC_MAP_SIZE * i +
				       MTK_SEC_MAP_COMMON_SIZE,
				       MTK_SEC_MAP_NEED_SEND_SIZE + 1);

				wmt_params.op = BTMTK_WMT_PATCH_DWNLD;
				wmt_params.status = &status;
				wmt_params.flag = 0;
				wmt_params.dlen = MTK_SEC_MAP_NEED_SEND_SIZE + 1;
				wmt_params.data = &cmd;

				err = btusb_mtk_hci_wmt_sync(hdev, &wmt_params);
				if (err < 0) {
					bt_dev_err(hdev, "Failed to send wmt patch dwnld (%d)",
						   err);
					goto err_release_fw;
				}

				if (status == BTMTK_WMT_PATCH_UNDONE) {
					break;
				} else if (status == BTMTK_WMT_PATCH_PROGRESS) {
					msleep(100);
					retry--;
				} else if (status == BTMTK_WMT_PATCH_DONE) {
					goto next_section;
				} else {
					bt_dev_err(hdev, "Failed wmt patch dwnld status (%d)",
						   status);
					goto err_release_fw;
				}
			}

			fw_ptr += section_offset;
			wmt_params.op = BTMTK_WMT_PATCH_DWNLD;
			wmt_params.status = NULL;

			while (dl_size > 0) {
				dlen = min_t(int, 250, dl_size);
				if (first_block == 1) {
					flag = 1;
					first_block = 0;
				} else if (dl_size - dlen <= 0) {
					flag = 3;
				} else {
					flag = 2;
				}

				wmt_params.flag = flag;
				wmt_params.dlen = dlen;
				wmt_params.data = fw_ptr;

				err = btusb_mtk_hci_wmt_sync(hdev, &wmt_params);
				if (err < 0) {
					bt_dev_err(hdev, "Failed to send wmt patch dwnld (%d)",
						   err);
					goto err_release_fw;
				}

				dl_size -= dlen;
				fw_ptr += dlen;
			}
		}
next_section:
		continue;
	}
	/* Wait a few moments for firmware activation done */
	usleep_range(100000, 120000);

err_release_fw:
	release_firmware(fw);

	return err;
}

static int btusb_mtk_setup_firmware(struct hci_dev *hdev, const char *fwname)
{
	struct btmtk_hci_wmt_params wmt_params;
	const struct firmware *fw;
	const u8 *fw_ptr;
	size_t fw_size;
	int err, dlen;
	u8 flag, param;

	err = request_firmware(&fw, fwname, &hdev->dev);
	if (err < 0) {
		bt_dev_err(hdev, "Failed to load firmware file (%d)", err);
		return err;
	}

	/* Power on data RAM the firmware relies on. */
	param = 1;
	wmt_params.op = BTMTK_WMT_FUNC_CTRL;
	wmt_params.flag = 3;
	wmt_params.dlen = sizeof(param);
	wmt_params.data = &param;
	wmt_params.status = NULL;

	err = btusb_mtk_hci_wmt_sync(hdev, &wmt_params);
	if (err < 0) {
		bt_dev_err(hdev, "Failed to power on data RAM (%d)", err);
		goto err_release_fw;
	}

	fw_ptr = fw->data;
	fw_size = fw->size;

	/* The size of patch header is 30 bytes, should be skip */
	if (fw_size < 30) {
		err = -EINVAL;
		goto err_release_fw;
	}

	fw_size -= 30;
	fw_ptr += 30;
	flag = 1;

	wmt_params.op = BTMTK_WMT_PATCH_DWNLD;
	wmt_params.status = NULL;

	while (fw_size > 0) {
		dlen = min_t(int, 250, fw_size);

		/* Tell device the position in sequence */
		if (fw_size - dlen <= 0)
			flag = 3;
		else if (fw_size < fw->size - 30)
			flag = 2;

		wmt_params.flag = flag;
		wmt_params.dlen = dlen;
		wmt_params.data = fw_ptr;

		err = btusb_mtk_hci_wmt_sync(hdev, &wmt_params);
		if (err < 0) {
			bt_dev_err(hdev, "Failed to send wmt patch dwnld (%d)",
				   err);
			goto err_release_fw;
		}

		fw_size -= dlen;
		fw_ptr += dlen;
	}

	wmt_params.op = BTMTK_WMT_RST;
	wmt_params.flag = 4;
	wmt_params.dlen = 0;
	wmt_params.data = NULL;
	wmt_params.status = NULL;

	/* Activate funciton the firmware providing to */
	err = btusb_mtk_hci_wmt_sync(hdev, &wmt_params);
	if (err < 0) {
		bt_dev_err(hdev, "Failed to send wmt rst (%d)", err);
		goto err_release_fw;
	}

	/* Wait a few moments for firmware activation done */
	usleep_range(10000, 12000);

err_release_fw:
	release_firmware(fw);

	return err;
}

static int btusb_mtk_func_query(struct hci_dev *hdev)
{
	struct btmtk_hci_wmt_params wmt_params;
	int status, err;
	u8 param = 0;

	/* Query whether the function is enabled */
	wmt_params.op = BTMTK_WMT_FUNC_CTRL;
	wmt_params.flag = 4;
	wmt_params.dlen = sizeof(param);
	wmt_params.data = &param;
	wmt_params.status = &status;

	err = btusb_mtk_hci_wmt_sync(hdev, &wmt_params);
	if (err < 0) {
		bt_dev_err(hdev, "Failed to query function status (%d)", err);
		return err;
	}

	return status;
}

static int btusb_mtk_reg_read(struct btusb_data *data, u32 reg, u32 *val)
{
	int pipe, err, size = sizeof(u32);
	void *buf;

	buf = kzalloc(size, GFP_KERNEL);
	if (!buf)
		return -ENOMEM;

	pipe = usb_rcvctrlpipe(data->udev, 0);
	err = usb_control_msg(data->udev, pipe, 0x63,
			      USB_TYPE_VENDOR | USB_DIR_IN,
			      reg >> 16, reg & 0xffff,
			      buf, size, USB_CTRL_SET_TIMEOUT);
	if (err < 0)
		goto err_free_buf;

	*val = get_unaligned_le32(buf);

err_free_buf:
	kfree(buf);

	return err;
}

static int btusb_mtk_id_get(struct btusb_data *data, u32 reg, u32 *id)
{
	return btusb_mtk_reg_read(data, reg, id);
}

static int btusb_mtk_setup(struct hci_dev *hdev)
{
	struct btusb_data *data = hci_get_drvdata(hdev);
	struct btmtk_hci_wmt_params wmt_params;
	ktime_t calltime, delta, rettime;
	struct btmtk_tci_sleep tci_sleep;
	unsigned long long duration;
	struct sk_buff *skb;
	const char *fwname;
	int err, status;
	u32 dev_id;
	char fw_bin_name[64];
	u32 fw_version = 0;
	u8 param;

	calltime = ktime_get();

	err = btusb_mtk_id_get(data, 0x80000008, &dev_id);
	if (err < 0) {
		bt_dev_err(hdev, "Failed to get device id (%d)", err);
		return err;
	}

	if (!dev_id) {
		err = btusb_mtk_id_get(data, 0x70010200, &dev_id);
		if (err < 0) {
			bt_dev_err(hdev, "Failed to get device id (%d)", err);
			return err;
		}
		err = btusb_mtk_id_get(data, 0x80021004, &fw_version);
		if (err < 0) {
			bt_dev_err(hdev, "Failed to get fw version (%d)", err);
			return err;
		}
	}

	switch (dev_id) {
	case 0x7663:
		fwname = FIRMWARE_MT7663;
		break;
	case 0x7668:
		fwname = FIRMWARE_MT7668;
		break;
	case 0x7961:
		snprintf(fw_bin_name, sizeof(fw_bin_name),
			"mediatek/BT_RAM_CODE_MT%04x_1_%x_hdr.bin",
			 dev_id & 0xffff, (fw_version & 0xff) + 1);
		err = btusb_mtk_setup_firmware_79xx(hdev, fw_bin_name);

		/* Enable Bluetooth protocol */
		param = 1;
		wmt_params.op = BTMTK_WMT_FUNC_CTRL;
		wmt_params.flag = 0;
		wmt_params.dlen = sizeof(param);
		wmt_params.data = &param;
		wmt_params.status = NULL;

		err = btusb_mtk_hci_wmt_sync(hdev, &wmt_params);
		if (err < 0) {
			bt_dev_err(hdev, "Failed to send wmt func ctrl (%d)", err);
			return err;
		}
		goto done;
	default:
		bt_dev_err(hdev, "Unsupported hardware variant (%08x)",
			   dev_id);
		return -ENODEV;
	}

	/* Query whether the firmware is already download */
	wmt_params.op = BTMTK_WMT_SEMAPHORE;
	wmt_params.flag = 1;
	wmt_params.dlen = 0;
	wmt_params.data = NULL;
	wmt_params.status = &status;

	err = btusb_mtk_hci_wmt_sync(hdev, &wmt_params);
	if (err < 0) {
		bt_dev_err(hdev, "Failed to query firmware status (%d)", err);
		return err;
	}

	if (status == BTMTK_WMT_PATCH_DONE) {
		bt_dev_info(hdev, "firmware already downloaded");
		goto ignore_setup_fw;
	}

	/* Setup a firmware which the device definitely requires */
	err = btusb_mtk_setup_firmware(hdev, fwname);
	if (err < 0)
		return err;

ignore_setup_fw:
	err = readx_poll_timeout(btusb_mtk_func_query, hdev, status,
				 status < 0 || status != BTMTK_WMT_ON_PROGRESS,
				 2000, 5000000);
	/* -ETIMEDOUT happens */
	if (err < 0)
		return err;

	/* The other errors happen in btusb_mtk_func_query */
	if (status < 0)
		return status;

	if (status == BTMTK_WMT_ON_DONE) {
		bt_dev_info(hdev, "function already on");
		goto ignore_func_on;
	}

	/* Enable Bluetooth protocol */
	param = 1;
	wmt_params.op = BTMTK_WMT_FUNC_CTRL;
	wmt_params.flag = 0;
	wmt_params.dlen = sizeof(param);
	wmt_params.data = &param;
	wmt_params.status = NULL;

	err = btusb_mtk_hci_wmt_sync(hdev, &wmt_params);
	if (err < 0) {
		bt_dev_err(hdev, "Failed to send wmt func ctrl (%d)", err);
		return err;
	}

ignore_func_on:
	/* Apply the low power environment setup */
	tci_sleep.mode = 0x5;
	tci_sleep.duration = cpu_to_le16(0x640);
	tci_sleep.host_duration = cpu_to_le16(0x640);
	tci_sleep.host_wakeup_pin = 0;
	tci_sleep.time_compensation = 0;

	skb = __hci_cmd_sync(hdev, 0xfc7a, sizeof(tci_sleep), &tci_sleep,
			     HCI_INIT_TIMEOUT);
	if (IS_ERR(skb)) {
		err = PTR_ERR(skb);
		bt_dev_err(hdev, "Failed to apply low power setting (%d)", err);
		return err;
	}
	kfree_skb(skb);

done:
	rettime = ktime_get();
	delta = ktime_sub(rettime, calltime);
	duration = (unsigned long long)ktime_to_ns(delta) >> 10;

	bt_dev_info(hdev, "Device setup in %llu usecs", duration);

	return 0;
}

static int btusb_mtk_shutdown(struct hci_dev *hdev)
{
	struct btmtk_hci_wmt_params wmt_params;
	u8 param = 0;
	int err;

	/* Disable the device */
	wmt_params.op = BTMTK_WMT_FUNC_CTRL;
	wmt_params.flag = 0;
	wmt_params.dlen = sizeof(param);
	wmt_params.data = &param;
	wmt_params.status = NULL;

	err = btusb_mtk_hci_wmt_sync(hdev, &wmt_params);
	if (err < 0) {
		bt_dev_err(hdev, "Failed to send wmt func ctrl (%d)", err);
		return err;
	}

	return 0;
}

MODULE_FIRMWARE(FIRMWARE_MT7663);
MODULE_FIRMWARE(FIRMWARE_MT7668);

#ifdef CONFIG_PM
/* Configure an out-of-band gpio as wake-up pin, if specified in device tree */
static int marvell_config_oob_wake(struct hci_dev *hdev)
{
	struct sk_buff *skb;
	struct btusb_data *data = hci_get_drvdata(hdev);
	struct device *dev = &data->udev->dev;
	u16 pin, gap, opcode;
	int ret;
	u8 cmd[5];

	/* Move on if no wakeup pin specified */
	if (of_property_read_u16(dev->of_node, "marvell,wakeup-pin", &pin) ||
	    of_property_read_u16(dev->of_node, "marvell,wakeup-gap-ms", &gap))
		return 0;

	/* Vendor specific command to configure a GPIO as wake-up pin */
	opcode = hci_opcode_pack(0x3F, 0x59);
	cmd[0] = opcode & 0xFF;
	cmd[1] = opcode >> 8;
	cmd[2] = 2; /* length of parameters that follow */
	cmd[3] = pin;
	cmd[4] = gap; /* time in ms, for which wakeup pin should be asserted */

	skb = bt_skb_alloc(sizeof(cmd), GFP_KERNEL);
	if (!skb) {
		bt_dev_err(hdev, "%s: No memory", __func__);
		return -ENOMEM;
	}

	skb_put_data(skb, cmd, sizeof(cmd));
	hci_skb_pkt_type(skb) = HCI_COMMAND_PKT;

	ret = btusb_send_frame(hdev, skb);
	if (ret) {
		bt_dev_err(hdev, "%s: configuration failed", __func__);
		kfree_skb(skb);
		return ret;
	}

	return 0;
}
#endif

static int btusb_set_bdaddr_marvell(struct hci_dev *hdev,
				    const bdaddr_t *bdaddr)
{
	struct sk_buff *skb;
	u8 buf[8];
	long ret;

	buf[0] = 0xfe;
	buf[1] = sizeof(bdaddr_t);
	memcpy(buf + 2, bdaddr, sizeof(bdaddr_t));

	skb = __hci_cmd_sync(hdev, 0xfc22, sizeof(buf), buf, HCI_INIT_TIMEOUT);
	if (IS_ERR(skb)) {
		ret = PTR_ERR(skb);
		bt_dev_err(hdev, "changing Marvell device address failed (%ld)",
			   ret);
		return ret;
	}
	kfree_skb(skb);

	return 0;
}

static int btusb_set_bdaddr_ath3012(struct hci_dev *hdev,
				    const bdaddr_t *bdaddr)
{
	struct sk_buff *skb;
	u8 buf[10];
	long ret;

	buf[0] = 0x01;
	buf[1] = 0x01;
	buf[2] = 0x00;
	buf[3] = sizeof(bdaddr_t);
	memcpy(buf + 4, bdaddr, sizeof(bdaddr_t));

	skb = __hci_cmd_sync(hdev, 0xfc0b, sizeof(buf), buf, HCI_INIT_TIMEOUT);
	if (IS_ERR(skb)) {
		ret = PTR_ERR(skb);
		bt_dev_err(hdev, "Change address command failed (%ld)", ret);
		return ret;
	}
	kfree_skb(skb);

	return 0;
}

static int btusb_set_bdaddr_wcn6855(struct hci_dev *hdev,
				const bdaddr_t *bdaddr)
{
	struct sk_buff *skb;
	u8 buf[6];
	long ret;

	memcpy(buf, bdaddr, sizeof(bdaddr_t));

	skb = __hci_cmd_sync_ev(hdev, 0xfc14, sizeof(buf), buf,
				HCI_EV_CMD_COMPLETE, HCI_INIT_TIMEOUT);
	if (IS_ERR(skb)) {
		ret = PTR_ERR(skb);
		bt_dev_err(hdev, "Change address command failed (%ld)", ret);
		return ret;
	}
	kfree_skb(skb);

	return 0;
}

#define QCA_DFU_PACKET_LEN	4096

#define QCA_GET_TARGET_VERSION	0x09
#define QCA_CHECK_STATUS	0x05
#define QCA_DFU_DOWNLOAD	0x01

#define QCA_SYSCFG_UPDATED	0x40
#define QCA_PATCH_UPDATED	0x80
#define QCA_DFU_TIMEOUT		3000
#define QCA_FLAG_MULTI_NVM      0x80

struct qca_version {
	__le32	rom_version;
	__le32	patch_version;
	__le32	ram_version;
	__le16	board_id;
	__le16	flag;
	__u8	reserved[4];
} __packed;

struct qca_rampatch_version {
	__le16	rom_version_high;
	__le16  rom_version_low;
	__le16	patch_version;
} __packed;

struct qca_device_info {
	u32	rom_version;
	u8	rampatch_hdr;	/* length of header in rampatch */
	u8	nvm_hdr;	/* length of header in NVM */
	u8	ver_offset;	/* offset of version structure in rampatch */
};

static const struct qca_device_info qca_devices_table[] = {
	{ 0x00000100, 20, 4,  8 }, /* Rome 1.0 */
	{ 0x00000101, 20, 4,  8 }, /* Rome 1.1 */
	{ 0x00000200, 28, 4, 16 }, /* Rome 2.0 */
	{ 0x00000201, 28, 4, 16 }, /* Rome 2.1 */
	{ 0x00000300, 28, 4, 16 }, /* Rome 3.0 */
	{ 0x00000302, 28, 4, 16 }, /* Rome 3.2 */
	{ 0x00130100, 40, 4, 16 }, /* WCN6855 1.0 */
	{ 0x00130200, 40, 4, 16 }, /* WCN6855 2.0 */
};

static int btusb_qca_send_vendor_req(struct usb_device *udev, u8 request,
				     void *data, u16 size)
{
	int pipe, err;
	u8 *buf;

	buf = kmalloc(size, GFP_KERNEL);
	if (!buf)
		return -ENOMEM;

	/* Found some of USB hosts have IOT issues with ours so that we should
	 * not wait until HCI layer is ready.
	 */
	pipe = usb_rcvctrlpipe(udev, 0);
	err = usb_control_msg(udev, pipe, request, USB_TYPE_VENDOR | USB_DIR_IN,
			      0, 0, buf, size, USB_CTRL_SET_TIMEOUT);
	if (err < 0) {
		dev_err(&udev->dev, "Failed to access otp area (%d)", err);
		goto done;
	}

	memcpy(data, buf, size);

done:
	kfree(buf);

	return err;
}

static int btusb_setup_qca_download_fw(struct hci_dev *hdev,
				       const struct firmware *firmware,
				       size_t hdr_size)
{
	struct btusb_data *btdata = hci_get_drvdata(hdev);
	struct usb_device *udev = btdata->udev;
	size_t count, size, sent = 0;
	int pipe, len, err;
	u8 *buf;

	buf = kmalloc(QCA_DFU_PACKET_LEN, GFP_KERNEL);
	if (!buf)
		return -ENOMEM;

	count = firmware->size;

	size = min_t(size_t, count, hdr_size);
	memcpy(buf, firmware->data, size);

	/* USB patches should go down to controller through USB path
	 * because binary format fits to go down through USB channel.
	 * USB control path is for patching headers and USB bulk is for
	 * patch body.
	 */
	pipe = usb_sndctrlpipe(udev, 0);
	err = usb_control_msg(udev, pipe, QCA_DFU_DOWNLOAD, USB_TYPE_VENDOR,
			      0, 0, buf, size, USB_CTRL_SET_TIMEOUT);
	if (err < 0) {
		bt_dev_err(hdev, "Failed to send headers (%d)", err);
		goto done;
	}

	sent += size;
	count -= size;

	/* ep2 need time to switch from function acl to function dfu,
	 * so we add 20ms delay here.
	 */
	msleep(20);

	while (count) {
		size = min_t(size_t, count, QCA_DFU_PACKET_LEN);

		memcpy(buf, firmware->data + sent, size);

		pipe = usb_sndbulkpipe(udev, 0x02);
		err = usb_bulk_msg(udev, pipe, buf, size, &len,
				   QCA_DFU_TIMEOUT);
		if (err < 0) {
			bt_dev_err(hdev, "Failed to send body at %zd of %zd (%d)",
				   sent, firmware->size, err);
			break;
		}

		if (size != len) {
			bt_dev_err(hdev, "Failed to get bulk buffer");
			err = -EILSEQ;
			break;
		}

		sent  += size;
		count -= size;
	}

done:
	kfree(buf);
	return err;
}

static int btusb_setup_qca_load_rampatch(struct hci_dev *hdev,
					 struct qca_version *ver,
					 const struct qca_device_info *info)
{
	struct qca_rampatch_version *rver;
	const struct firmware *fw;
	u32 ver_rom, ver_patch, rver_rom;
	u16 rver_rom_low, rver_rom_high, rver_patch;
	char fwname[64];
	int err;

	ver_rom = le32_to_cpu(ver->rom_version);
	ver_patch = le32_to_cpu(ver->patch_version);

	snprintf(fwname, sizeof(fwname), "qca/rampatch_usb_%08x.bin", ver_rom);

	err = request_firmware(&fw, fwname, &hdev->dev);
	if (err) {
		bt_dev_err(hdev, "failed to request rampatch file: %s (%d)",
			   fwname, err);
		return err;
	}

	bt_dev_info(hdev, "using rampatch file: %s", fwname);

	rver = (struct qca_rampatch_version *)(fw->data + info->ver_offset);
	rver_rom_low = le16_to_cpu(rver->rom_version_low);
	rver_patch = le16_to_cpu(rver->patch_version);

	if (ver_rom & ~0xffffU) {
		rver_rom_high = le16_to_cpu(rver->rom_version_high);
		rver_rom = le32_to_cpu(rver_rom_high << 16 | rver_rom_low);
	} else {
		rver_rom = rver_rom_low;
	}

	bt_dev_info(hdev, "QCA: patch rome 0x%x build 0x%x, "
		    "firmware rome 0x%x build 0x%x",
		    rver_rom, rver_patch, ver_rom, ver_patch);

	if (rver_rom != ver_rom || rver_patch <= ver_patch) {
		bt_dev_err(hdev, "rampatch file version did not match with firmware");
		err = -EINVAL;
		goto done;
	}

	err = btusb_setup_qca_download_fw(hdev, fw, info->rampatch_hdr);

done:
	release_firmware(fw);

	return err;
}

static int btusb_setup_qca_load_nvm(struct hci_dev *hdev,
				    struct qca_version *ver,
				    const struct qca_device_info *info)
{
	const struct firmware *fw;
	char fwname[64];
	int err;

	if (((ver->flag >> 8) & 0xff) == QCA_FLAG_MULTI_NVM) {
		/* if boardid equal 0, use default nvm without surfix */
		if (le16_to_cpu(ver->board_id) == 0x0) {
			snprintf(fwname, sizeof(fwname), "qca/nvm_usb_%08x.bin",
				 le32_to_cpu(ver->rom_version));
		} else {
			snprintf(fwname, sizeof(fwname), "qca/nvm_usb_%08x_%04x.bin",
				le32_to_cpu(ver->rom_version),
				le16_to_cpu(ver->board_id));
		}
	} else {
		snprintf(fwname, sizeof(fwname), "qca/nvm_usb_%08x.bin",
			 le32_to_cpu(ver->rom_version));
	}

	err = request_firmware(&fw, fwname, &hdev->dev);
	if (err) {
		bt_dev_err(hdev, "failed to request NVM file: %s (%d)",
			   fwname, err);
		return err;
	}

	bt_dev_info(hdev, "using NVM file: %s", fwname);

	err = btusb_setup_qca_download_fw(hdev, fw, info->nvm_hdr);

	release_firmware(fw);

	return err;
}

/* identify the ROM version and check whether patches are needed */
static bool btusb_qca_need_patch(struct usb_device *udev)
{
	struct qca_version ver;

	if (btusb_qca_send_vendor_req(udev, QCA_GET_TARGET_VERSION, &ver,
				      sizeof(ver)) < 0)
		return false;
	/* only low ROM versions need patches */
	return !(le32_to_cpu(ver.rom_version) & ~0xffffU);
}

static int btusb_setup_qca(struct hci_dev *hdev)
{
	struct btusb_data *btdata = hci_get_drvdata(hdev);
	struct usb_device *udev = btdata->udev;
	const struct qca_device_info *info = NULL;
	struct qca_version ver;
	u32 ver_rom;
	u8 status;
	int i, err;

	err = btusb_qca_send_vendor_req(udev, QCA_GET_TARGET_VERSION, &ver,
					sizeof(ver));
	if (err < 0)
		return err;

	ver_rom = le32_to_cpu(ver.rom_version);

	for (i = 0; i < ARRAY_SIZE(qca_devices_table); i++) {
		if (ver_rom == qca_devices_table[i].rom_version)
			info = &qca_devices_table[i];
	}
	if (!info) {
		/* If the rom_version is not matched in the qca_devices_table
		 * and the high ROM version is not zero, we assume this chip no
		 * need to load the rampatch and nvm.
		 */
		if (ver_rom & ~0xffffU)
			return 0;

		bt_dev_err(hdev, "don't support firmware rome 0x%x", ver_rom);
		return -ENODEV;
	}

	err = btusb_qca_send_vendor_req(udev, QCA_CHECK_STATUS, &status,
					sizeof(status));
	if (err < 0)
		return err;

	if (!(status & QCA_PATCH_UPDATED)) {
		err = btusb_setup_qca_load_rampatch(hdev, &ver, info);
		if (err < 0)
			return err;
	}

	err = btusb_qca_send_vendor_req(udev, QCA_GET_TARGET_VERSION, &ver,
					sizeof(ver));
	if (err < 0)
		return err;

	if (!(status & QCA_SYSCFG_UPDATED)) {
		err = btusb_setup_qca_load_nvm(hdev, &ver, info);
		if (err < 0)
			return err;
	}

	return 0;
}

static inline int __set_diag_interface(struct hci_dev *hdev)
{
	struct btusb_data *data = hci_get_drvdata(hdev);
	struct usb_interface *intf = data->diag;
	int i;

	if (!data->diag)
		return -ENODEV;

	data->diag_tx_ep = NULL;
	data->diag_rx_ep = NULL;

	for (i = 0; i < intf->cur_altsetting->desc.bNumEndpoints; i++) {
		struct usb_endpoint_descriptor *ep_desc;

		ep_desc = &intf->cur_altsetting->endpoint[i].desc;

		if (!data->diag_tx_ep && usb_endpoint_is_bulk_out(ep_desc)) {
			data->diag_tx_ep = ep_desc;
			continue;
		}

		if (!data->diag_rx_ep && usb_endpoint_is_bulk_in(ep_desc)) {
			data->diag_rx_ep = ep_desc;
			continue;
		}
	}

	if (!data->diag_tx_ep || !data->diag_rx_ep) {
		bt_dev_err(hdev, "invalid diagnostic descriptors");
		return -ENODEV;
	}

	return 0;
}

static struct urb *alloc_diag_urb(struct hci_dev *hdev, bool enable)
{
	struct btusb_data *data = hci_get_drvdata(hdev);
	struct sk_buff *skb;
	struct urb *urb;
	unsigned int pipe;

	if (!data->diag_tx_ep)
		return ERR_PTR(-ENODEV);

	urb = usb_alloc_urb(0, GFP_KERNEL);
	if (!urb)
		return ERR_PTR(-ENOMEM);

	skb = bt_skb_alloc(2, GFP_KERNEL);
	if (!skb) {
		usb_free_urb(urb);
		return ERR_PTR(-ENOMEM);
	}

	skb_put_u8(skb, 0xf0);
	skb_put_u8(skb, enable);

	pipe = usb_sndbulkpipe(data->udev, data->diag_tx_ep->bEndpointAddress);

	usb_fill_bulk_urb(urb, data->udev, pipe,
			  skb->data, skb->len, btusb_tx_complete, skb);

	skb->dev = (void *)hdev;

	return urb;
}

static int btusb_bcm_set_diag(struct hci_dev *hdev, bool enable)
{
	struct btusb_data *data = hci_get_drvdata(hdev);
	struct urb *urb;

	if (!data->diag)
		return -ENODEV;

	if (!test_bit(HCI_RUNNING, &hdev->flags))
		return -ENETDOWN;

	urb = alloc_diag_urb(hdev, enable);
	if (IS_ERR(urb))
		return PTR_ERR(urb);

	return submit_or_queue_tx_urb(hdev, urb);
}

#ifdef CONFIG_PM
static irqreturn_t btusb_oob_wake_handler(int irq, void *priv)
{
	struct btusb_data *data = priv;

	pm_wakeup_event(&data->udev->dev, 0);
	pm_system_wakeup();

	/* Disable only if not already disabled (keep it balanced) */
	if (test_and_clear_bit(BTUSB_OOB_WAKE_ENABLED, &data->flags)) {
		disable_irq_nosync(irq);
		disable_irq_wake(irq);
	}
	return IRQ_HANDLED;
}

static const struct of_device_id btusb_match_table[] = {
	{ .compatible = "usb1286,204e" },
	{ .compatible = "usbcf3,e300" }, /* QCA6174A */
	{ .compatible = "usb4ca,301a" }, /* QCA6174A (Lite-On) */
	{ }
};
MODULE_DEVICE_TABLE(of, btusb_match_table);

/* Use an oob wakeup pin? */
static int btusb_config_oob_wake(struct hci_dev *hdev)
{
	struct btusb_data *data = hci_get_drvdata(hdev);
	struct device *dev = &data->udev->dev;
	int irq, ret;

	clear_bit(BTUSB_OOB_WAKE_ENABLED, &data->flags);

	if (!of_match_device(btusb_match_table, dev))
		return 0;

	/* Move on if no IRQ specified */
	irq = of_irq_get_byname(dev->of_node, "wakeup");
	if (irq <= 0) {
		bt_dev_dbg(hdev, "%s: no OOB Wakeup IRQ in DT", __func__);
		return 0;
	}

	irq_set_status_flags(irq, IRQ_NOAUTOEN);
	ret = devm_request_irq(&hdev->dev, irq, btusb_oob_wake_handler,
			       0, "OOB Wake-on-BT", data);
	if (ret) {
		bt_dev_err(hdev, "%s: IRQ request failed", __func__);
		return ret;
	}

	ret = device_init_wakeup(dev, true);
	if (ret) {
		bt_dev_err(hdev, "%s: failed to init_wakeup", __func__);
		return ret;
	}

	data->oob_wake_irq = irq;
	bt_dev_info(hdev, "OOB Wake-on-BT configured at IRQ %u", irq);
	return 0;
}
#endif

static void btusb_check_needs_reset_resume(struct usb_interface *intf)
{
	if (dmi_check_system(btusb_needs_reset_resume_table))
		interface_to_usbdev(intf)->quirks |= USB_QUIRK_RESET_RESUME;
}

static bool btusb_prevent_wake(struct hci_dev *hdev)
{
	struct btusb_data *data = hci_get_drvdata(hdev);

	if (test_bit(BTUSB_WAKEUP_DISABLE, &data->flags))
		return true;

	return !device_may_wakeup(&data->udev->dev);
}

static int btusb_shutdown_qca(struct hci_dev *hdev)
{
	struct sk_buff *skb;

	skb = __hci_cmd_sync(hdev, HCI_OP_RESET, 0, NULL, HCI_INIT_TIMEOUT);
	if (IS_ERR(skb)) {
		bt_dev_err(hdev, "HCI reset during shutdown failed");
		return PTR_ERR(skb);
	}
	kfree_skb(skb);

	return 0;
}

static int btusb_probe(struct usb_interface *intf,
		       const struct usb_device_id *id)
{
	struct usb_endpoint_descriptor *ep_desc;
	struct gpio_desc *reset_gpio;
	struct btusb_data *data;
	struct hci_dev *hdev;
	unsigned ifnum_base;
	int i, err;

	BT_DBG("intf %p id %p", intf, id);

	/* interface numbers are hardcoded in the spec */
	if (intf->cur_altsetting->desc.bInterfaceNumber != 0) {
		if (!(id->driver_info & BTUSB_IFNUM_2))
			return -ENODEV;
		if (intf->cur_altsetting->desc.bInterfaceNumber != 2)
			return -ENODEV;
	}

	ifnum_base = intf->cur_altsetting->desc.bInterfaceNumber;

	if (!id->driver_info) {
		const struct usb_device_id *match;

		match = usb_match_id(intf, blacklist_table);
		if (match)
			id = match;
	}

	if (id->driver_info == BTUSB_IGNORE)
		return -ENODEV;

	if (id->driver_info & BTUSB_ATH3012) {
		struct usb_device *udev = interface_to_usbdev(intf);

		/* Old firmware would otherwise let ath3k driver load
		 * patch and sysconfig files
		 */
		if (le16_to_cpu(udev->descriptor.bcdDevice) <= 0x0001 &&
		    !btusb_qca_need_patch(udev))
			return -ENODEV;
	}

	data = devm_kzalloc(&intf->dev, sizeof(*data), GFP_KERNEL);
	if (!data)
		return -ENOMEM;

	for (i = 0; i < intf->cur_altsetting->desc.bNumEndpoints; i++) {
		ep_desc = &intf->cur_altsetting->endpoint[i].desc;

		if (!data->intr_ep && usb_endpoint_is_int_in(ep_desc)) {
			data->intr_ep = ep_desc;
			continue;
		}

		if (!data->bulk_tx_ep && usb_endpoint_is_bulk_out(ep_desc)) {
			data->bulk_tx_ep = ep_desc;
			continue;
		}

		if (!data->bulk_rx_ep && usb_endpoint_is_bulk_in(ep_desc)) {
			data->bulk_rx_ep = ep_desc;
			continue;
		}
	}

	if (!data->intr_ep || !data->bulk_tx_ep || !data->bulk_rx_ep)
		return -ENODEV;

	if (id->driver_info & BTUSB_AMP) {
		data->cmdreq_type = USB_TYPE_CLASS | 0x01;
		data->cmdreq = 0x2b;
	} else {
		data->cmdreq_type = USB_TYPE_CLASS;
		data->cmdreq = 0x00;
	}

	data->udev = interface_to_usbdev(intf);
	data->intf = intf;

	INIT_WORK(&data->work, btusb_work);
	INIT_WORK(&data->waker, btusb_waker);
	init_usb_anchor(&data->deferred);
	init_usb_anchor(&data->tx_anchor);
	spin_lock_init(&data->txlock);

	init_usb_anchor(&data->intr_anchor);
	init_usb_anchor(&data->bulk_anchor);
	init_usb_anchor(&data->isoc_anchor);
	init_usb_anchor(&data->diag_anchor);
	init_usb_anchor(&data->ctrl_anchor);
	spin_lock_init(&data->rxlock);

	if (id->driver_info & BTUSB_INTEL_NEW) {
		data->recv_event = btusb_recv_event_intel;
		data->recv_bulk = btusb_recv_bulk_intel;
		set_bit(BTUSB_BOOTLOADER, &data->flags);
	} else {
		data->recv_event = hci_recv_frame;
		data->recv_bulk = btusb_recv_bulk;
	}

	hdev = hci_alloc_dev();
	if (!hdev)
		return -ENOMEM;

	hdev->bus = HCI_USB;
	hci_set_drvdata(hdev, data);

	if (id->driver_info & BTUSB_AMP)
		hdev->dev_type = HCI_AMP;
	else
		hdev->dev_type = HCI_PRIMARY;

	data->hdev = hdev;

	SET_HCIDEV_DEV(hdev, &intf->dev);

	reset_gpio = gpiod_get_optional(&data->udev->dev, "reset",
					GPIOD_OUT_LOW);
	if (IS_ERR(reset_gpio)) {
		err = PTR_ERR(reset_gpio);
		goto out_free_dev;
	} else if (reset_gpio) {
		data->reset_gpio = reset_gpio;
	}

	hdev->open   = btusb_open;
	hdev->close  = btusb_close;
	hdev->flush  = btusb_flush;
	hdev->send   = btusb_send_frame;
	hdev->notify = btusb_notify;
	hdev->prevent_wake = btusb_prevent_wake;

#ifdef CONFIG_PM
	err = btusb_config_oob_wake(hdev);
	if (err)
		goto out_free_dev;

	/* Marvell devices may need a specific chip configuration */
	if (id->driver_info & BTUSB_MARVELL && data->oob_wake_irq) {
		err = marvell_config_oob_wake(hdev);
		if (err)
			goto out_free_dev;
	}
#endif
	if (id->driver_info & BTUSB_CW6622)
		set_bit(HCI_QUIRK_BROKEN_STORED_LINK_KEY, &hdev->quirks);

	if (id->driver_info & BTUSB_BCM2045)
		set_bit(HCI_QUIRK_BROKEN_STORED_LINK_KEY, &hdev->quirks);

	if (id->driver_info & BTUSB_BCM92035)
		hdev->setup = btusb_setup_bcm92035;

	if (IS_ENABLED(CONFIG_BT_HCIBTUSB_BCM) &&
	    (id->driver_info & BTUSB_BCM_PATCHRAM)) {
		hdev->manufacturer = 15;
		hdev->setup = btbcm_setup_patchram;
		hdev->set_diag = btusb_bcm_set_diag;
		hdev->set_bdaddr = btbcm_set_bdaddr;

		/* Broadcom LM_DIAG Interface numbers are hardcoded */
		data->diag = usb_ifnum_to_if(data->udev, ifnum_base + 2);
	}

	if (IS_ENABLED(CONFIG_BT_HCIBTUSB_BCM) &&
	    (id->driver_info & BTUSB_BCM_APPLE)) {
		hdev->manufacturer = 15;
		hdev->setup = btbcm_setup_apple;
		hdev->set_diag = btusb_bcm_set_diag;

		/* Broadcom LM_DIAG Interface numbers are hardcoded */
		data->diag = usb_ifnum_to_if(data->udev, ifnum_base + 2);
	}

	if (id->driver_info & BTUSB_INTEL) {
		hdev->manufacturer = 2;
		hdev->setup = btusb_setup_intel;
		hdev->shutdown = btusb_shutdown_intel;
		hdev->set_diag = btintel_set_diag_mfg;
		hdev->set_bdaddr = btintel_set_bdaddr;
		hdev->cmd_timeout = btusb_intel_cmd_timeout;
		set_bit(HCI_QUIRK_STRICT_DUPLICATE_FILTER, &hdev->quirks);
		set_bit(HCI_QUIRK_SIMULTANEOUS_DISCOVERY, &hdev->quirks);
		set_bit(HCI_QUIRK_NON_PERSISTENT_DIAG, &hdev->quirks);
	}

	if (id->driver_info & BTUSB_INTEL_NEW) {
		hdev->manufacturer = 2;
		hdev->send = btusb_send_frame_intel;
		hdev->setup = btusb_setup_intel_new;
		hdev->shutdown = btusb_shutdown_intel_new;
		hdev->hw_error = btintel_hw_error;
		hdev->set_diag = btintel_set_diag;
		hdev->set_bdaddr = btintel_set_bdaddr;
		hdev->cmd_timeout = btusb_intel_cmd_timeout;
		set_bit(HCI_QUIRK_STRICT_DUPLICATE_FILTER, &hdev->quirks);
		set_bit(HCI_QUIRK_SIMULTANEOUS_DISCOVERY, &hdev->quirks);
		set_bit(HCI_QUIRK_NON_PERSISTENT_DIAG, &hdev->quirks);
	}

	if (id->driver_info & BTUSB_INTEL_NEWGEN) {
		hdev->manufacturer = 2;
		hdev->send = btusb_send_frame_intel;
		hdev->setup = btusb_setup_intel_newgen;
		hdev->shutdown = btusb_shutdown_intel_new;
		hdev->hw_error = btintel_hw_error;
		hdev->set_diag = btintel_set_diag;
		hdev->set_bdaddr = btintel_set_bdaddr;
		hdev->cmd_timeout = btusb_intel_cmd_timeout;
		set_bit(HCI_QUIRK_STRICT_DUPLICATE_FILTER, &hdev->quirks);
		set_bit(HCI_QUIRK_SIMULTANEOUS_DISCOVERY, &hdev->quirks);
		set_bit(HCI_QUIRK_NON_PERSISTENT_DIAG, &hdev->quirks);

		data->recv_event = btusb_recv_event_intel;
		data->recv_bulk = btusb_recv_bulk_intel;
		set_bit(BTUSB_BOOTLOADER, &data->flags);
	}

	if (id->driver_info & BTUSB_MARVELL)
		hdev->set_bdaddr = btusb_set_bdaddr_marvell;

	if (IS_ENABLED(CONFIG_BT_HCIBTUSB_MTK) &&
	    (id->driver_info & BTUSB_MEDIATEK)) {
		hdev->setup = btusb_mtk_setup;
		hdev->shutdown = btusb_mtk_shutdown;
		hdev->manufacturer = 70;
		set_bit(HCI_QUIRK_NON_PERSISTENT_SETUP, &hdev->quirks);
	}

	if (id->driver_info & BTUSB_SWAVE) {
		set_bit(HCI_QUIRK_FIXUP_INQUIRY_MODE, &hdev->quirks);
		set_bit(HCI_QUIRK_BROKEN_LOCAL_COMMANDS, &hdev->quirks);
	}

	if (id->driver_info & BTUSB_INTEL_BOOT) {
		hdev->manufacturer = 2;
		set_bit(HCI_QUIRK_RAW_DEVICE, &hdev->quirks);
	}

	if (id->driver_info & BTUSB_ATH3012) {
		data->setup_on_usb = btusb_setup_qca;
		hdev->set_bdaddr = btusb_set_bdaddr_ath3012;
		set_bit(HCI_QUIRK_SIMULTANEOUS_DISCOVERY, &hdev->quirks);
		set_bit(HCI_QUIRK_STRICT_DUPLICATE_FILTER, &hdev->quirks);
	}

	if (id->driver_info & BTUSB_QCA_ROME) {
		data->setup_on_usb = btusb_setup_qca;
		hdev->set_bdaddr = btusb_set_bdaddr_ath3012;
		hdev->cmd_timeout = btusb_qca_cmd_timeout;
		set_bit(HCI_QUIRK_SIMULTANEOUS_DISCOVERY, &hdev->quirks);
		btusb_check_needs_reset_resume(intf);
	}

	if (id->driver_info & BTUSB_QCA_WCN6855) {
		data->setup_on_usb = btusb_setup_qca;
		hdev->shutdown = btusb_shutdown_qca;
		hdev->set_bdaddr = btusb_set_bdaddr_wcn6855;
		hdev->cmd_timeout = btusb_qca_cmd_timeout;
		set_bit(HCI_QUIRK_SIMULTANEOUS_DISCOVERY, &hdev->quirks);
	}

	if (id->driver_info & BTUSB_AMP) {
		/* AMP controllers do not support SCO packets */
		data->isoc = NULL;
	} else {
		/* Interface orders are hardcoded in the specification */
		data->isoc = usb_ifnum_to_if(data->udev, ifnum_base + 1);
		data->isoc_ifnum = ifnum_base + 1;
	}

	if (IS_ENABLED(CONFIG_BT_HCIBTUSB_RTL) &&
	    (id->driver_info & BTUSB_REALTEK)) {
		hdev->setup = btrtl_setup_realtek;
		hdev->shutdown = btrtl_shutdown_realtek;
		hdev->cmd_timeout = btusb_rtl_cmd_timeout;

		/* Realtek devices lose their updated firmware over global
		 * suspend that means host doesn't send SET_FEATURE
		 * (DEVICE_REMOTE_WAKEUP)
		 */
		set_bit(BTUSB_WAKEUP_DISABLE, &data->flags);
		set_bit(BTUSB_USE_ALT3_FOR_WBS, &data->flags);
	}

	if (!reset)
		set_bit(HCI_QUIRK_RESET_ON_CLOSE, &hdev->quirks);

	if (force_scofix || id->driver_info & BTUSB_WRONG_SCO_MTU) {
		if (!disable_scofix)
			set_bit(HCI_QUIRK_FIXUP_BUFFER_SIZE, &hdev->quirks);
	}

	if (id->driver_info & BTUSB_BROKEN_ISOC)
		data->isoc = NULL;

	if (id->driver_info & BTUSB_WIDEBAND_SPEECH)
		set_bit(HCI_QUIRK_WIDEBAND_SPEECH_SUPPORTED, &hdev->quirks);

	if (id->driver_info & BTUSB_VALID_LE_STATES)
		set_bit(HCI_QUIRK_VALID_LE_STATES, &hdev->quirks);

	if (id->driver_info & BTUSB_DIGIANSWER) {
		data->cmdreq_type = USB_TYPE_VENDOR;
		set_bit(HCI_QUIRK_RESET_ON_CLOSE, &hdev->quirks);
	}

	if (id->driver_info & BTUSB_CSR) {
		struct usb_device *udev = data->udev;
		u16 bcdDevice = le16_to_cpu(udev->descriptor.bcdDevice);

		/* Old firmware would otherwise execute USB reset */
		if (bcdDevice < 0x117)
			set_bit(HCI_QUIRK_RESET_ON_CLOSE, &hdev->quirks);

		/* This must be set first in case we disable it for fakes */
		set_bit(HCI_QUIRK_SIMULTANEOUS_DISCOVERY, &hdev->quirks);

		/* Fake CSR devices with broken commands */
		if (le16_to_cpu(udev->descriptor.idVendor)  == 0x0a12 &&
		    le16_to_cpu(udev->descriptor.idProduct) == 0x0001)
			hdev->setup = btusb_setup_csr;
	}

	if (id->driver_info & BTUSB_SNIFFER) {
		struct usb_device *udev = data->udev;

		/* New sniffer firmware has crippled HCI interface */
		if (le16_to_cpu(udev->descriptor.bcdDevice) > 0x997)
			set_bit(HCI_QUIRK_RAW_DEVICE, &hdev->quirks);
	}

	if (id->driver_info & BTUSB_INTEL_BOOT) {
		/* A bug in the bootloader causes that interrupt interface is
		 * only enabled after receiving SetInterface(0, AltSetting=0).
		 */
		err = usb_set_interface(data->udev, 0, 0);
		if (err < 0) {
			BT_ERR("failed to set interface 0, alt 0 %d", err);
			goto out_free_dev;
		}
	}

	if (data->isoc) {
		err = usb_driver_claim_interface(&btusb_driver,
						 data->isoc, data);
		if (err < 0)
			goto out_free_dev;
	}

	if (IS_ENABLED(CONFIG_BT_HCIBTUSB_BCM) && data->diag) {
		if (!usb_driver_claim_interface(&btusb_driver,
						data->diag, data))
			__set_diag_interface(hdev);
		else
			data->diag = NULL;
	}

	if (enable_autosuspend)
		usb_enable_autosuspend(data->udev);

	err = hci_register_dev(hdev);
	if (err < 0)
		goto out_free_dev;

	usb_set_intfdata(intf, data);

	return 0;

out_free_dev:
	if (data->reset_gpio)
		gpiod_put(data->reset_gpio);
	hci_free_dev(hdev);
	return err;
}

static void btusb_disconnect(struct usb_interface *intf)
{
	struct btusb_data *data = usb_get_intfdata(intf);
	struct hci_dev *hdev;

	BT_DBG("intf %p", intf);

	if (!data)
		return;

	hdev = data->hdev;
	usb_set_intfdata(data->intf, NULL);

	if (data->isoc)
		usb_set_intfdata(data->isoc, NULL);

	if (data->diag)
		usb_set_intfdata(data->diag, NULL);

	hci_unregister_dev(hdev);

	if (intf == data->intf) {
		if (data->isoc)
			usb_driver_release_interface(&btusb_driver, data->isoc);
		if (data->diag)
			usb_driver_release_interface(&btusb_driver, data->diag);
	} else if (intf == data->isoc) {
		if (data->diag)
			usb_driver_release_interface(&btusb_driver, data->diag);
		usb_driver_release_interface(&btusb_driver, data->intf);
	} else if (intf == data->diag) {
		usb_driver_release_interface(&btusb_driver, data->intf);
		if (data->isoc)
			usb_driver_release_interface(&btusb_driver, data->isoc);
	}

	if (data->oob_wake_irq)
		device_init_wakeup(&data->udev->dev, false);

	if (data->reset_gpio)
		gpiod_put(data->reset_gpio);

	hci_free_dev(hdev);
}

#ifdef CONFIG_PM
static int btusb_suspend(struct usb_interface *intf, pm_message_t message)
{
	struct btusb_data *data = usb_get_intfdata(intf);

	BT_DBG("intf %p", intf);

	if (data->suspend_count++)
		return 0;

	spin_lock_irq(&data->txlock);
	if (!(PMSG_IS_AUTO(message) && data->tx_in_flight)) {
		set_bit(BTUSB_SUSPENDING, &data->flags);
		spin_unlock_irq(&data->txlock);
	} else {
		spin_unlock_irq(&data->txlock);
		data->suspend_count--;
		return -EBUSY;
	}

	cancel_work_sync(&data->work);

	btusb_stop_traffic(data);
	usb_kill_anchored_urbs(&data->tx_anchor);

	if (data->oob_wake_irq && device_may_wakeup(&data->udev->dev)) {
		set_bit(BTUSB_OOB_WAKE_ENABLED, &data->flags);
		enable_irq_wake(data->oob_wake_irq);
		enable_irq(data->oob_wake_irq);
	}

	/* For global suspend, Realtek devices lose the loaded fw
	 * in them. But for autosuspend, firmware should remain.
	 * Actually, it depends on whether the usb host sends
	 * set feature (enable wakeup) or not.
	 */
	if (test_bit(BTUSB_WAKEUP_DISABLE, &data->flags)) {
		if (PMSG_IS_AUTO(message) &&
		    device_can_wakeup(&data->udev->dev))
			data->udev->do_remote_wakeup = 1;
		else if (!PMSG_IS_AUTO(message))
			data->udev->reset_resume = 1;
	}

	return 0;
}

static void play_deferred(struct btusb_data *data)
{
	struct urb *urb;
	int err;

	while ((urb = usb_get_from_anchor(&data->deferred))) {
		usb_anchor_urb(urb, &data->tx_anchor);

		err = usb_submit_urb(urb, GFP_ATOMIC);
		if (err < 0) {
			if (err != -EPERM && err != -ENODEV)
				BT_ERR("%s urb %p submission failed (%d)",
				       data->hdev->name, urb, -err);
			kfree(urb->setup_packet);
			usb_unanchor_urb(urb);
			usb_free_urb(urb);
			break;
		}

		data->tx_in_flight++;
		usb_free_urb(urb);
	}

	/* Cleanup the rest deferred urbs. */
	while ((urb = usb_get_from_anchor(&data->deferred))) {
		kfree(urb->setup_packet);
		usb_free_urb(urb);
	}
}

static int btusb_resume(struct usb_interface *intf)
{
	struct btusb_data *data = usb_get_intfdata(intf);
	struct hci_dev *hdev = data->hdev;
	int err = 0;

	BT_DBG("intf %p", intf);

	if (--data->suspend_count)
		return 0;

	/* Disable only if not already disabled (keep it balanced) */
	if (test_and_clear_bit(BTUSB_OOB_WAKE_ENABLED, &data->flags)) {
		disable_irq(data->oob_wake_irq);
		disable_irq_wake(data->oob_wake_irq);
	}

	if (!test_bit(HCI_RUNNING, &hdev->flags))
		goto done;

	if (test_bit(BTUSB_INTR_RUNNING, &data->flags)) {
		err = btusb_submit_intr_urb(hdev, GFP_NOIO);
		if (err < 0) {
			clear_bit(BTUSB_INTR_RUNNING, &data->flags);
			goto failed;
		}
	}

	if (test_bit(BTUSB_BULK_RUNNING, &data->flags)) {
		err = btusb_submit_bulk_urb(hdev, GFP_NOIO);
		if (err < 0) {
			clear_bit(BTUSB_BULK_RUNNING, &data->flags);
			goto failed;
		}

		btusb_submit_bulk_urb(hdev, GFP_NOIO);
	}

	if (test_bit(BTUSB_ISOC_RUNNING, &data->flags)) {
		if (btusb_submit_isoc_urb(hdev, GFP_NOIO) < 0)
			clear_bit(BTUSB_ISOC_RUNNING, &data->flags);
		else
			btusb_submit_isoc_urb(hdev, GFP_NOIO);
	}

	spin_lock_irq(&data->txlock);
	play_deferred(data);
	clear_bit(BTUSB_SUSPENDING, &data->flags);
	spin_unlock_irq(&data->txlock);
	schedule_work(&data->work);

	return 0;

failed:
	usb_scuttle_anchored_urbs(&data->deferred);
done:
	spin_lock_irq(&data->txlock);
	clear_bit(BTUSB_SUSPENDING, &data->flags);
	spin_unlock_irq(&data->txlock);

	return err;
}
#endif

static struct usb_driver btusb_driver = {
	.name		= "btusb",
	.probe		= btusb_probe,
	.disconnect	= btusb_disconnect,
#ifdef CONFIG_PM
	.suspend	= btusb_suspend,
	.resume		= btusb_resume,
#endif
	.id_table	= btusb_table,
	.supports_autosuspend = 1,
	.disable_hub_initiated_lpm = 1,
};

module_usb_driver(btusb_driver);

module_param(disable_scofix, bool, 0644);
MODULE_PARM_DESC(disable_scofix, "Disable fixup of wrong SCO buffer size");

module_param(force_scofix, bool, 0644);
MODULE_PARM_DESC(force_scofix, "Force fixup of wrong SCO buffers size");

module_param(enable_autosuspend, bool, 0644);
MODULE_PARM_DESC(enable_autosuspend, "Enable USB autosuspend by default");

module_param(reset, bool, 0644);
MODULE_PARM_DESC(reset, "Send HCI reset command on initialization");

MODULE_AUTHOR("Marcel Holtmann <marcel@holtmann.org>");
MODULE_DESCRIPTION("Generic Bluetooth USB driver ver " VERSION);
MODULE_VERSION(VERSION);
MODULE_LICENSE("GPL");<|MERGE_RESOLUTION|>--- conflicted
+++ resolved
@@ -3374,11 +3374,7 @@
 	/* Submit control IN URB on demand to process the WMT event */
 	err = btusb_mtk_submit_wmt_recv_urb(hdev);
 	if (err < 0)
-<<<<<<< HEAD
-		return err;
-=======
 		goto err_free_wc;
->>>>>>> d92805b6
 
 	/* The vendor specific WMT commands are all answered by a vendor
 	 * specific event and will have the Command Status or Command
