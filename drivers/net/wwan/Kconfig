# SPDX-License-Identifier: GPL-2.0-only
#
# Wireless WAN device configuration
#

menu "Wireless WAN"

config WWAN
	tristate "WWAN Driver Core"
	help
	  Say Y here if you want to use the WWAN driver core. This driver
	  provides a common framework for WWAN drivers.

	  To compile this driver as a module, choose M here: the module will be
	  called wwan.

if WWAN

<<<<<<< HEAD
=======
config WWAN_HWSIM
	tristate "Simulated WWAN device"
	help
	  This driver is a developer testing tool that can be used to test WWAN
	  framework.

	  To compile this driver as a module, choose M here: the module will be
	  called wwan_hwsim.  If unsure, say N.

>>>>>>> d92805b6
config MHI_WWAN_CTRL
	tristate "MHI WWAN control driver for QCOM-based PCIe modems"
	depends on MHI_BUS
	help
	  MHI WWAN CTRL allows QCOM-based PCIe modems to expose different modem
	  control protocols/ports to userspace, including AT, MBIM, QMI, DIAG
	  and FIREHOSE. These protocols can be accessed directly from userspace
	  (e.g. AT commands) or via libraries/tools (e.g. libmbim, libqmi,
	  libqcdm...).

	  To compile this driver as a module, choose M here: the module will be
	  called mhi_wwan_ctrl.

<<<<<<< HEAD
=======
config RPMSG_WWAN_CTRL
	tristate "RPMSG WWAN control driver"
	depends on RPMSG
	help
	  RPMSG WWAN CTRL allows modems available via RPMSG channels to expose
	  different modem protocols/ports to userspace, including AT and QMI.
	  These protocols can be accessed directly from userspace
	  (e.g. AT commands) or via libraries/tools (e.g. libqmi, libqcdm...).

	  This is mainly used for modems integrated into many Qualcomm SoCs,
	  e.g. for AT and QMI on Qualcomm MSM8916 or MSM8974. Note that many
	  newer Qualcomm SoCs (e.g. SDM845) still provide an AT port through
	  this driver but the QMI messages can only be sent through
	  QRTR network sockets (CONFIG_QRTR).

	  To compile this driver as a module, choose M here: the module will be
	  called rpmsg_wwan_ctrl.

config IOSM
	tristate "IOSM Driver for Intel M.2 WWAN Device"
	depends on INTEL_IOMMU
	help
	  This driver enables Intel M.2 WWAN Device communication.

	  If you have one of those Intel M.2 WWAN Modules and wish to use it in
	  Linux say Y/M here.

	  If unsure, say N.

>>>>>>> d92805b6
endif # WWAN

endmenu<|MERGE_RESOLUTION|>--- conflicted
+++ resolved
@@ -16,8 +16,6 @@
 
 if WWAN
 
-<<<<<<< HEAD
-=======
 config WWAN_HWSIM
 	tristate "Simulated WWAN device"
 	help
@@ -27,7 +25,6 @@
 	  To compile this driver as a module, choose M here: the module will be
 	  called wwan_hwsim.  If unsure, say N.
 
->>>>>>> d92805b6
 config MHI_WWAN_CTRL
 	tristate "MHI WWAN control driver for QCOM-based PCIe modems"
 	depends on MHI_BUS
@@ -41,8 +38,6 @@
 	  To compile this driver as a module, choose M here: the module will be
 	  called mhi_wwan_ctrl.
 
-<<<<<<< HEAD
-=======
 config RPMSG_WWAN_CTRL
 	tristate "RPMSG WWAN control driver"
 	depends on RPMSG
@@ -72,7 +67,6 @@
 
 	  If unsure, say N.
 
->>>>>>> d92805b6
 endif # WWAN
 
 endmenu