--- conflicted
+++ resolved
@@ -4865,15 +4865,7 @@
 	if (tp->mac_version == RTL_GIGA_MAC_VER_37)
 		rtl_init_rxcfg(tp);
 
-<<<<<<< HEAD
-	/* Reportedly at least Asus X453MA truncates packets otherwise */
-	if (tp->mac_version == RTL_GIGA_MAC_VER_37)
-		rtl_init_rxcfg(tp);
-
-	return 0;
-=======
 	return rtl8169_net_resume(tp);
->>>>>>> 85b047c6
 }
 
 static int rtl8169_runtime_suspend(struct device *device)
