--- conflicted
+++ resolved
@@ -257,16 +257,6 @@
 	trans_pcie->ctxt_info_dma_addr = 0;
 	trans_pcie->ctxt_info_gen3 = NULL;
 
-<<<<<<< HEAD
-	dma_free_coherent(trans->dev, trans->iml_len, trans_pcie->iml,
-			  trans_pcie->iml_dma_addr);
-	trans_pcie->iml_dma_addr = 0;
-	trans_pcie->iml = NULL;
-
-	iwl_pcie_ctxt_info_free_fw_img(trans);
-
-=======
->>>>>>> d92805b6
 	dma_free_coherent(trans->dev, sizeof(*trans_pcie->prph_scratch),
 			  trans_pcie->prph_scratch,
 			  trans_pcie->prph_scratch_dma_addr);
