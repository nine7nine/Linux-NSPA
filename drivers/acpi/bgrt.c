--- conflicted
+++ resolved
@@ -19,11 +19,7 @@
 	static ssize_t _name##_show(struct kobject *kobj,			\
 				    struct kobj_attribute *attr, char *buf)	\
 	{									\
-<<<<<<< HEAD
-		return snprintf(buf, PAGE_SIZE, "%d\n", bgrt_tab._member);	\
-=======
 		return sysfs_emit(buf, "%d\n", bgrt_tab._member);		\
->>>>>>> d92805b6
 	}									\
 	struct kobj_attribute bgrt_attr_##_name = __ATTR_RO(_name)
 
