--- conflicted
+++ resolved
@@ -2494,7 +2494,6 @@
 	if (alg_aai == OP_ALG_AAI_XTS) {
 		const char *tfm_name = crypto_tfm_alg_name(&tfm->base);
 		struct crypto_skcipher *fallback;
-<<<<<<< HEAD
 
 		fallback = crypto_alloc_skcipher(tfm_name, 0,
 						 CRYPTO_ALG_NEED_FALLBACK);
@@ -2513,26 +2512,6 @@
 	if (ret && ctx->fallback)
 		crypto_free_skcipher(ctx->fallback);
 
-=======
-
-		fallback = crypto_alloc_skcipher(tfm_name, 0,
-						 CRYPTO_ALG_NEED_FALLBACK);
-		if (IS_ERR(fallback)) {
-			dev_err(ctx->jrdev, "Failed to allocate %s fallback: %ld\n",
-				tfm_name, PTR_ERR(fallback));
-			return PTR_ERR(fallback);
-		}
-
-		ctx->fallback = fallback;
-		crypto_skcipher_set_reqsize(tfm, sizeof(struct caam_skcipher_req_ctx) +
-					    crypto_skcipher_reqsize(fallback));
-	}
-
-	ret = caam_init_common(ctx, &caam_alg->caam, false);
-	if (ret && ctx->fallback)
-		crypto_free_skcipher(ctx->fallback);
-
->>>>>>> 85b047c6
 	return ret;
 }
 
@@ -2597,12 +2576,8 @@
 	alg->base.cra_module = THIS_MODULE;
 	alg->base.cra_priority = CAAM_CRA_PRIORITY;
 	alg->base.cra_ctxsize = sizeof(struct caam_ctx);
-<<<<<<< HEAD
-	alg->base.cra_flags |= CRYPTO_ALG_ASYNC | CRYPTO_ALG_KERN_DRIVER_ONLY;
-=======
 	alg->base.cra_flags |= (CRYPTO_ALG_ASYNC | CRYPTO_ALG_ALLOCATES_MEMORY |
 				CRYPTO_ALG_KERN_DRIVER_ONLY);
->>>>>>> 85b047c6
 
 	alg->init = caam_cra_init;
 	alg->exit = caam_cra_exit;
