--- conflicted
+++ resolved
@@ -1530,10 +1530,7 @@
 	u64 key = 0;
 	u16 i;
 	struct qla_qpair_hint *h;
-<<<<<<< HEAD
-=======
 	struct qla_hw_data *ha = vha->hw;
->>>>>>> bb176f67
 
 	if ((vha->vha_tgt.qla_tgt != NULL) && !tgt->tgt_stop &&
 	    !tgt->tgt_stopped)
@@ -1554,24 +1551,18 @@
 		}
 	}
 	kfree(tgt->qphints);
-<<<<<<< HEAD
-=======
 	mutex_lock(&qla_tgt_mutex);
 	list_del(&vha->vha_tgt.qla_tgt->tgt_list_entry);
 	mutex_unlock(&qla_tgt_mutex);
->>>>>>> bb176f67
 
 	btree_for_each_safe64(&tgt->lun_qpair_map, key, node)
 		btree_remove64(&tgt->lun_qpair_map, key);
 
 	btree_destroy64(&tgt->lun_qpair_map);
 
-<<<<<<< HEAD
-=======
 	if (ha->tgt.tgt_ops && ha->tgt.tgt_ops->remove_target)
 		ha->tgt.tgt_ops->remove_target(vha);
 
->>>>>>> bb176f67
 	vha->vha_tgt.qla_tgt = NULL;
 
 	ql_dbg(ql_dbg_tgt_mgt, vha, 0xf00d,
@@ -1919,10 +1910,7 @@
 	mcmd->reset_count = ha->base_qpair->chip_reset;
 	mcmd->tmr_func = QLA_TGT_ABTS;
 	mcmd->qpair = ha->base_qpair;
-<<<<<<< HEAD
-=======
 	mcmd->vha = vha;
->>>>>>> bb176f67
 
 	/*
 	 * LUN is looked up by target-core internally based on the passed
@@ -2025,11 +2013,7 @@
 static void qlt_24xx_send_task_mgmt_ctio(struct qla_qpair *qpair,
 	struct qla_tgt_mgmt_cmd *mcmd, uint32_t resp_code)
 {
-<<<<<<< HEAD
-	struct scsi_qla_host *ha = qpair->vha;
-=======
 	struct scsi_qla_host *ha = mcmd->vha;
->>>>>>> bb176f67
 	struct atio_from_isp *atio = &mcmd->orig_iocb.atio;
 	struct ctio7_to_24xx *ctio;
 	uint16_t temp;
@@ -2357,17 +2341,10 @@
 		h++;
 		if (h == req->num_outstanding_cmds)
 			h = 1;
-<<<<<<< HEAD
 
 		if (h == QLA_TGT_SKIP_HANDLE)
 			continue;
 
-=======
-
-		if (h == QLA_TGT_SKIP_HANDLE)
-			continue;
-
->>>>>>> bb176f67
 		if (!req->outstanding_cmds[h]) {
 			found = 1;
 			break;
@@ -3497,12 +3474,9 @@
 
 	ql_dbg(ql_dbg_tgt, vha, 0xe009, "Sending TERM EXCH CTIO (ha=%p)\n", ha);
 
-<<<<<<< HEAD
-=======
 	if (cmd)
 		vha = cmd->vha;
 
->>>>>>> bb176f67
 	pkt = (request_t *)qla2x00_alloc_iocbs_ready(qpair, NULL);
 	if (pkt == NULL) {
 		ql_dbg(ql_dbg_tgt, vha, 0xe050,
@@ -4418,10 +4392,7 @@
 	mcmd->flags = flags;
 	mcmd->reset_count = ha->base_qpair->chip_reset;
 	mcmd->qpair = ha->base_qpair;
-<<<<<<< HEAD
-=======
 	mcmd->vha = vha;
->>>>>>> bb176f67
 
 	switch (fn) {
 	case QLA_TGT_LUN_RESET:
