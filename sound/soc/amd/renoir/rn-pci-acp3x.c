--- conflicted
+++ resolved
@@ -186,8 +186,6 @@
 		}
 	},
 	{
-<<<<<<< HEAD
-=======
 		/* Lenovo ThinkPad E14 Gen 2 */
 		.matches = {
 			DMI_EXACT_MATCH(DMI_BOARD_VENDOR, "LENOVO"),
@@ -195,7 +193,6 @@
 		}
 	},
 	{
->>>>>>> e0733463
 		/* Lenovo ThinkPad X395 */
 		.matches = {
 			DMI_EXACT_MATCH(DMI_BOARD_VENDOR, "LENOVO"),
