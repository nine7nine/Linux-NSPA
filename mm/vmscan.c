--- conflicted
+++ resolved
@@ -1995,17 +1995,13 @@
  * If a zone is deemed to be full of pinned pages then just give it a light
  * scan then give up on it.
  */
-static unsigned long shrink_zones(int priority, struct zonelist *zonelist,
+static void shrink_zones(int priority, struct zonelist *zonelist,
 					struct scan_control *sc)
 {
 	struct zoneref *z;
 	struct zone *zone;
 	unsigned long nr_soft_reclaimed;
 	unsigned long nr_soft_scanned;
-<<<<<<< HEAD
-	unsigned long total_scanned = 0;
-=======
->>>>>>> 712ae51a
 
 	for_each_zone_zonelist_nodemask(zone, z, zonelist,
 					gfp_zone(sc->gfp_mask), sc->nodemask) {
@@ -2035,17 +2031,8 @@
 			/* need some check for avoid more shrink_zone() */
 		}
 
-		nr_soft_scanned = 0;
-		nr_soft_reclaimed = mem_cgroup_soft_limit_reclaim(zone,
-							sc->order, sc->gfp_mask,
-							&nr_soft_scanned);
-		sc->nr_reclaimed += nr_soft_reclaimed;
-		total_scanned += nr_soft_scanned;
-
 		shrink_zone(priority, zone, sc);
 	}
-
-	return total_scanned;
 }
 
 static bool zone_reclaimable(struct zone *zone)
@@ -2110,11 +2097,7 @@
 		sc->nr_scanned = 0;
 		if (!priority)
 			disable_swap_token(sc->mem_cgroup);
-<<<<<<< HEAD
-		total_scanned += shrink_zones(priority, zonelist, sc);
-=======
 		shrink_zones(priority, zonelist, sc);
->>>>>>> 712ae51a
 		/*
 		 * Don't shrink slabs when reclaiming memory from
 		 * over limit cgroups
