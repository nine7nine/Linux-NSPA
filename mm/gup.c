--- conflicted
+++ resolved
@@ -125,14 +125,6 @@
 		 */
 		if (unlikely((flags & FOLL_LONGTERM) &&
 			     !is_pinnable_page(page)))
-			return NULL;
-
-		/*
-		 * CAUTION: Don't use compound_head() on the page before this
-		 * point, the result won't be stable.
-		 */
-		page = try_get_compound_head(page, refs);
-		if (!page)
 			return NULL;
 
 		/*
@@ -1644,13 +1636,6 @@
 					    struct page **pages,
 					    unsigned int gup_flags)
 {
-<<<<<<< HEAD
-	unsigned long i, isolation_error_count;
-	bool drain_allow;
-	LIST_HEAD(cma_page_list);
-	long ret = nr_pages;
-	struct page *prev_head, *head;
-=======
 	unsigned long i;
 	unsigned long isolation_error_count = 0;
 	bool drain_allow = true;
@@ -1658,19 +1643,11 @@
 	long ret = 0;
 	struct page *prev_head = NULL;
 	struct page *head;
->>>>>>> 25423f4b
 	struct migration_target_control mtc = {
 		.nid = NUMA_NO_NODE,
 		.gfp_mask = GFP_USER | __GFP_NOWARN,
 	};
 
-<<<<<<< HEAD
-check_again:
-	prev_head = NULL;
-	isolation_error_count = 0;
-	drain_allow = true;
-=======
->>>>>>> 25423f4b
 	for (i = 0; i < nr_pages; i++) {
 		head = compound_head(pages[i]);
 		if (head == prev_head)
@@ -1680,15 +1657,9 @@
 		 * If we get a movable page, since we are going to be pinning
 		 * these entries, try to move them out if possible.
 		 */
-<<<<<<< HEAD
-		if (is_migrate_cma_page(head)) {
-			if (PageHuge(head)) {
-				if (!isolate_huge_page(head, &cma_page_list))
-=======
 		if (!is_pinnable_page(head)) {
 			if (PageHuge(head)) {
 				if (!isolate_huge_page(head, &movable_page_list))
->>>>>>> 25423f4b
 					isolation_error_count++;
 			} else {
 				if (!PageLRU(head) && drain_allow) {
@@ -1700,11 +1671,7 @@
 					isolation_error_count++;
 					continue;
 				}
-<<<<<<< HEAD
-				list_add_tail(&head->lru, &cma_page_list);
-=======
 				list_add_tail(&head->lru, &movable_page_list);
->>>>>>> 25423f4b
 				mod_node_page_state(page_pgdat(head),
 						    NR_ISOLATED_ANON +
 						    page_is_file_lru(head),
@@ -1717,43 +1684,6 @@
 	 * If list is empty, and no isolation errors, means that all pages are
 	 * in the correct zone.
 	 */
-<<<<<<< HEAD
-	if (list_empty(&cma_page_list) && !isolation_error_count)
-		return ret;
-
-	if (!list_empty(&cma_page_list)) {
-		/*
-		 * drop the above get_user_pages reference.
-		 */
-		if (gup_flags & FOLL_PIN)
-			unpin_user_pages(pages, nr_pages);
-		else
-			for (i = 0; i < nr_pages; i++)
-				put_page(pages[i]);
-
-		ret = migrate_pages(&cma_page_list, alloc_migration_target,
-				    NULL, (unsigned long)&mtc, MIGRATE_SYNC,
-				    MR_CONTIG_RANGE);
-		if (ret) {
-			if (!list_empty(&cma_page_list))
-				putback_movable_pages(&cma_page_list);
-			return ret > 0 ? -ENOMEM : ret;
-		}
-
-		/* We unpinned pages before migration, pin them again */
-		ret = __get_user_pages_locked(mm, start, nr_pages, pages, vmas,
-					      NULL, gup_flags);
-		if (ret <= 0)
-			return ret;
-		nr_pages = ret;
-	}
-
-	/*
-	 * check again because pages were unpinned, and we also might have
-	 * had isolation errors and need more pages to migrate.
-	 */
-	goto check_again;
-=======
 	if (list_empty(&movable_page_list) && !isolation_error_count)
 		return nr_pages;
 
@@ -1772,7 +1702,6 @@
 	}
 
 	return ret > 0 ? -ENOMEM : ret;
->>>>>>> 25423f4b
 }
 #else
 static long check_and_migrate_movable_pages(unsigned long nr_pages,
