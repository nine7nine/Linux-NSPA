# SPDX-License-Identifier: GPL-2.0
source "arch/powerpc/platforms/Kconfig.cputype"

config 32BIT
	bool
	default y if PPC32

config 64BIT
	bool
	default y if PPC64

config MMU
	bool
	default y

config ARCH_MMAP_RND_BITS_MAX
	# On Book3S 64, the default virtual address space for 64-bit processes
	# is 2^47 (128TB). As a maximum, allow randomisation to consume up to
	# 32T of address space (2^45), which should ensure a reasonable gap
	# between bottom-up and top-down allocations for applications that
	# consume "normal" amounts of address space. Book3S 64 only supports 64K
	# and 4K page sizes.
	default 29 if PPC_BOOK3S_64 && PPC_64K_PAGES # 29 = 45 (32T) - 16 (64K)
	default 33 if PPC_BOOK3S_64		     # 33 = 45 (32T) - 12 (4K)
	#
	# On all other 64-bit platforms (currently only Book3E), the virtual
	# address space is 2^46 (64TB). Allow randomisation to consume up to 16T
	# of address space (2^44). Only 4K page sizes are supported.
	default 32 if 64BIT	# 32 = 44 (16T) - 12 (4K)
	#
	# For 32-bit, use the compat values, as they're the same.
	default ARCH_MMAP_RND_COMPAT_BITS_MAX

config ARCH_MMAP_RND_BITS_MIN
	# Allow randomisation to consume up to 1GB of address space (2^30).
	default 14 if 64BIT && PPC_64K_PAGES	# 14 = 30 (1GB) - 16 (64K)
	default 18 if 64BIT			# 18 = 30 (1GB) - 12 (4K)
	#
	# For 32-bit, use the compat values, as they're the same.
	default ARCH_MMAP_RND_COMPAT_BITS_MIN

config ARCH_MMAP_RND_COMPAT_BITS_MAX
	# Total virtual address space for 32-bit processes is 2^31 (2GB).
	# Allow randomisation to consume up to 512MB of address space (2^29).
	default 11 if PPC_256K_PAGES	# 11 = 29 (512MB) - 18 (256K)
	default 13 if PPC_64K_PAGES	# 13 = 29 (512MB) - 16 (64K)
	default 15 if PPC_16K_PAGES	# 15 = 29 (512MB) - 14 (16K)
	default 17			# 17 = 29 (512MB) - 12 (4K)

config ARCH_MMAP_RND_COMPAT_BITS_MIN
	# Total virtual address space for 32-bit processes is 2^31 (2GB).
	# Allow randomisation to consume up to 8MB of address space (2^23).
	default 5 if PPC_256K_PAGES	#  5 = 23 (8MB) - 18 (256K)
	default 7 if PPC_64K_PAGES	#  7 = 23 (8MB) - 16 (64K)
	default 9 if PPC_16K_PAGES	#  9 = 23 (8MB) - 14 (16K)
	default 11			# 11 = 23 (8MB) - 12 (4K)

config HAVE_SETUP_PER_CPU_AREA
	def_bool PPC64

config NEED_PER_CPU_EMBED_FIRST_CHUNK
	def_bool y if PPC64

config NEED_PER_CPU_PAGE_FIRST_CHUNK
	def_bool y if PPC64

config NR_IRQS
	int "Number of virtual interrupt numbers"
	range 32 1048576
	default "512"
	help
	  This defines the number of virtual interrupt numbers the kernel
	  can manage. Virtual interrupt numbers are what you see in
	  /proc/interrupts. If you configure your system to have too few,
	  drivers will fail to load or worse - handle with care.

config NMI_IPI
	bool
	depends on SMP && (DEBUGGER || KEXEC_CORE || HARDLOCKUP_DETECTOR)
	default y

config PPC_WATCHDOG
	bool
	depends on HARDLOCKUP_DETECTOR
	depends on HAVE_HARDLOCKUP_DETECTOR_ARCH
	default y
	help
	  This is a placeholder when the powerpc hardlockup detector
	  watchdog is selected (arch/powerpc/kernel/watchdog.c). It is
	  selected via the generic lockup detector menu which is why we
	  have no standalone config option for it here.

config STACKTRACE_SUPPORT
	bool
	default y

config TRACE_IRQFLAGS_SUPPORT
	bool
	default y

config LOCKDEP_SUPPORT
	bool
	default y

config GENERIC_LOCKBREAK
	bool
	default y
	depends on SMP && PREEMPTION

config GENERIC_HWEIGHT
	bool
	default y

config PPC
	bool
	default y
	#
	# Please keep this list sorted alphabetically.
	#
	select ARCH_32BIT_OFF_T if PPC32
	select ARCH_HAS_DEBUG_VIRTUAL
	select ARCH_HAS_DEVMEM_IS_ALLOWED
	select ARCH_HAS_ELF_RANDOMIZE
	select ARCH_HAS_FORTIFY_SOURCE
	select ARCH_HAS_GCOV_PROFILE_ALL
	select ARCH_HAS_KCOV
	select ARCH_HAS_HUGEPD			if HUGETLB_PAGE
	select ARCH_HAS_MEMREMAP_COMPAT_ALIGN
	select ARCH_HAS_MMIOWB			if PPC64
	select ARCH_HAS_PHYS_TO_DMA
	select ARCH_HAS_PMEM_API
	select ARCH_HAS_NON_OVERLAPPING_ADDRESS_SPACE
	select ARCH_HAS_PTE_DEVMAP		if PPC_BOOK3S_64
	select ARCH_HAS_PTE_SPECIAL
	select ARCH_HAS_MEMBARRIER_CALLBACKS
	select ARCH_HAS_MEMBARRIER_SYNC_CORE
	select ARCH_HAS_SCALED_CPUTIME		if VIRT_CPU_ACCOUNTING_NATIVE && PPC_BOOK3S_64
	select ARCH_HAS_STRICT_KERNEL_RWX	if (PPC32 && !HIBERNATION)
	select ARCH_HAS_TICK_BROADCAST		if GENERIC_CLOCKEVENTS_BROADCAST
	select ARCH_HAS_UACCESS_FLUSHCACHE
	select ARCH_HAS_COPY_MC			if PPC64
	select ARCH_HAS_UBSAN_SANITIZE_ALL
	select ARCH_HAVE_NMI_SAFE_CMPXCHG
	select ARCH_KEEP_MEMBLOCK
	select ARCH_MIGHT_HAVE_PC_PARPORT
	select ARCH_MIGHT_HAVE_PC_SERIO
	select ARCH_OPTIONAL_KERNEL_RWX		if ARCH_HAS_STRICT_KERNEL_RWX
	select ARCH_SUPPORTS_ATOMIC_RMW
	select ARCH_SUPPORTS_DEBUG_PAGEALLOC	if PPC32 || PPC_BOOK3S_64
	select ARCH_USE_BUILTIN_BSWAP
	select ARCH_USE_CMPXCHG_LOCKREF		if PPC64
	select ARCH_USE_QUEUED_RWLOCKS		if PPC_QUEUED_SPINLOCKS
	select ARCH_USE_QUEUED_SPINLOCKS	if PPC_QUEUED_SPINLOCKS
	select ARCH_WANT_IPC_PARSE_VERSION
	select ARCH_WANT_IRQS_OFF_ACTIVATE_MM
	select ARCH_WANT_LD_ORPHAN_WARN
	select ARCH_WEAK_RELEASE_ACQUIRE
	select BINFMT_ELF
	select BUILDTIME_TABLE_SORT
	select CLONE_BACKWARDS
	select DCACHE_WORD_ACCESS		if PPC64 && CPU_LITTLE_ENDIAN
	select DMA_OPS				if PPC64
	select DMA_OPS_BYPASS			if PPC64
	select ARCH_HAS_DMA_MAP_DIRECT 		if PPC64 && PPC_PSERIES
	select DYNAMIC_FTRACE			if FUNCTION_TRACER
	select EDAC_ATOMIC_SCRUB
	select EDAC_SUPPORT
	select GENERIC_ATOMIC64			if PPC32
	select GENERIC_CLOCKEVENTS_BROADCAST	if SMP
	select GENERIC_CMOS_UPDATE
	select GENERIC_CPU_AUTOPROBE
	select GENERIC_CPU_VULNERABILITIES	if PPC_BARRIER_NOSPEC
	select GENERIC_EARLY_IOREMAP
	select GENERIC_IRQ_SHOW
	select GENERIC_IRQ_SHOW_LEVEL
	select GENERIC_PCI_IOMAP		if PCI
	select GENERIC_SMP_IDLE_THREAD
	select GENERIC_STRNCPY_FROM_USER
	select GENERIC_STRNLEN_USER
	select GENERIC_TIME_VSYSCALL
	select GENERIC_GETTIMEOFDAY
	select HAVE_ARCH_AUDITSYSCALL
	select HAVE_ARCH_HUGE_VMAP		if PPC_BOOK3S_64 && PPC_RADIX_MMU
	select HAVE_ARCH_JUMP_LABEL
	select HAVE_ARCH_KASAN			if PPC32 && PPC_PAGE_SHIFT <= 14
	select HAVE_ARCH_KASAN_VMALLOC		if PPC32 && PPC_PAGE_SHIFT <= 14
	select HAVE_ARCH_KGDB
	select HAVE_ARCH_MMAP_RND_BITS
	select HAVE_ARCH_MMAP_RND_COMPAT_BITS	if COMPAT
	select HAVE_ARCH_NVRAM_OPS
	select HAVE_ARCH_SECCOMP_FILTER
	select HAVE_ARCH_TRACEHOOK
	select HAVE_ASM_MODVERSIONS
	select HAVE_C_RECORDMCOUNT
	select HAVE_CBPF_JIT			if !PPC64
	select HAVE_STACKPROTECTOR		if PPC64 && $(cc-option,-mstack-protector-guard=tls -mstack-protector-guard-reg=r13)
	select HAVE_STACKPROTECTOR		if PPC32 && $(cc-option,-mstack-protector-guard=tls -mstack-protector-guard-reg=r2)
	select HAVE_CONTEXT_TRACKING		if PPC64
	select HAVE_DEBUG_KMEMLEAK
	select HAVE_DEBUG_STACKOVERFLOW
	select HAVE_DYNAMIC_FTRACE
	select HAVE_DYNAMIC_FTRACE_WITH_REGS	if MPROFILE_KERNEL
	select HAVE_EBPF_JIT			if PPC64
	select HAVE_EFFICIENT_UNALIGNED_ACCESS	if !(CPU_LITTLE_ENDIAN && POWER7_CPU)
	select HAVE_FAST_GUP
	select HAVE_FTRACE_MCOUNT_RECORD
	select HAVE_FUNCTION_ERROR_INJECTION
	select HAVE_FUNCTION_GRAPH_TRACER
	select HAVE_FUNCTION_TRACER
	select HAVE_GCC_PLUGINS			if GCC_VERSION >= 50200   # plugin support on gcc <= 5.1 is buggy on PPC
	select HAVE_GENERIC_VDSO
	select HAVE_HW_BREAKPOINT		if PERF_EVENTS && (PPC_BOOK3S || PPC_8xx)
	select HAVE_IDE
	select HAVE_IOREMAP_PROT
	select HAVE_IRQ_EXIT_ON_IRQ_STACK
	select HAVE_KERNEL_GZIP
	select HAVE_KERNEL_LZMA			if DEFAULT_UIMAGE
	select HAVE_KERNEL_LZO			if DEFAULT_UIMAGE
	select HAVE_KERNEL_XZ			if PPC_BOOK3S || 44x
	select HAVE_KPROBES
	select HAVE_KPROBES_ON_FTRACE
	select HAVE_KRETPROBES
	select HAVE_LD_DEAD_CODE_DATA_ELIMINATION
	select HAVE_LIVEPATCH			if HAVE_DYNAMIC_FTRACE_WITH_REGS
	select HAVE_MOD_ARCH_SPECIFIC
	select HAVE_NMI				if PERF_EVENTS || (PPC64 && PPC_BOOK3S)
	select HAVE_HARDLOCKUP_DETECTOR_ARCH	if PPC64 && PPC_BOOK3S && SMP
<<<<<<< HEAD
	select HAVE_OPROFILE
=======
>>>>>>> 4bcf3b75
	select HAVE_OPTPROBES			if PPC64
	select HAVE_PERF_EVENTS
	select HAVE_PERF_EVENTS_NMI		if PPC64
	select HAVE_HARDLOCKUP_DETECTOR_PERF	if PERF_EVENTS && HAVE_PERF_EVENTS_NMI && !HAVE_HARDLOCKUP_DETECTOR_ARCH
	select HAVE_PERF_REGS
	select HAVE_PERF_USER_STACK_DUMP
	select MMU_GATHER_RCU_TABLE_FREE
	select MMU_GATHER_PAGE_SIZE
	select HAVE_REGS_AND_STACK_ACCESS_API
	select HAVE_RELIABLE_STACKTRACE		if PPC_BOOK3S_64 && CPU_LITTLE_ENDIAN
	select HAVE_SOFTIRQ_ON_OWN_STACK
	select HAVE_SYSCALL_TRACEPOINTS
	select HAVE_VIRT_CPU_ACCOUNTING
	select HAVE_IRQ_TIME_ACCOUNTING
	select HAVE_RSEQ
	select IOMMU_HELPER			if PPC64
	select IRQ_DOMAIN
	select IRQ_FORCED_THREADING
	select MODULES_USE_ELF_RELA
	select NEED_DMA_MAP_STATE		if PPC64 || NOT_COHERENT_CACHE
	select NEED_SG_DMA_LENGTH
	select OF
	select OF_DMA_DEFAULT_COHERENT		if !NOT_COHERENT_CACHE
	select OF_EARLY_FLATTREE
	select OLD_SIGACTION			if PPC32
	select OLD_SIGSUSPEND
	select PCI_DOMAINS			if PCI
	select PCI_MSI_ARCH_FALLBACKS		if PCI_MSI
	select PCI_SYSCALL			if PCI
	select PPC_DAWR				if PPC64
	select RTC_LIB
	select SPARSE_IRQ
	select SYSCTL_EXCEPTION_TRACE
	select THREAD_INFO_IN_TASK
	select VIRT_TO_BUS			if !PPC64
	#
	# Please keep this list sorted alphabetically.
	#

config PPC_BARRIER_NOSPEC
	bool
	default y
	depends on PPC_BOOK3S_64 || PPC_FSL_BOOK3E

config EARLY_PRINTK
	bool
	default y

config PANIC_TIMEOUT
	int
	default 180

config COMPAT
	bool "Enable support for 32bit binaries"
	depends on PPC64
	default y if !CPU_LITTLE_ENDIAN
	select ARCH_WANT_OLD_COMPAT_IPC
	select COMPAT_OLD_SIGACTION

config SYSVIPC_COMPAT
	bool
	depends on COMPAT && SYSVIPC
	default y

config SCHED_OMIT_FRAME_POINTER
	bool
	default y

config ARCH_MAY_HAVE_PC_FDC
	bool
	default PCI

config PPC_UDBG_16550
	bool

config GENERIC_TBSYNC
	bool
	default y if PPC32 && SMP

config AUDIT_ARCH
	bool
	default y

config GENERIC_BUG
	bool
	default y
	depends on BUG

config GENERIC_BUG_RELATIVE_POINTERS
	def_bool y
	depends on GENERIC_BUG

config SYS_SUPPORTS_APM_EMULATION
	default y if PMAC_APM_EMU
	bool

config EPAPR_BOOT
	bool
	help
	  Used to allow a board to specify it wants an ePAPR compliant wrapper.

config DEFAULT_UIMAGE
	bool
	help
	  Used to allow a board to specify it wants a uImage built by default

config ARCH_HIBERNATION_POSSIBLE
	bool
	default y

config ARCH_SUSPEND_POSSIBLE
	def_bool y
	depends on ADB_PMU || PPC_EFIKA || PPC_LITE5200 || PPC_83xx || \
		   (PPC_85xx && !PPC_E500MC) || PPC_86xx || PPC_PSERIES \
		   || 44x || 40x

config ARCH_SUSPEND_NONZERO_CPU
	def_bool y
	depends on PPC_POWERNV || PPC_PSERIES

config PPC_DCR_NATIVE
	bool

config PPC_DCR_MMIO
	bool

config PPC_DCR
	bool
	depends on PPC_DCR_NATIVE || PPC_DCR_MMIO
	default y

config PPC_OF_PLATFORM_PCI
	bool
	depends on PCI
	depends on PPC64 # not supported on 32 bits yet

config ARCH_SUPPORTS_UPROBES
	def_bool y

config PPC_ADV_DEBUG_REGS
	bool
	depends on 40x || BOOKE
	default y

config PPC_ADV_DEBUG_IACS
	int
	depends on PPC_ADV_DEBUG_REGS
	default 4 if 44x
	default 2

config PPC_ADV_DEBUG_DACS
	int
	depends on PPC_ADV_DEBUG_REGS
	default 2

config PPC_ADV_DEBUG_DVCS
	int
	depends on PPC_ADV_DEBUG_REGS
	default 2 if 44x
	default 0

config PPC_ADV_DEBUG_DAC_RANGE
	bool
	depends on PPC_ADV_DEBUG_REGS && 44x
	default y

config PPC_DAWR
	bool

config ZONE_DMA
	bool
	default y if PPC_BOOK3E_64

config PGTABLE_LEVELS
	int
	default 2 if !PPC64
	default 4

source "arch/powerpc/sysdev/Kconfig"
source "arch/powerpc/platforms/Kconfig"

menu "Kernel options"

config HIGHMEM
	bool "High memory support"
	depends on PPC32
	select KMAP_LOCAL

source "kernel/Kconfig.hz"

config HUGETLB_PAGE_SIZE_VARIABLE
	bool
	depends on HUGETLB_PAGE && PPC_BOOK3S_64
	default y

config MATH_EMULATION
	bool "Math emulation"
	depends on 4xx || PPC_8xx || PPC_MPC832x || BOOKE
	select PPC_FPU_REGS
	help
	  Some PowerPC chips designed for embedded applications do not have
	  a floating-point unit and therefore do not implement the
	  floating-point instructions in the PowerPC instruction set.  If you
	  say Y here, the kernel will include code to emulate a floating-point
	  unit, which will allow programs that use floating-point
	  instructions to run.

	  This is also useful to emulate missing (optional) instructions
	  such as fsqrt on cores that do have an FPU but do not implement
	  them (such as Freescale BookE).

choice
	prompt "Math emulation options"
	default MATH_EMULATION_FULL
	depends on MATH_EMULATION

config	MATH_EMULATION_FULL
	bool "Emulate all the floating point instructions"
	help
	  Select this option will enable the kernel to support to emulate
	  all the floating point instructions. If your SoC doesn't have
	  a FPU, you should select this.

config MATH_EMULATION_HW_UNIMPLEMENTED
	bool "Just emulate the FPU unimplemented instructions"
	help
	  Select this if you know there does have a hardware FPU on your
	  SoC, but some floating point instructions are not implemented by that.

endchoice

config PPC_TRANSACTIONAL_MEM
	bool "Transactional Memory support for POWERPC"
	depends on PPC_BOOK3S_64
	depends on SMP
	select ALTIVEC
	select VSX
	help
	  Support user-mode Transactional Memory on POWERPC.

config PPC_UV
	bool "Ultravisor support"
	depends on KVM_BOOK3S_HV_POSSIBLE
	depends on DEVICE_PRIVATE
	default n
	help
	  This option paravirtualizes the kernel to run in POWER platforms that
	  supports the Protected Execution Facility (PEF). On such platforms,
	  the ultravisor firmware runs at a privilege level above the
	  hypervisor.

	  If unsure, say "N".

config LD_HEAD_STUB_CATCH
	bool "Reserve 256 bytes to cope with linker stubs in HEAD text" if EXPERT
	depends on PPC64
	help
	  Very large kernels can cause linker branch stubs to be generated by
	  code in head_64.S, which moves the head text sections out of their
	  specified location. This option can work around the problem.

	  If unsure, say "N".

config MPROFILE_KERNEL
	depends on PPC64 && CPU_LITTLE_ENDIAN && FUNCTION_TRACER
	def_bool $(success,$(srctree)/arch/powerpc/tools/gcc-check-mprofile-kernel.sh $(CC) -I$(srctree)/include -D__KERNEL__)

config HOTPLUG_CPU
	bool "Support for enabling/disabling CPUs"
	depends on SMP && (PPC_PSERIES || \
		PPC_PMAC || PPC_POWERNV || FSL_SOC_BOOKE)
	help
	  Say Y here to be able to disable and re-enable individual
	  CPUs at runtime on SMP machines.

	  Say N if you are unsure.

config PPC_QUEUED_SPINLOCKS
	bool "Queued spinlocks" if EXPERT
	depends on SMP
	default PPC_BOOK3S_64
	help
	  Say Y here to use queued spinlocks which give better scalability and
	  fairness on large SMP and NUMA systems without harming single threaded
	  performance.

config ARCH_CPU_PROBE_RELEASE
	def_bool y
	depends on HOTPLUG_CPU

config ARCH_ENABLE_MEMORY_HOTPLUG
	def_bool y

config ARCH_ENABLE_MEMORY_HOTREMOVE
	def_bool y

config PPC64_SUPPORTS_MEMORY_FAILURE
	bool "Add support for memory hwpoison"
	depends on PPC_BOOK3S_64
	default "y" if PPC_POWERNV
	select ARCH_SUPPORTS_MEMORY_FAILURE

config KEXEC
	bool "kexec system call"
	depends on (PPC_BOOK3S || FSL_BOOKE || (44x && !SMP)) || PPC_BOOK3E
	select KEXEC_CORE
	help
	  kexec is a system call that implements the ability to shutdown your
	  current kernel, and to start another kernel.  It is like a reboot
	  but it is independent of the system firmware.   And like a reboot
	  you can start any kernel with it, not just Linux.

	  The name comes from the similarity to the exec system call.

	  It is an ongoing process to be certain the hardware in a machine
	  is properly shutdown, so do not be surprised if this code does not
	  initially work for you.  As of this writing the exact hardware
	  interface is strongly in flux, so no good recommendation can be
	  made.

config KEXEC_FILE
	bool "kexec file based system call"
	select KEXEC_CORE
	select HAVE_IMA_KEXEC
	select BUILD_BIN2C
	select KEXEC_ELF
	depends on PPC64
	depends on CRYPTO=y
	depends on CRYPTO_SHA256=y
	help
	  This is a new version of the kexec system call. This call is
	  file based and takes in file descriptors as system call arguments
	  for kernel and initramfs as opposed to a list of segments as is the
	  case for the older kexec call.

config ARCH_HAS_KEXEC_PURGATORY
	def_bool KEXEC_FILE

config RELOCATABLE
	bool "Build a relocatable kernel"
	depends on PPC64 || (FLATMEM && (44x || FSL_BOOKE))
	select NONSTATIC_KERNEL
	select MODULE_REL_CRCS if MODVERSIONS
	help
	  This builds a kernel image that is capable of running at the
	  location the kernel is loaded at. For ppc32, there is no any
	  alignment restrictions, and this feature is a superset of
	  DYNAMIC_MEMSTART and hence overrides it. For ppc64, we should use
	  16k-aligned base address. The kernel is linked as a
	  position-independent executable (PIE) and contains dynamic relocations
	  which are processed early in the bootup process.

	  One use is for the kexec on panic case where the recovery kernel
	  must live at a different physical address than the primary
	  kernel.

	  Note: If CONFIG_RELOCATABLE=y, then the kernel runs from the address
	  it has been loaded at and the compile time physical addresses
	  CONFIG_PHYSICAL_START is ignored.  However CONFIG_PHYSICAL_START
	  setting can still be useful to bootwrappers that need to know the
	  load address of the kernel (eg. u-boot/mkimage).

config RANDOMIZE_BASE
	bool "Randomize the address of the kernel image"
	depends on (FSL_BOOKE && FLATMEM && PPC32)
	depends on RELOCATABLE
	help
	  Randomizes the virtual address at which the kernel image is
	  loaded, as a security feature that deters exploit attempts
	  relying on knowledge of the location of kernel internals.

	  If unsure, say Y.

config RELOCATABLE_TEST
	bool "Test relocatable kernel"
	depends on (PPC64 && RELOCATABLE)
	help
	  This runs the relocatable kernel at the address it was initially
	  loaded at, which tends to be non-zero and therefore test the
	  relocation code.

config CRASH_DUMP
	bool "Build a dump capture kernel"
	depends on PPC64 || PPC_BOOK3S_32 || FSL_BOOKE || (44x && !SMP)
	select RELOCATABLE if PPC64 || 44x || FSL_BOOKE
	help
	  Build a kernel suitable for use as a dump capture kernel.
	  The same kernel binary can be used as production kernel and dump
	  capture kernel.

config FA_DUMP
	bool "Firmware-assisted dump"
	depends on PPC64 && (PPC_RTAS || PPC_POWERNV)
	select CRASH_CORE
	select CRASH_DUMP
	help
	  A robust mechanism to get reliable kernel crash dump with
	  assistance from firmware. This approach does not use kexec,
	  instead firmware assists in booting the capture kernel
	  while preserving memory contents. Firmware-assisted dump
	  is meant to be a kdump replacement offering robustness and
	  speed not possible without system firmware assistance.

	  If unsure, say "y". Only special kernels like petitboot may
	  need to say "N" here.

config PRESERVE_FA_DUMP
	bool "Preserve Firmware-assisted dump"
	depends on PPC64 && PPC_POWERNV && !FA_DUMP
	help
	  On a kernel with FA_DUMP disabled, this option helps to preserve
	  crash data from a previously crash'ed kernel. Useful when the next
	  memory preserving kernel boot would process this crash data.
	  Petitboot kernel is the typical usecase for this option.

config OPAL_CORE
	bool "Export OPAL memory as /sys/firmware/opal/core"
	depends on PPC64 && PPC_POWERNV
	help
	  This option uses the MPIPL support in firmware to provide an
	  ELF core of OPAL memory after a crash. The ELF core is exported
	  as /sys/firmware/opal/core file which is helpful in debugging
	  OPAL crashes using GDB.

config IRQ_ALL_CPUS
	bool "Distribute interrupts on all CPUs by default"
	depends on SMP
	help
	  This option gives the kernel permission to distribute IRQs across
	  multiple CPUs.  Saying N here will route all IRQs to the first
	  CPU.  Generally saying Y is safe, although some problems have been
	  reported with SMP Power Macintoshes with this option enabled.

config NUMA
	bool "NUMA Memory Allocation and Scheduler Support"
	depends on PPC64 && SMP
	default y if PPC_PSERIES || PPC_POWERNV
	help
	  Enable NUMA (Non-Uniform Memory Access) support.

	  The kernel will try to allocate memory used by a CPU on the
	  local memory controller of the CPU and add some more
	  NUMA awareness to the kernel.

config NODES_SHIFT
	int
	default "8" if PPC64
	default "4"
	depends on NEED_MULTIPLE_NODES

config USE_PERCPU_NUMA_NODE_ID
	def_bool y
	depends on NUMA

config HAVE_MEMORYLESS_NODES
	def_bool y
	depends on NUMA

config ARCH_SELECT_MEMORY_MODEL
	def_bool y
	depends on PPC64

config ARCH_FLATMEM_ENABLE
	def_bool y
	depends on (PPC64 && !NUMA) || PPC32

config ARCH_SPARSEMEM_ENABLE
	def_bool y
	depends on PPC64
	select SPARSEMEM_VMEMMAP_ENABLE

config ARCH_SPARSEMEM_DEFAULT
	def_bool y
	depends on PPC_BOOK3S_64

config SYS_SUPPORTS_HUGETLBFS
	bool

config ILLEGAL_POINTER_VALUE
	hex
	# This is roughly half way between the top of user space and the bottom
	# of kernel space, which seems about as good as we can get.
	default 0x5deadbeef0000000 if PPC64
	default 0

config ARCH_MEMORY_PROBE
	def_bool y
	depends on MEMORY_HOTPLUG

choice
	prompt "Page size"
	default PPC_4K_PAGES
	help
	  Select the kernel logical page size. Increasing the page size
	  will reduce software overhead at each page boundary, allow
	  hardware prefetch mechanisms to be more effective, and allow
	  larger dma transfers increasing IO efficiency and reducing
	  overhead. However the utilization of memory will increase.
	  For example, each cached file will using a multiple of the
	  page size to hold its contents and the difference between the
	  end of file and the end of page is wasted.

	  Some dedicated systems, such as software raid serving with
	  accelerated calculations, have shown significant increases.

	  If you configure a 64 bit kernel for 64k pages but the
	  processor does not support them, then the kernel will simulate
	  them with 4k pages, loading them on demand, but with the
	  reduced software overhead and larger internal fragmentation.
	  For the 32 bit kernel, a large page option will not be offered
	  unless it is supported by the configured processor.

	  If unsure, choose 4K_PAGES.

config PPC_4K_PAGES
	bool "4k page size"
	select HAVE_ARCH_SOFT_DIRTY if PPC_BOOK3S_64

config PPC_16K_PAGES
	bool "16k page size"
	depends on 44x || PPC_8xx

config PPC_64K_PAGES
	bool "64k page size"
	depends on 44x || PPC_BOOK3S_64
	select HAVE_ARCH_SOFT_DIRTY if PPC_BOOK3S_64

config PPC_256K_PAGES
<<<<<<< HEAD
	bool "256k page size"
	depends on 44x && !STDBINUTILS && !PPC_47x
=======
	bool "256k page size (Requires non-standard binutils settings)"
	depends on 44x && !PPC_47x
>>>>>>> 4bcf3b75
	help
	  Make the page size 256k.

	  The kernel will only be able to run applications that have been
	  compiled with '-zmax-page-size' set to 256K (the default is 64K) using
	  binutils later than 2.17.50.0.3, or by patching the ELF_MAXPAGESIZE
	  definition from 0x10000 to 0x40000 in older versions.

endchoice

config PPC_PAGE_SHIFT
	int
	default 18 if PPC_256K_PAGES
	default 16 if PPC_64K_PAGES
	default 14 if PPC_16K_PAGES
	default 12

config THREAD_SHIFT
	int "Thread shift" if EXPERT
	range 13 15
	default "15" if PPC_256K_PAGES
	default "14" if PPC64
	default "14" if KASAN
	default "13"
	help
	  Used to define the stack size. The default is almost always what you
	  want. Only change this if you know what you are doing.

config DATA_SHIFT_BOOL
	bool "Set custom data alignment"
	depends on ADVANCED_OPTIONS
	depends on STRICT_KERNEL_RWX || DEBUG_PAGEALLOC
	depends on PPC_BOOK3S_32 || (PPC_8xx && !PIN_TLB_DATA && !STRICT_KERNEL_RWX)
	help
	  This option allows you to set the kernel data alignment. When
	  RAM is mapped by blocks, the alignment needs to fit the size and
	  number of possible blocks. The default should be OK for most configs.

	  Say N here unless you know what you are doing.

config DATA_SHIFT
	int "Data shift" if DATA_SHIFT_BOOL
	default 24 if STRICT_KERNEL_RWX && PPC64
	range 17 28 if (STRICT_KERNEL_RWX || DEBUG_PAGEALLOC) && PPC_BOOK3S_32
	range 19 23 if (STRICT_KERNEL_RWX || DEBUG_PAGEALLOC) && PPC_8xx
	default 22 if STRICT_KERNEL_RWX && PPC_BOOK3S_32
	default 18 if DEBUG_PAGEALLOC && PPC_BOOK3S_32
	default 23 if STRICT_KERNEL_RWX && PPC_8xx
	default 23 if DEBUG_PAGEALLOC && PPC_8xx && PIN_TLB_DATA
	default 19 if DEBUG_PAGEALLOC && PPC_8xx
	default PPC_PAGE_SHIFT
	help
	  On Book3S 32 (603+), DBATs are used to map kernel text and rodata RO.
	  Smaller is the alignment, greater is the number of necessary DBATs.

	  On 8xx, large pages (512kb or 8M) are used to map kernel linear
	  memory. Aligning to 8M reduces TLB misses as only 8M pages are used
	  in that case. If PIN_TLB is selected, it must be aligned to 8M as
	  8M pages will be pinned.

config FORCE_MAX_ZONEORDER
	int "Maximum zone order"
	range 8 9 if PPC64 && PPC_64K_PAGES
	default "9" if PPC64 && PPC_64K_PAGES
	range 13 13 if PPC64 && !PPC_64K_PAGES
	default "13" if PPC64 && !PPC_64K_PAGES
	range 9 64 if PPC32 && PPC_16K_PAGES
	default "9" if PPC32 && PPC_16K_PAGES
	range 7 64 if PPC32 && PPC_64K_PAGES
	default "7" if PPC32 && PPC_64K_PAGES
	range 5 64 if PPC32 && PPC_256K_PAGES
	default "5" if PPC32 && PPC_256K_PAGES
	range 11 64
	default "11"
	help
	  The kernel memory allocator divides physically contiguous memory
	  blocks into "zones", where each zone is a power of two number of
	  pages.  This option selects the largest power of two that the kernel
	  keeps in the memory allocator.  If you need to allocate very large
	  blocks of physically contiguous memory, then you may need to
	  increase this value.

	  This config option is actually maximum order plus one. For example,
	  a value of 11 means that the largest free memory block is 2^10 pages.

	  The page size is not necessarily 4KB.  For example, on 64-bit
	  systems, 64KB pages can be enabled via CONFIG_PPC_64K_PAGES.  Keep
	  this in mind when choosing a value for this option.

config PPC_SUBPAGE_PROT
	bool "Support setting protections for 4k subpages (subpage_prot syscall)"
	default n
	depends on PPC_BOOK3S_64 && PPC_64K_PAGES
	help
	  This option adds support for system call to allow user programs
	  to set access permissions (read/write, readonly, or no access)
	  on the 4k subpages of each 64k page.

	  If unsure, say N here.

config PPC_PROT_SAO_LPAR
	bool "Support PROT_SAO mappings in LPARs"
	depends on PPC_BOOK3S_64
	help
	  This option adds support for PROT_SAO mappings from userspace
	  inside LPARs on supported CPUs.

	  This may cause issues when performing guest migration from
	  a CPU that supports SAO to one that does not.

	  If unsure, say N here.

config PPC_COPRO_BASE
	bool

config SCHED_SMT
	bool "SMT (Hyperthreading) scheduler support"
	depends on PPC64 && SMP
	help
	  SMT scheduler support improves the CPU scheduler's decision making
	  when dealing with POWER5 cpus at a cost of slightly increased
	  overhead in some places. If unsure say N here.

config PPC_DENORMALISATION
	bool "PowerPC denormalisation exception handling"
	depends on PPC_BOOK3S_64
	default "y" if PPC_POWERNV
	help
	  Add support for handling denormalisation of single precision
	  values.  Useful for bare metal only.  If unsure say Y here.

config CMDLINE
	string "Initial kernel command string"
	default ""
	help
	  On some platforms, there is currently no way for the boot loader to
	  pass arguments to the kernel. For these platforms, you can supply
	  some command-line options at build time by entering them here.  In
	  most cases you will need to specify the root device here.

choice
	prompt "Kernel command line type" if CMDLINE != ""
	default CMDLINE_FROM_BOOTLOADER

config CMDLINE_FROM_BOOTLOADER
	bool "Use bootloader kernel arguments if available"
	help
	  Uses the command-line options passed by the boot loader. If
	  the boot loader doesn't provide any, the default kernel command
	  string provided in CMDLINE will be used.

config CMDLINE_EXTEND
	bool "Extend bootloader kernel arguments"
	help
	  The command-line arguments provided by the boot loader will be
	  appended to the default kernel command string.

config CMDLINE_FORCE
	bool "Always use the default kernel command string"
	help
	  Always use the default kernel command string, even if the boot
	  loader passes other arguments to the kernel.
	  This is useful if you cannot or don't want to change the
	  command-line options your boot loader passes to the kernel.

endchoice

config EXTRA_TARGETS
	string "Additional default image types"
	help
	  List additional targets to be built by the bootwrapper here (separated
	  by spaces).  This is useful for targets that depend of device tree
	  files in the .dts directory.

	  Targets in this list will be build as part of the default build
	  target, or when the user does a 'make zImage' or a
	  'make zImage.initrd'.

	  If unsure, leave blank

config ARCH_WANTS_FREEZER_CONTROL
	def_bool y
	depends on ADB_PMU

source "kernel/power/Kconfig"

config PPC_MEM_KEYS
	prompt "PowerPC Memory Protection Keys"
	def_bool y
	depends on PPC_BOOK3S_64
	select ARCH_USES_HIGH_VMA_FLAGS
	select ARCH_HAS_PKEYS
	help
	  Memory Protection Keys provides a mechanism for enforcing
	  page-based protections, but without requiring modification of the
	  page tables when an application changes protection domains.

	  For details, see Documentation/core-api/protection-keys.rst

	  If unsure, say y.

config PPC_SECURE_BOOT
	prompt "Enable secure boot support"
	bool
	depends on PPC_POWERNV || PPC_PSERIES
	depends on IMA_ARCH_POLICY
	imply IMA_SECURE_AND_OR_TRUSTED_BOOT
	help
	  Systems with firmware secure boot enabled need to define security
	  policies to extend secure boot to the OS. This config allows a user
	  to enable OS secure boot on systems that have firmware support for
	  it. If in doubt say N.

config PPC_SECVAR_SYSFS
	bool "Enable sysfs interface for POWER secure variables"
	default y
	depends on PPC_SECURE_BOOT
	depends on SYSFS
	help
	  POWER secure variables are managed and controlled by firmware.
	  These variables are exposed to userspace via sysfs to enable
	  read/write operations on these variables. Say Y if you have
	  secure boot enabled and want to expose variables to userspace.

config PPC_RTAS_FILTER
	bool "Enable filtering of RTAS syscalls"
	default y
	depends on PPC_RTAS
	help
	  The RTAS syscall API has security issues that could be used to
	  compromise system integrity. This option enforces restrictions on the
	  RTAS calls and arguments passed by userspace programs to mitigate
	  these issues.

	  Say Y unless you know what you are doing and the filter is causing
	  problems for you.

endmenu

config ISA_DMA_API
	bool
	default PCI

menu "Bus options"

config ISA
	bool "Support for ISA-bus hardware"
	depends on PPC_CHRP
	select PPC_I8259
	help
	  Find out whether you have ISA slots on your motherboard.  ISA is the
	  name of a bus system, i.e. the way the CPU talks to the other stuff
	  inside your box.  If you have an Apple machine, say N here; if you
	  have an IBM RS/6000 or pSeries machine, say Y.  If you have an
	  embedded board, consult your board documentation.

config GENERIC_ISA_DMA
	bool
	depends on ISA_DMA_API
	default y

config PPC_INDIRECT_PCI
	bool
	depends on PCI
	default y if 40x || 44x

config SBUS
	bool

config FSL_SOC
	bool

config FSL_PCI
	bool
	select ARCH_HAS_DMA_SET_MASK
	select PPC_INDIRECT_PCI
	select PCI_QUIRKS

config FSL_PMC
	bool
	default y
	depends on SUSPEND && (PPC_85xx || PPC_86xx)
	help
	  Freescale MPC85xx/MPC86xx power management controller support
	  (suspend/resume). For MPC83xx see platforms/83xx/suspend.c

config PPC4xx_CPM
	bool
	default y
	depends on SUSPEND && (44x || 40x)
	help
	  PPC4xx Clock Power Management (CPM) support (suspend/resume).
	  It also enables support for two different idle states (idle-wait
	  and idle-doze).

config 4xx_SOC
	bool

config FSL_LBC
	bool "Freescale Local Bus support"
	help
	  Enables reporting of errors from the Freescale local bus
	  controller.  Also contains some common code used by
	  drivers for specific local bus peripherals.

config FSL_GTM
	bool
	depends on PPC_83xx || QUICC_ENGINE || CPM2
	help
	  Freescale General-purpose Timers support

config PCI_8260
	bool
	depends on PCI && 8260
	select PPC_INDIRECT_PCI
	default y

config FSL_RIO
	bool "Freescale Embedded SRIO Controller support"
	depends on RAPIDIO = y && HAVE_RAPIDIO
	default "n"
	help
	  Include support for RapidIO controller on Freescale embedded
	  processors (MPC8548, MPC8641, etc).

endmenu

config NONSTATIC_KERNEL
	bool

menu "Advanced setup"
	depends on PPC32

config ADVANCED_OPTIONS
	bool "Prompt for advanced kernel configuration options"
	help
	  This option will enable prompting for a variety of advanced kernel
	  configuration options.  These options can cause the kernel to not
	  work if they are set incorrectly, but can be used to optimize certain
	  aspects of kernel memory management.

	  Unless you know what you are doing, say N here.

comment "Default settings for advanced configuration options are used"
	depends on !ADVANCED_OPTIONS

config LOWMEM_SIZE_BOOL
	bool "Set maximum low memory"
	depends on ADVANCED_OPTIONS
	help
	  This option allows you to set the maximum amount of memory which
	  will be used as "low memory", that is, memory which the kernel can
	  access directly, without having to set up a kernel virtual mapping.
	  This can be useful in optimizing the layout of kernel virtual
	  memory.

	  Say N here unless you know what you are doing.

config LOWMEM_SIZE
	hex "Maximum low memory size (in bytes)" if LOWMEM_SIZE_BOOL
	default "0x30000000"

config LOWMEM_CAM_NUM_BOOL
	bool "Set number of CAMs to use to map low memory"
	depends on ADVANCED_OPTIONS && FSL_BOOKE
	help
	  This option allows you to set the maximum number of CAM slots that
	  will be used to map low memory.  There are a limited number of slots
	  available and even more limited number that will fit in the L1 MMU.
	  However, using more entries will allow mapping more low memory.  This
	  can be useful in optimizing the layout of kernel virtual memory.

	  Say N here unless you know what you are doing.

config LOWMEM_CAM_NUM
	depends on FSL_BOOKE
	int "Number of CAMs to use to map low memory" if LOWMEM_CAM_NUM_BOOL
	default 3

config DYNAMIC_MEMSTART
	bool "Enable page aligned dynamic load address for kernel"
	depends on ADVANCED_OPTIONS && FLATMEM && (FSL_BOOKE || 44x)
	select NONSTATIC_KERNEL
	help
	  This option enables the kernel to be loaded at any page aligned
	  physical address. The kernel creates a mapping from KERNELBASE to
	  the address where the kernel is loaded. The page size here implies
	  the TLB page size of the mapping for kernel on the particular platform.
	  Please refer to the init code for finding the TLB page size.

	  DYNAMIC_MEMSTART is an easy way of implementing pseudo-RELOCATABLE
	  kernel image, where the only restriction is the page aligned kernel
	  load address. When this option is enabled, the compile time physical
	  address CONFIG_PHYSICAL_START is ignored.

	  This option is overridden by CONFIG_RELOCATABLE

config PAGE_OFFSET_BOOL
	bool "Set custom page offset address"
	depends on ADVANCED_OPTIONS
	help
	  This option allows you to set the kernel virtual address at which
	  the kernel will map low memory.  This can be useful in optimizing
	  the virtual memory layout of the system.

	  Say N here unless you know what you are doing.

config PAGE_OFFSET
	hex "Virtual address of memory base" if PAGE_OFFSET_BOOL
	default "0xc0000000"

config KERNEL_START_BOOL
	bool "Set custom kernel base address"
	depends on ADVANCED_OPTIONS
	help
	  This option allows you to set the kernel virtual address at which
	  the kernel will be loaded.  Normally this should match PAGE_OFFSET
	  however there are times (like kdump) that one might not want them
	  to be the same.

	  Say N here unless you know what you are doing.

config KERNEL_START
	hex "Virtual address of kernel base" if KERNEL_START_BOOL
	default PAGE_OFFSET if PAGE_OFFSET_BOOL
	default "0xc2000000" if CRASH_DUMP && !NONSTATIC_KERNEL
	default "0xc0000000"

config PHYSICAL_START_BOOL
	bool "Set physical address where the kernel is loaded"
	depends on ADVANCED_OPTIONS && FLATMEM && FSL_BOOKE
	help
	  This gives the physical address where the kernel is loaded.

	  Say N here unless you know what you are doing.

config PHYSICAL_START
	hex "Physical address where the kernel is loaded" if PHYSICAL_START_BOOL
	default "0x02000000" if PPC_BOOK3S && CRASH_DUMP && !NONSTATIC_KERNEL
	default "0x00000000"

config PHYSICAL_ALIGN
	hex
	default "0x04000000" if FSL_BOOKE
	help
	  This value puts the alignment restrictions on physical address
	  where kernel is loaded and run from. Kernel is compiled for an
	  address which meets above alignment restriction.

config TASK_SIZE_BOOL
	bool "Set custom user task size"
	depends on ADVANCED_OPTIONS
	help
	  This option allows you to set the amount of virtual address space
	  allocated to user tasks.  This can be useful in optimizing the
	  virtual memory layout of the system.

	  Say N here unless you know what you are doing.

config TASK_SIZE
	hex "Size of user task space" if TASK_SIZE_BOOL
	default "0x80000000" if PPC_8xx
	default "0xb0000000" if PPC_BOOK3S_32 && STRICT_KERNEL_RWX
	default "0xc0000000"
endmenu

if PPC64
# This value must have zeroes in the bottom 60 bits otherwise lots will break
config PAGE_OFFSET
	hex
	default "0xc000000000000000"
config KERNEL_START
	hex
	default "0xc000000000000000"
config PHYSICAL_START
	hex
	default "0x00000000"
endif

config	ARCH_RANDOM
	def_bool n

config PPC_LIB_RHEAP
	bool

source "arch/powerpc/kvm/Kconfig"

source "kernel/livepatch/Kconfig"<|MERGE_RESOLUTION|>--- conflicted
+++ resolved
@@ -225,10 +225,6 @@
 	select HAVE_MOD_ARCH_SPECIFIC
 	select HAVE_NMI				if PERF_EVENTS || (PPC64 && PPC_BOOK3S)
 	select HAVE_HARDLOCKUP_DETECTOR_ARCH	if PPC64 && PPC_BOOK3S && SMP
-<<<<<<< HEAD
-	select HAVE_OPROFILE
-=======
->>>>>>> 4bcf3b75
 	select HAVE_OPTPROBES			if PPC64
 	select HAVE_PERF_EVENTS
 	select HAVE_PERF_EVENTS_NMI		if PPC64
@@ -757,13 +753,8 @@
 	select HAVE_ARCH_SOFT_DIRTY if PPC_BOOK3S_64
 
 config PPC_256K_PAGES
-<<<<<<< HEAD
-	bool "256k page size"
-	depends on 44x && !STDBINUTILS && !PPC_47x
-=======
 	bool "256k page size (Requires non-standard binutils settings)"
 	depends on 44x && !PPC_47x
->>>>>>> 4bcf3b75
 	help
 	  Make the page size 256k.
 
