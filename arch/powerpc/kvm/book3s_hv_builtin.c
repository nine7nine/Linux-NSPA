--- conflicted
+++ resolved
@@ -689,32 +689,7 @@
 		asm volatile(PPC_TLBIEL(%0, %4, %3, %2, %1)
 			     : : "r" (rb), "i" (0), "i" (0), "i" (0),
 			       "r" (0) : "memory");
-<<<<<<< HEAD
-		for (set = 1; set < kvm->arch.tlb_sets; ++set) {
-			rb += PPC_BIT(51);	/* increment set number */
-			/* R=1 PRS=1 RIC=0 */
-			asm volatile(PPC_TLBIEL(%0, %4, %3, %2, %1)
-				     : : "r" (rb), "i" (1), "i" (1), "i" (0),
-				       "r" (0) : "memory");
-		}
-		asm volatile("ptesync": : :"memory");
-		// POWER9 congruence-class TLBIEL leaves ERAT. Flush it now.
-		asm volatile(PPC_RADIX_INVALIDATE_ERAT_GUEST : : :"memory");
-	} else {
-		for (set = 0; set < kvm->arch.tlb_sets; ++set) {
-			/* R=0 PRS=0 RIC=0 */
-			asm volatile(PPC_TLBIEL(%0, %4, %3, %2, %1)
-				     : : "r" (rb), "i" (0), "i" (0), "i" (0),
-				       "r" (0) : "memory");
-			rb += PPC_BIT(51);	/* increment set number */
-		}
-		asm volatile("ptesync": : :"memory");
-		// POWER9 congruence-class TLBIEL leaves ERAT. Flush it now.
-		if (cpu_has_feature(CPU_FTR_ARCH_300))
-			asm volatile(PPC_ISA_3_0_INVALIDATE_ERAT : : :"memory");
-=======
 		rb += PPC_BIT(51);	/* increment set number */
->>>>>>> 754e0b0e
 	}
 	asm volatile("ptesync": : :"memory");
 }
