// SPDX-License-Identifier: BSD-3-Clause
/*
 * Copyright (c) 2020, The Linux Foundation. All rights reserved.
 */

/dts-v1/;

#include <dt-bindings/regulator/qcom,rpmh-regulator.h>
#include <dt-bindings/gpio/gpio.h>
#include "sm8150.dtsi"
#include "pm8150.dtsi"
#include "pm8150b.dtsi"
#include "pm8150l.dtsi"

/ {
	model = "Qualcomm Technologies, Inc. SM8150 HDK";
	compatible = "qcom,sm8150-hdk", "qcom,sm8150";

	aliases {
		serial0 = &uart2;
	};

	chosen {
		stdout-path = "serial0:115200n8";
	};

	vph_pwr: vph-pwr-regulator {
		compatible = "regulator-fixed";
		regulator-name = "vph_pwr";
		regulator-min-microvolt = <3700000>;
		regulator-max-microvolt = <3700000>;
	};

	vreg_s4a_1p8: pm8150-s4 {
		compatible = "regulator-fixed";
		regulator-name = "vreg_s4a_1p8";

		regulator-min-microvolt = <1800000>;
		regulator-max-microvolt = <1800000>;

		regulator-always-on;
		regulator-boot-on;

		vin-supply = <&vph_pwr>;
	};

	gpio_keys {
		compatible = "gpio-keys";

		vol-up {
			label = "Volume Up";
			linux,code = <KEY_VOLUMEUP>;
			gpios = <&pm8150_gpios 6 GPIO_ACTIVE_LOW>;
		};
	};
};

&apps_rsc {
	pm8150-rpmh-regulators {
		compatible = "qcom,pm8150-rpmh-regulators";
		qcom,pmic-id = "a";

		vdd-s1-supply = <&vph_pwr>;
		vdd-s2-supply = <&vph_pwr>;
		vdd-s3-supply = <&vph_pwr>;
		vdd-s4-supply = <&vph_pwr>;
		vdd-s5-supply = <&vph_pwr>;
		vdd-s6-supply = <&vph_pwr>;
		vdd-s7-supply = <&vph_pwr>;
		vdd-s8-supply = <&vph_pwr>;
		vdd-s9-supply = <&vph_pwr>;
		vdd-s10-supply = <&vph_pwr>;

		vdd-l1-l8-l11-supply = <&vreg_s6a_0p9>;
		vdd-l2-l10-supply = <&vreg_bob>;
		vdd-l3-l4-l5-l18-supply = <&vreg_s6a_0p9>;
		vdd-l6-l9-supply = <&vreg_s8c_1p3>;
		vdd-l7-l12-l14-l15-supply = <&vreg_s5a_2p0>;
		vdd-l13-l16-l17-supply = <&vreg_bob>;

		vreg_s5a_2p0: smps5 {
			regulator-min-microvolt = <1904000>;
			regulator-max-microvolt = <2000000>;
		};

		vreg_s6a_0p9: smps6 {
			regulator-min-microvolt = <920000>;
			regulator-max-microvolt = <1128000>;
		};

		vdda_wcss_pll:
		vreg_l1a_0p75: ldo1 {
			regulator-min-microvolt = <752000>;
			regulator-max-microvolt = <752000>;
			regulator-initial-mode = <RPMH_REGULATOR_MODE_HPM>;
		};

		vdd_pdphy:
		vdda_usb_hs_3p1:
		vreg_l2a_3p1: ldo2 {
			regulator-min-microvolt = <3072000>;
			regulator-max-microvolt = <3072000>;
			regulator-initial-mode = <RPMH_REGULATOR_MODE_HPM>;
		};

		vreg_l3a_0p8: ldo3 {
			regulator-min-microvolt = <480000>;
			regulator-max-microvolt = <932000>;
			regulator-initial-mode = <RPMH_REGULATOR_MODE_HPM>;
		};

		vdd_usb_hs_core:
		vdda_csi_0_0p9:
		vdda_csi_1_0p9:
		vdda_csi_2_0p9:
		vdda_csi_3_0p9:
		vdda_dsi_0_0p9:
		vdda_dsi_1_0p9:
		vdda_dsi_0_pll_0p9:
		vdda_dsi_1_pll_0p9:
		vdda_pcie_1ln_core:
		vdda_pcie_2ln_core:
		vdda_pll_hv_cc_ebi01:
		vdda_pll_hv_cc_ebi23:
		vdda_qrefs_0p875_5:
		vdda_sp_sensor:
		vdda_ufs_2ln_core_1:
		vdda_ufs_2ln_core_2:
		vdda_usb_ss_dp_core_1:
		vdda_usb_ss_dp_core_2:
		vdda_qlink_lv:
		vdda_qlink_lv_ck:
		vreg_l5a_0p875: ldo5 {
			regulator-min-microvolt = <880000>;
			regulator-max-microvolt = <880000>;
			regulator-initial-mode = <RPMH_REGULATOR_MODE_HPM>;
		};

		vreg_l6a_1p2: ldo6 {
			regulator-min-microvolt = <1200000>;
			regulator-max-microvolt = <1200000>;
			regulator-initial-mode = <RPMH_REGULATOR_MODE_HPM>;
		};

		vreg_l7a_1p8: ldo7 {
			regulator-min-microvolt = <1800000>;
			regulator-max-microvolt = <1800000>;
			regulator-initial-mode = <RPMH_REGULATOR_MODE_HPM>;
		};

		vddpx_10:
		vreg_l9a_1p2: ldo9 {
			regulator-min-microvolt = <1200000>;
			regulator-max-microvolt = <1200000>;
			regulator-initial-mode = <RPMH_REGULATOR_MODE_HPM>;
		};

		vreg_l10a_2p5: ldo10 {
			regulator-min-microvolt = <2504000>;
			regulator-max-microvolt = <2960000>;
			regulator-initial-mode = <RPMH_REGULATOR_MODE_HPM>;
		};

		vreg_l11a_0p8: ldo11 {
			regulator-min-microvolt = <800000>;
			regulator-max-microvolt = <800000>;
			regulator-initial-mode = <RPMH_REGULATOR_MODE_HPM>;
		};

		vdd_qfprom:
		vdd_qfprom_sp:
		vdda_apc_cs_1p8:
		vdda_gfx_cs_1p8:
		vdda_usb_hs_1p8:
		vdda_qrefs_vref_1p8:
		vddpx_10_a:
		vreg_l12a_1p8: ldo12 {
			regulator-min-microvolt = <1800000>;
			regulator-max-microvolt = <1800000>;
			regulator-initial-mode = <RPMH_REGULATOR_MODE_HPM>;
		};

		vreg_l13a_2p7: ldo13 {
			regulator-min-microvolt = <2704000>;
			regulator-max-microvolt = <2704000>;
			regulator-initial-mode = <RPMH_REGULATOR_MODE_HPM>;
		};

		vreg_l14a_1p8: ldo14 {
			regulator-min-microvolt = <1800000>;
			regulator-max-microvolt = <1880000>;
			regulator-initial-mode = <RPMH_REGULATOR_MODE_HPM>;
		};

		vreg_l15a_1p7: ldo15 {
			regulator-min-microvolt = <1704000>;
			regulator-max-microvolt = <1704000>;
			regulator-initial-mode = <RPMH_REGULATOR_MODE_HPM>;
		};

		vreg_l16a_2p7: ldo16 {
			regulator-min-microvolt = <2704000>;
			regulator-max-microvolt = <2960000>;
			regulator-initial-mode = <RPMH_REGULATOR_MODE_HPM>;
		};

		vreg_l17a_3p0: ldo17 {
			regulator-min-microvolt = <2856000>;
			regulator-max-microvolt = <3008000>;
			regulator-initial-mode = <RPMH_REGULATOR_MODE_HPM>;
		};
	};

	pm8150l-rpmh-regulators {
		compatible = "qcom,pm8150l-rpmh-regulators";
		qcom,pmic-id = "c";

		vdd-s1-supply = <&vph_pwr>;
		vdd-s2-supply = <&vph_pwr>;
		vdd-s3-supply = <&vph_pwr>;
		vdd-s4-supply = <&vph_pwr>;
		vdd-s5-supply = <&vph_pwr>;
		vdd-s6-supply = <&vph_pwr>;
		vdd-s7-supply = <&vph_pwr>;
		vdd-s8-supply = <&vph_pwr>;

		vdd-l1-l8-supply = <&vreg_s4a_1p8>;
		vdd-l2-l3-supply = <&vreg_s8c_1p3>;
		vdd-l4-l5-l6-supply = <&vreg_bob>;
		vdd-l7-l11-supply = <&vreg_bob>;
		vdd-l9-l10-supply = <&vreg_bob>;

		vdd-bob-supply = <&vph_pwr>;
		vdd-flash-supply = <&vreg_bob>;
		vdd-rgb-supply = <&vreg_bob>;

		vreg_bob: bob {
			regulator-min-microvolt = <3008000>;
			regulator-max-microvolt = <4000000>;
			regulator-initial-mode = <RPMH_REGULATOR_MODE_AUTO>;
			regulator-allow-bypass;
		};

		vreg_s8c_1p3: smps8 {
			regulator-min-microvolt = <1352000>;
			regulator-max-microvolt = <1352000>;
		};

		vreg_l1c_1p8: ldo1 {
			regulator-min-microvolt = <1800000>;
			regulator-max-microvolt = <1800000>;
			regulator-initial-mode = <RPMH_REGULATOR_MODE_HPM>;
		};

		vdda_wcss_adcdac_1:
		vdda_wcss_adcdac_22:
		vreg_l2c_1p3: ldo2 {
			regulator-min-microvolt = <1304000>;
			regulator-max-microvolt = <1304000>;
			regulator-initial-mode = <RPMH_REGULATOR_MODE_HPM>;
		};

		vdda_hv_ebi0:
		vdda_hv_ebi1:
		vdda_hv_ebi2:
		vdda_hv_ebi3:
		vdda_hv_refgen0:
		vdda_qlink_hv_ck:
		vreg_l3c_1p2: ldo3 {
			regulator-min-microvolt = <1200000>;
			regulator-max-microvolt = <1200000>;
			regulator-initial-mode = <RPMH_REGULATOR_MODE_HPM>;
		};

		vddpx_5:
		vreg_l4c_1p8: ldo4 {
			regulator-min-microvolt = <1704000>;
			regulator-max-microvolt = <2928000>;
			regulator-initial-mode = <RPMH_REGULATOR_MODE_HPM>;
		};

		vddpx_6:
		vreg_l5c_1p8: ldo5 {
			regulator-min-microvolt = <1704000>;
			regulator-max-microvolt = <2928000>;
			regulator-initial-mode = <RPMH_REGULATOR_MODE_HPM>;
		};

		vddpx_2:
		vreg_l6c_2p9: ldo6 {
			regulator-min-microvolt = <1800000>;
			regulator-max-microvolt = <2960000>;
			regulator-initial-mode = <RPMH_REGULATOR_MODE_HPM>;
		};

		vreg_l7c_3p0: ldo7 {
			regulator-min-microvolt = <2856000>;
			regulator-max-microvolt = <3104000>;
			regulator-initial-mode = <RPMH_REGULATOR_MODE_HPM>;
		};

		vreg_l8c_1p8: ldo8 {
			regulator-min-microvolt = <1800000>;
			regulator-max-microvolt = <1800000>;
			regulator-initial-mode = <RPMH_REGULATOR_MODE_HPM>;
		};

		vreg_l9c_2p9: ldo9 {
			regulator-min-microvolt = <2704000>;
			regulator-max-microvolt = <2960000>;
			regulator-initial-mode = <RPMH_REGULATOR_MODE_HPM>;
		};

		vreg_l10c_3p3: ldo10 {
			regulator-min-microvolt = <3000000>;
			regulator-max-microvolt = <3312000>;
			regulator-initial-mode = <RPMH_REGULATOR_MODE_HPM>;
		};

		vreg_l11c_3p3: ldo11 {
			regulator-min-microvolt = <3000000>;
			regulator-max-microvolt = <3312000>;
			regulator-initial-mode = <RPMH_REGULATOR_MODE_HPM>;
		};
	};

	pm8009-rpmh-regulators {
		compatible = "qcom,pm8009-rpmh-regulators";
		qcom,pmic-id = "f";

		vdd-s1-supply = <&vph_pwr>;
		vdd-s2-supply = <&vreg_bob>;

		vdd-l2-supply = <&vreg_s8c_1p3>;
		vdd-l5-l6-supply = <&vreg_bob>;

		vreg_l2f_1p2: ldo2 {
			regulator-min-microvolt = <1200000>;
			regulator-max-microvolt = <1200000>;
			regulator-initial-mode = <RPMH_REGULATOR_MODE_HPM>;
		};

		vreg_l5f_2p85: ldo5 {
			regulator-min-microvolt = <2800000>;
			regulator-max-microvolt = <2800000>;
			regulator-initial-mode = <RPMH_REGULATOR_MODE_HPM>;
		};

		vreg_l6f_2p85: ldo6 {
			regulator-initial-mode = <RPMH_REGULATOR_MODE_HPM>;
			regulator-min-microvolt = <2856000>;
			regulator-max-microvolt = <2856000>;
		};
	};
};

&gmu {
<<<<<<< HEAD
	status = "okay";
};

&gpu {
=======
>>>>>>> d92805b6
	status = "okay";
};

&gpu {
	status = "okay";
};

&pon_pwrkey {
	status = "okay";
};

&pon_resin {
	status = "okay";

	linux,code = <KEY_VOLUMEDOWN>;
};

&qupv3_id_1 {
	status = "okay";
};

&qupv3_id_1 {
	status = "okay";
};

&remoteproc_adsp {
	status = "okay";

	firmware-name = "qcom/sm8150/adsp.mbn";
};

&remoteproc_cdsp {
	status = "okay";

	firmware-name = "qcom/sm8150/cdsp.mbn";
};

&remoteproc_slpi {
	status = "okay";

	firmware-name = "qcom/sm8150/slpi.mbn";
};

&tlmm {
	gpio-reserved-ranges = <0 4>, <126 4>;
};

&uart2 {
	status = "okay";
};

&ufs_mem_hc {
	status = "okay";

	reset-gpios = <&tlmm 175 GPIO_ACTIVE_LOW>;

	vcc-supply = <&vreg_l10a_2p5>;
	vcc-max-microamp = <750000>;
	vccq-supply = <&vreg_l9a_1p2>;
	vccq-max-microamp = <700000>;
	vccq2-supply = <&vreg_s4a_1p8>;
	vccq2-max-microamp = <750000>;
};

&ufs_mem_phy {
	status = "okay";

	vdda-phy-supply = <&vdda_ufs_2ln_core_1>;
	vdda-max-microamp = <90200>;
	vdda-pll-supply = <&vreg_l3c_1p2>;
	vdda-pll-max-microamp = <19000>;
};

&usb_1_hsphy {
	status = "okay";
	vdda-pll-supply = <&vdd_usb_hs_core>;
	vdda33-supply = <&vdda_usb_hs_3p1>;
	vdda18-supply = <&vdda_usb_hs_1p8>;
};

&usb_2_hsphy {
	status = "okay";
	vdda-pll-supply = <&vdd_usb_hs_core>;
	vdda33-supply = <&vdda_usb_hs_3p1>;
	vdda18-supply = <&vdda_usb_hs_1p8>;
};

&usb_1_qmpphy {
	status = "okay";
	vdda-phy-supply = <&vreg_l3c_1p2>;
	vdda-pll-supply = <&vdda_usb_ss_dp_core_1>;
};

&usb_2_qmpphy {
	status = "okay";
	vdda-phy-supply = <&vreg_l3c_1p2>;
	vdda-pll-supply = <&vdda_usb_ss_dp_core_1>;
};

&usb_1 {
	status = "okay";
};

&usb_2 {
	status = "okay";
};

&usb_1_dwc3 {
	dr_mode = "peripheral";
};

&usb_2_dwc3 {
	dr_mode = "host";
};<|MERGE_RESOLUTION|>--- conflicted
+++ resolved
@@ -355,17 +355,10 @@
 };
 
 &gmu {
-<<<<<<< HEAD
 	status = "okay";
 };
 
 &gpu {
-=======
->>>>>>> d92805b6
-	status = "okay";
-};
-
-&gpu {
 	status = "okay";
 };
 
@@ -377,10 +370,6 @@
 	status = "okay";
 
 	linux,code = <KEY_VOLUMEDOWN>;
-};
-
-&qupv3_id_1 {
-	status = "okay";
 };
 
 &qupv3_id_1 {
