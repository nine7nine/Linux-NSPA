// SPDX-License-Identifier: GPL-2.0-or-later
// Copyright 2020 IBM Corp.
/dts-v1/;

#include "aspeed-g6.dtsi"
#include <dt-bindings/gpio/aspeed-gpio.h>
#include <dt-bindings/i2c/i2c.h>
#include <dt-bindings/leds/leds-pca955x.h>

/ {
	model = "Everest";
	compatible = "ibm,everest-bmc", "aspeed,ast2600";

	aliases {
		i2c100 = &cfam0_i2c0;
		i2c101 = &cfam0_i2c1;
		i2c110 = &cfam0_i2c10;
		i2c111 = &cfam0_i2c11;
		i2c112 = &cfam0_i2c12;
		i2c113 = &cfam0_i2c13;
		i2c114 = &cfam0_i2c14;
		i2c115 = &cfam0_i2c15;
		i2c202 = &cfam1_i2c2;
		i2c203 = &cfam1_i2c3;
		i2c210 = &cfam1_i2c10;
		i2c211 = &cfam1_i2c11;
		i2c214 = &cfam1_i2c14;
		i2c215 = &cfam1_i2c15;
		i2c216 = &cfam1_i2c16;
		i2c217 = &cfam1_i2c17;
		i2c300 = &cfam2_i2c0;
		i2c301 = &cfam2_i2c1;
		i2c310 = &cfam2_i2c10;
		i2c311 = &cfam2_i2c11;
		i2c312 = &cfam2_i2c12;
		i2c313 = &cfam2_i2c13;
		i2c314 = &cfam2_i2c14;
		i2c315 = &cfam2_i2c15;
		i2c402 = &cfam3_i2c2;
		i2c403 = &cfam3_i2c3;
		i2c410 = &cfam3_i2c10;
		i2c411 = &cfam3_i2c11;
		i2c414 = &cfam3_i2c14;
		i2c415 = &cfam3_i2c15;
		i2c416 = &cfam3_i2c16;
		i2c417 = &cfam3_i2c17;
		i2c500 = &cfam4_i2c0;
		i2c501 = &cfam4_i2c1;
		i2c510 = &cfam4_i2c10;
		i2c511 = &cfam4_i2c11;
		i2c512 = &cfam4_i2c12;
		i2c513 = &cfam4_i2c13;
		i2c514 = &cfam4_i2c14;
		i2c515 = &cfam4_i2c15;
		i2c602 = &cfam5_i2c2;
		i2c603 = &cfam5_i2c3;
		i2c610 = &cfam5_i2c10;
		i2c611 = &cfam5_i2c11;
		i2c614 = &cfam5_i2c14;
		i2c615 = &cfam5_i2c15;
		i2c616 = &cfam5_i2c16;
		i2c617 = &cfam5_i2c17;
		i2c700 = &cfam6_i2c0;
		i2c701 = &cfam6_i2c1;
		i2c710 = &cfam6_i2c10;
		i2c711 = &cfam6_i2c11;
		i2c712 = &cfam6_i2c12;
		i2c713 = &cfam6_i2c13;
		i2c714 = &cfam6_i2c14;
		i2c715 = &cfam6_i2c15;
		i2c802 = &cfam7_i2c2;
		i2c803 = &cfam7_i2c3;
		i2c810 = &cfam7_i2c10;
		i2c811 = &cfam7_i2c11;
		i2c814 = &cfam7_i2c14;
		i2c815 = &cfam7_i2c15;
		i2c816 = &cfam7_i2c16;
		i2c817 = &cfam7_i2c17;

		i2c16 = &i2c4mux0chn0;
		i2c17 = &i2c4mux0chn1;
		i2c18 = &i2c4mux0chn2;
		i2c19 = &i2c5mux0chn0;
		i2c20 = &i2c5mux0chn1;
		i2c21 = &i2c5mux0chn2;
		i2c22 = &i2c5mux0chn3;
		i2c23 = &i2c6mux0chn0;
		i2c24 = &i2c6mux0chn1;
		i2c25 = &i2c6mux0chn2;
		i2c26 = &i2c6mux0chn3;
		i2c27 = &i2c14mux0chn0;
		i2c28 = &i2c14mux0chn1;
		i2c29 = &i2c14mux0chn2;
		i2c30 = &i2c14mux0chn3;
		i2c31 = &i2c14mux1chn0;
		i2c32 = &i2c14mux1chn1;
		i2c33 = &i2c14mux1chn2;
		i2c34 = &i2c14mux1chn3;

		serial4 = &uart5;

		spi10 = &cfam0_spi0;
		spi11 = &cfam0_spi1;
		spi12 = &cfam0_spi2;
		spi13 = &cfam0_spi3;
		spi20 = &cfam1_spi0;
		spi21 = &cfam1_spi1;
		spi22 = &cfam1_spi2;
		spi23 = &cfam1_spi3;
		spi30 = &cfam2_spi0;
		spi31 = &cfam2_spi1;
		spi32 = &cfam2_spi2;
		spi33 = &cfam2_spi3;
		spi40 = &cfam3_spi0;
		spi41 = &cfam3_spi1;
		spi42 = &cfam3_spi2;
		spi43 = &cfam3_spi3;
		spi50 = &cfam4_spi0;
		spi51 = &cfam4_spi1;
		spi52 = &cfam4_spi2;
		spi53 = &cfam4_spi3;
		spi60 = &cfam5_spi0;
		spi61 = &cfam5_spi1;
		spi62 = &cfam5_spi2;
		spi63 = &cfam5_spi3;
		spi70 = &cfam6_spi0;
		spi71 = &cfam6_spi1;
		spi72 = &cfam6_spi2;
		spi73 = &cfam6_spi3;
		spi80 = &cfam7_spi0;
		spi81 = &cfam7_spi1;
		spi82 = &cfam7_spi2;
		spi83 = &cfam7_spi3;
	};

	chosen {
		stdout-path = &uart5;
		bootargs = "console=ttyS4,115200n8";
	};

	memory@80000000 {
		device_type = "memory";
		reg = <0x80000000 0x40000000>;
	};

	reserved-memory {
		#address-cells = <1>;
		#size-cells = <1>;
		ranges;

		/* LPC FW cycle bridge region requires natural alignment */
		flash_memory: region@b8000000 {
			no-map;
			reg = <0xb8000000 0x04000000>; /* 64M */
		};

		/* 48MB region from the end of flash to start of vga memory */
		ramoops@bc000000 {
			compatible = "ramoops";
			reg = <0xbc000000 0x180000>; /* 16 * (3 * 0x8000) */
			record-size = <0x8000>;
			console-size = <0x8000>;
			pmsg-size = <0x8000>;
			max-reason = <3>; /* KMSG_DUMP_EMERG */
		};

		/* VGA region is dictated by hardware strapping */
		vga_memory: region@bf000000 {
			no-map;
			compatible = "shared-dma-pool";
			reg = <0xbf000000 0x01000000>; /* 16M */
		};
	};

	gpio-keys-polled {
		compatible = "gpio-keys-polled";
		#address-cells = <1>;
		#size-cells = <0>;
		poll-interval = <1000>;

		fan0-presence {
			label = "fan0-presence";
			gpios = <&pca0 15 GPIO_ACTIVE_LOW>;
			linux,code = <15>;
		};

		fan1-presence {
			label = "fan1-presence";
			gpios = <&pca0 14 GPIO_ACTIVE_LOW>;
			linux,code = <14>;
		};

		fan2-presence {
			label = "fan2-presence";
			gpios = <&pca0 13 GPIO_ACTIVE_LOW>;
			linux,code = <13>;
		};

		fan3-presence {
			label = "fan3-presence";
			gpios = <&pca0 12 GPIO_ACTIVE_LOW>;
			linux,code = <12>;
		};
	};

	leds {
		compatible = "gpio-leds";

		/* RTC battery fault LED at the back */
		led-rtc-battery {
			gpios = <&gpio0 ASPEED_GPIO(H, 0) GPIO_ACTIVE_LOW>;
		};

		/* BMC Card fault LED at the back */
		led-bmc {
			gpios = <&gpio0 ASPEED_GPIO(H, 1) GPIO_ACTIVE_LOW>;
		};

		/* Enclosure Identify LED at the back */
		led-rear-enc-id0 {
			gpios = <&gpio0 ASPEED_GPIO(H, 2) GPIO_ACTIVE_LOW>;
		};

		/* Enclosure fault LED at the back */
		led-rear-enc-fault0 {
			gpios = <&gpio0 ASPEED_GPIO(H, 3) GPIO_ACTIVE_LOW>;
		};

		/* PCIE slot power LED */
		led-pcieslot-power {
			gpios = <&gpio0 ASPEED_GPIO(P, 4) GPIO_ACTIVE_LOW>;
		};
	};
};

&gpio0 {
	gpio-line-names =
	/*A0-A7*/	"","","","","","","","",
	/*B0-B7*/	"USERSPACE_RSTIND_BUFF","","","","","","","",
	/*C0-C7*/	"","","","","","","","",
	/*D0-D7*/	"","","","","","","","",
	/*E0-E7*/	"","","","","","","","",
	/*F0-F7*/	"PIN_HOLE_RESET_IN_N","","",
				"PIN_HOLE_RESET_OUT_N","","","","",
	/*G0-G7*/	"","","","","","","","",
	/*H0-H7*/	"led-rtc-battery","led-bmc","led-rear-enc-id0","led-rear-enc-fault0","","","","",
	/*I0-I7*/	"","","","","","","","",
	/*J0-J7*/	"","","","","","","","",
	/*K0-K7*/	"","","","","","","","",
	/*L0-L7*/	"","","","","","","","",
	/*M0-M7*/	"","","","","","","","",
	/*N0-N7*/	"","","","","","","","",
	/*O0-O7*/	"","","","","","","","",
	/*P0-P7*/	"","","","","led-pcieslot-power","","","",
	/*Q0-Q7*/	"","","","","","","","",
	/*R0-R7*/	"","","","","","I2C_FLASH_MICRO_N","","",
	/*S0-S7*/	"","","","","","","","",
	/*T0-T7*/	"","","","","","","","",
	/*U0-U7*/	"","","","","","","","",
	/*V0-V7*/	"","BMC_3RESTART_ATTEMPT_P","","","","","","",
	/*W0-W7*/	"","","","","","","","",
	/*X0-X7*/	"","","","","","","","",
	/*Y0-Y7*/	"","","","","","","","",
	/*Z0-Z7*/   "","","","","","","","";
};

&i2c0 {
	status = "okay";

	eeprom@51 {
		compatible = "atmel,24c64";
		reg = <0x51>;
	};

	pca1: pca9552@62 {
		compatible = "nxp,pca9552";
		reg = <0x62>;
		#address-cells = <1>;
		#size-cells = <0>;

		gpio-controller;
		#gpio-cells = <2>;

		gpio-line-names =
			"presence-ps0",
			"presence-ps1",
			"presence-ps2",
			"presence-ps3",
			"presence-pdb",
			"presence-tpm",
			"", "",
			"presence-cp0",
			"presence-cp1",
			"presence-cp2",
			"presence-cp3",
			"presence-dasd",
			"presence-lcd-op",
			"presence-base-op",
			"";

		gpio@0 {
			reg = <0>;
			type = <PCA955X_TYPE_GPIO>;
		};

		gpio@01 {
			reg = <1>;
			type = <PCA955X_TYPE_GPIO>;
		};

		gpio@2 {
			reg = <2>;
			type = <PCA955X_TYPE_GPIO>;
		};

		gpio@3 {
			reg = <3>;
			type = <PCA955X_TYPE_GPIO>;
		};

		gpio@4 {
			reg = <4>;
			type = <PCA955X_TYPE_GPIO>;
		};

		gpio@5 {
			reg = <5>;
			type = <PCA955X_TYPE_GPIO>;
		};

		gpio@6 {
			reg = <6>;
			type = <PCA955X_TYPE_GPIO>;
		};

		gpio@7 {
			reg = <7>;
			type = <PCA955X_TYPE_GPIO>;
		};

		gpio@8 {
			reg = <8>;
			type = <PCA955X_TYPE_GPIO>;
		};

		gpio@9 {
			reg = <9>;
			type = <PCA955X_TYPE_GPIO>;
		};

		gpio@10 {
			reg = <10>;
			type = <PCA955X_TYPE_GPIO>;
		};

		gpio@11 {
			reg = <11>;
			type = <PCA955X_TYPE_GPIO>;
		};

		gpio@12 {
			reg = <12>;
			type = <PCA955X_TYPE_GPIO>;
		};

		gpio@13 {
			reg = <13>;
			type = <PCA955X_TYPE_GPIO>;
		};

		gpio@14 {
			reg = <14>;
			type = <PCA955X_TYPE_GPIO>;
		};

		gpio@15 {
			reg = <15>;
			type = <PCA955X_TYPE_GPIO>;
		};
	};
};

&i2c1 {
	status = "okay";
};

&i2c2 {
	status = "okay";
};
<<<<<<< HEAD

&i2c3 {
	status = "okay";

	eeprom@54 {
		compatible = "atmel,24c128";
		reg = <0x54>;
	};

	power-supply@68 {
		compatible = "ibm,cffps";
		reg = <0x68>;
	};

	power-supply@69 {
		compatible = "ibm,cffps";
		reg = <0x69>;
	};

	power-supply@6a {
		compatible = "ibm,cffps";
		reg = <0x6a>;
	};

	power-supply@6b {
		compatible = "ibm,cffps";
		reg = <0x6b>;
	};
};

&i2c4 {
	status = "okay";

=======

&i2c3 {
	status = "okay";

	eeprom@54 {
		compatible = "atmel,24c128";
		reg = <0x54>;
	};

	power-supply@68 {
		compatible = "ibm,cffps";
		reg = <0x68>;
	};

	power-supply@69 {
		compatible = "ibm,cffps";
		reg = <0x69>;
	};

	power-supply@6b {
		compatible = "ibm,cffps";
		reg = <0x6b>;
	};

	power-supply@6d {
		compatible = "ibm,cffps";
		reg = <0x6d>;
	};
};

&i2c4 {
	status = "okay";

>>>>>>> d92805b6
	pca2: pca9552@65 {
		compatible = "nxp,pca9552";
		reg = <0x65>;
		#address-cells = <1>;
		#size-cells = <0>;

		gpio-controller;
		#gpio-cells = <2>;

		gpio-line-names =
			"presence-cable-card1",
			"presence-cable-card2",
			"presence-cable-card3",
			"presence-cable-card4",
			"presence-cable-card5",
			"expander-cable-card1",
			"expander-cable-card2",
			"expander-cable-card3",
			"expander-cable-card4",
			"expander-cable-card5";

		gpio@0 {
			reg = <0>;
			type = <PCA955X_TYPE_GPIO>;
		};

		gpio@1 {
			reg = <1>;
			type = <PCA955X_TYPE_GPIO>;
		};

		gpio@2 {
			reg = <2>;
			type = <PCA955X_TYPE_GPIO>;
		};

		gpio@3 {
			reg = <3>;
			type = <PCA955X_TYPE_GPIO>;
		};

		gpio@4 {
			reg = <4>;
			type = <PCA955X_TYPE_GPIO>;
		};

		gpio@5 {
			reg = <5>;
			type = <PCA955X_TYPE_GPIO>;
		};

		gpio@6 {
			reg = <6>;
			type = <PCA955X_TYPE_GPIO>;
		};

		gpio@7 {
			reg = <7>;
			type = <PCA955X_TYPE_GPIO>;
		};

		gpio@8 {
			reg = <8>;
			type = <PCA955X_TYPE_GPIO>;
		};

		gpio@9 {
			reg = <9>;
			type = <PCA955X_TYPE_GPIO>;
		};
	};
<<<<<<< HEAD

	i2c-switch@70 {
		compatible = "nxp,pca9546";
		reg = <0x70>;
		#address-cells = <1>;
		#size-cells = <0>;
		status = "okay";
		i2c-mux-idle-disconnect;

		i2c4mux0chn0: i2c@0 {
			#address-cells = <1>;
			#size-cells = <0>;
			reg = <0>;
			eeprom@52 {
				compatible = "atmel,24c64";
				reg = <0x52>;
			};
		};

		i2c4mux0chn1: i2c@1 {
			#address-cells = <1>;
			#size-cells = <0>;
			reg = <1>;
			eeprom@50 {
				compatible = "atmel,24c64";
				reg = <0x50>;
			};
		};

		i2c4mux0chn2: i2c@2 {
			#address-cells = <1>;
			#size-cells = <0>;
			reg = <2>;
			eeprom@51 {
				compatible = "atmel,24c64";
				reg = <0x51>;
			};
		};
	};
};

&i2c5 {
	status = "okay";

=======

	i2c-switch@70 {
		compatible = "nxp,pca9546";
		reg = <0x70>;
		#address-cells = <1>;
		#size-cells = <0>;
		status = "okay";
		i2c-mux-idle-disconnect;

		i2c4mux0chn0: i2c@0 {
			#address-cells = <1>;
			#size-cells = <0>;
			reg = <0>;
			eeprom@52 {
				compatible = "atmel,24c64";
				reg = <0x52>;
			};

			pca_cable_card_c01: pca9551@62 {
				compatible = "nxp,pca9551";
				reg = <0x62>;
				#address-cells = <1>;
				#size-cells = <0>;

				gpio-controller;
				#gpio-cells = <2>;

				led@0 {
					label = "cablecard-c01-cxp-top";
					reg = <0>;
					retain-state-shutdown;
					default-state = "keep";
					type = <PCA955X_TYPE_LED>;
				};

				led@1 {
					label = "cablecard-c01-cxp-bot";
					reg = <1>;
					retain-state-shutdown;
					default-state = "keep";
					type = <PCA955X_TYPE_LED>;
				};

				gpio@2 {
					reg = <2>;
					type = <PCA955X_TYPE_GPIO>;
				};

				gpio@3 {
					reg = <3>;
					type = <PCA955X_TYPE_GPIO>;
				};

				gpio@4 {
					reg = <4>;
					type = <PCA955X_TYPE_GPIO>;
				};

				gpio@5 {
					reg = <5>;
					type = <PCA955X_TYPE_GPIO>;
				};

				gpio@6 {
					reg = <6>;
					type = <PCA955X_TYPE_GPIO>;
				};

				gpio@7 {
					reg = <7>;
					type = <PCA955X_TYPE_GPIO>;
				};
			};
		};

		i2c4mux0chn1: i2c@1 {
			#address-cells = <1>;
			#size-cells = <0>;
			reg = <1>;
			eeprom@50 {
				compatible = "atmel,24c64";
				reg = <0x50>;
			};

			pca_cable_card_c02: pca9551@60 {
				compatible = "nxp,pca9551";
				reg = <0x60>;
				#address-cells = <1>;
				#size-cells = <0>;

				gpio-controller;
				#gpio-cells = <2>;

				led@0 {
					label = "cablecard-c02-cxp-top";
					reg = <0>;
					retain-state-shutdown;
					default-state = "keep";
					type = <PCA955X_TYPE_LED>;
				};

				led@1 {
					label = "cablecard-c02-cxp-bot";
					reg = <1>;
					retain-state-shutdown;
					default-state = "keep";
					type = <PCA955X_TYPE_LED>;
				};

				gpio@2 {
					reg = <2>;
					type = <PCA955X_TYPE_GPIO>;
				};

				gpio@3 {
					reg = <3>;
					type = <PCA955X_TYPE_GPIO>;
				};

				gpio@4 {
					reg = <4>;
					type = <PCA955X_TYPE_GPIO>;
				};

				gpio@5 {
					reg = <5>;
					type = <PCA955X_TYPE_GPIO>;
				};

				gpio@6 {
					reg = <6>;
					type = <PCA955X_TYPE_GPIO>;
				};

				gpio@7 {
					reg = <7>;
					type = <PCA955X_TYPE_GPIO>;
				};
			};
		};

		i2c4mux0chn2: i2c@2 {
			#address-cells = <1>;
			#size-cells = <0>;
			reg = <2>;
			eeprom@51 {
				compatible = "atmel,24c64";
				reg = <0x51>;
			};

			pca_cable_card_c03: pca9551@61 {
				compatible = "nxp,pca9551";
				reg = <0x61>;
				#address-cells = <1>;
				#size-cells = <0>;

				gpio-controller;
				#gpio-cells = <2>;

				led@0 {
					label = "cablecard-c03-cxp-top";
					reg = <0>;
					retain-state-shutdown;
					default-state = "keep";
					type = <PCA955X_TYPE_LED>;
				};

				led@1 {
					label = "cablecard-c03-cxp-bot";
					reg = <1>;
					retain-state-shutdown;
					default-state = "keep";
					type = <PCA955X_TYPE_LED>;
				};

				gpio@2 {
					reg = <2>;
					type = <PCA955X_TYPE_GPIO>;
				};

				gpio@3 {
					reg = <3>;
					type = <PCA955X_TYPE_GPIO>;
				};

				gpio@4 {
					reg = <4>;
					type = <PCA955X_TYPE_GPIO>;
				};

				gpio@5 {
					reg = <5>;
					type = <PCA955X_TYPE_GPIO>;
				};

				gpio@6 {
					reg = <6>;
					type = <PCA955X_TYPE_GPIO>;
				};

				gpio@7 {
					reg = <7>;
					type = <PCA955X_TYPE_GPIO>;
				};
			};
		};
	};
};

&i2c5 {
	status = "okay";

>>>>>>> d92805b6
	pca3: pca9552@66 {
		compatible = "nxp,pca9552";
		reg = <0x66>;
		#address-cells = <1>;
		#size-cells = <0>;

		gpio-controller;
		#gpio-cells = <2>;

		gpio-line-names =
			"presence-cable-card6",
			"presence-cable-card7",
			"presence-cable-card8",
			"presence-cable-card9",
			"presence-cable-card10",
			"presence-cable-card11",
			"expander-cable-card6",
			"expander-cable-card7",
			"expander-cable-card8",
			"expander-cable-card9",
			"expander-cable-card10",
			"expander-cable-card11";

		gpio@0 {
			reg = <0>;
			type = <PCA955X_TYPE_GPIO>;
		};

		gpio@1 {
			reg = <1>;
			type = <PCA955X_TYPE_GPIO>;
		};

		gpio@2 {
			reg = <2>;
			type = <PCA955X_TYPE_GPIO>;
		};

		gpio@3 {
			reg = <3>;
			type = <PCA955X_TYPE_GPIO>;
		};

		gpio@4 {
			reg = <4>;
			type = <PCA955X_TYPE_GPIO>;
		};

		gpio@5 {
			reg = <5>;
			type = <PCA955X_TYPE_GPIO>;
		};

		gpio@6 {
			reg = <6>;
			type = <PCA955X_TYPE_GPIO>;
		};

		gpio@7 {
			reg = <7>;
			type = <PCA955X_TYPE_GPIO>;
		};

		gpio@8 {
			reg = <8>;
			type = <PCA955X_TYPE_GPIO>;
		};

		gpio@9 {
			reg = <9>;
			type = <PCA955X_TYPE_GPIO>;
		};

		gpio@10 {
			reg = <10>;
			type = <PCA955X_TYPE_GPIO>;
		};

		gpio@11 {
			reg = <11>;
			type = <PCA955X_TYPE_GPIO>;
		};

	};

	i2c-switch@70 {
		compatible = "nxp,pca9546";
		reg = <0x70>;
<<<<<<< HEAD
=======
		#address-cells = <1>;
		#size-cells = <0>;
		status = "okay";
		i2c-mux-idle-disconnect;

		i2c5mux0chn0: i2c@0 {
			#address-cells = <1>;
			#size-cells = <0>;
			reg = <0>;
			eeprom@50 {
				compatible = "atmel,24c64";
				reg = <0x50>;
			};

			pca_cable_card_c04: pca9551@60 {
				compatible = "nxp,pca9551";
				reg = <0x60>;
				#address-cells = <1>;
				#size-cells = <0>;

				gpio-controller;
				#gpio-cells = <2>;

				led@0 {
					label = "cablecard-c04-cxp-top";
					reg = <0>;
					retain-state-shutdown;
					default-state = "keep";
					type = <PCA955X_TYPE_LED>;
				};

				led@1 {
					label = "cablecard-c04-cxp-bot";
					reg = <1>;
					retain-state-shutdown;
					default-state = "keep";
					type = <PCA955X_TYPE_LED>;
				};

				gpio@2 {
					reg = <2>;
					type = <PCA955X_TYPE_GPIO>;
				};

				gpio@3 {
					reg = <3>;
					type = <PCA955X_TYPE_GPIO>;
				};

				gpio@4 {
					reg = <4>;
					type = <PCA955X_TYPE_GPIO>;
				};

				gpio@5 {
					reg = <5>;
					type = <PCA955X_TYPE_GPIO>;
				};

				gpio@6 {
					reg = <6>;
					type = <PCA955X_TYPE_GPIO>;
				};

				gpio@7 {
					reg = <7>;
					type = <PCA955X_TYPE_GPIO>;
				};
			};
		};

		i2c5mux0chn1: i2c@1 {
			#address-cells = <1>;
			#size-cells = <0>;
			reg = <1>;
			eeprom@51 {
				compatible = "atmel,24c64";
				reg = <0x51>;
			};

			pca_cable_card_c05: pca9551@61 {
				compatible = "nxp,pca9551";
				reg = <0x61>;
				#address-cells = <1>;
				#size-cells = <0>;

				gpio-controller;
				#gpio-cells = <2>;

				led@0 {
					label = "cablecard-c05-cxp-top";
					reg = <0>;
					retain-state-shutdown;
					default-state = "keep";
					type = <PCA955X_TYPE_LED>;
				};

				led@1 {
					label = "cablecard-c05-cxp-bot";
					reg = <1>;
					retain-state-shutdown;
					default-state = "keep";
					type = <PCA955X_TYPE_LED>;
				};

				gpio@2 {
					reg = <2>;
					type = <PCA955X_TYPE_GPIO>;
				};

				gpio@3 {
					reg = <3>;
					type = <PCA955X_TYPE_GPIO>;
				};

				gpio@4 {
					reg = <4>;
					type = <PCA955X_TYPE_GPIO>;
				};

				gpio@5 {
					reg = <5>;
					type = <PCA955X_TYPE_GPIO>;
				};

				gpio@6 {
					reg = <6>;
					type = <PCA955X_TYPE_GPIO>;
				};

				gpio@7 {
					reg = <7>;
					type = <PCA955X_TYPE_GPIO>;
				};
			};
		};

		i2c5mux0chn2: i2c@2 {
			#address-cells = <1>;
			#size-cells = <0>;
			reg = <2>;
			eeprom@52 {
				compatible = "atmel,24c64";
				reg = <0x52>;
			};

			pca_cable_card_c06: pca9551@62 {
				compatible = "nxp,pca9551";
				reg = <0x62>;
				#address-cells = <1>;
				#size-cells = <0>;

				gpio-controller;
				#gpio-cells = <2>;

				led@0 {
					label = "cablecard-c06-cxp-top";
					reg = <0>;
					retain-state-shutdown;
					default-state = "keep";
					type = <PCA955X_TYPE_LED>;
				};

				led@1 {
					label = "cablecard-c06-cxp-bot";
					reg = <1>;
					retain-state-shutdown;
					default-state = "keep";
					type = <PCA955X_TYPE_LED>;
				};

				gpio@2 {
					reg = <2>;
					type = <PCA955X_TYPE_GPIO>;
				};

				gpio@3 {
					reg = <3>;
					type = <PCA955X_TYPE_GPIO>;
				};

				gpio@4 {
					reg = <4>;
					type = <PCA955X_TYPE_GPIO>;
				};

				gpio@5 {
					reg = <5>;
					type = <PCA955X_TYPE_GPIO>;
				};

				gpio@6 {
					reg = <6>;
					type = <PCA955X_TYPE_GPIO>;
				};

				gpio@7 {
					reg = <7>;
					type = <PCA955X_TYPE_GPIO>;
				};
			};
		};

		i2c5mux0chn3: i2c@3 {
			#address-cells = <1>;
			#size-cells = <0>;
			reg = <3>;
			eeprom@53 {
				compatible = "atmel,24c64";
				reg = <0x53>;
			};

			pca_cable_card_c07: pca9551@63 {
				compatible = "nxp,pca9551";
				reg = <0x63>;
				#address-cells = <1>;
				#size-cells = <0>;

				gpio-controller;
				#gpio-cells = <2>;

				led@0 {
					label = "cablecard-c07-cxp-top";
					reg = <0>;
					retain-state-shutdown;
					default-state = "keep";
					type = <PCA955X_TYPE_LED>;
				};

				led@1 {
					label = "cablecard-c07-cxp-bot";
					reg = <1>;
					retain-state-shutdown;
					default-state = "keep";
					type = <PCA955X_TYPE_LED>;
				};

				gpio@2 {
					reg = <2>;
					type = <PCA955X_TYPE_GPIO>;
				};

				gpio@3 {
					reg = <3>;
					type = <PCA955X_TYPE_GPIO>;
				};

				gpio@4 {
					reg = <4>;
					type = <PCA955X_TYPE_GPIO>;
				};

				gpio@5 {
					reg = <5>;
					type = <PCA955X_TYPE_GPIO>;
				};

				gpio@6 {
					reg = <6>;
					type = <PCA955X_TYPE_GPIO>;
				};

				gpio@7 {
					reg = <7>;
					type = <PCA955X_TYPE_GPIO>;
				};
			};
		};
	};
};

&i2c6 {
	status = "okay";

	i2c-switch@70 {
		compatible = "nxp,pca9546";
		reg = <0x70>;
		#address-cells = <1>;
		#size-cells = <0>;
		status = "okay";
		i2c-mux-idle-disconnect;

		i2c6mux0chn0: i2c@0 {
			#address-cells = <1>;
			#size-cells = <0>;
			reg = <0>;
			eeprom@50 {
			compatible = "atmel,24c64";
			reg = <0x50>;
			};

			pca_cable_card_c08: pca9551@60 {
				compatible = "nxp,pca9551";
				reg = <0x60>;
				#address-cells = <1>;
				#size-cells = <0>;

				gpio-controller;
				#gpio-cells = <2>;

				led@0 {
					label = "cablecard-c08-cxp-top";
					reg = <0>;
					retain-state-shutdown;
					default-state = "keep";
					type = <PCA955X_TYPE_LED>;
				};

				led@1 {
					label = "cablecard-c08-cxp-bot";
					reg = <1>;
					retain-state-shutdown;
					default-state = "keep";
					type = <PCA955X_TYPE_LED>;
				};

				gpio@2 {
					reg = <2>;
					type = <PCA955X_TYPE_GPIO>;
				};

				gpio@3 {
					reg = <3>;
					type = <PCA955X_TYPE_GPIO>;
				};

				gpio@4 {
					reg = <4>;
					type = <PCA955X_TYPE_GPIO>;
				};

				gpio@5 {
					reg = <5>;
					type = <PCA955X_TYPE_GPIO>;
				};

				gpio@6 {
					reg = <6>;
					type = <PCA955X_TYPE_GPIO>;
				};

				gpio@7 {
					reg = <7>;
					type = <PCA955X_TYPE_GPIO>;
				};
			};
		};

		i2c6mux0chn1: i2c@1 {
			#address-cells = <1>;
			#size-cells = <0>;
			reg = <1>;
			eeprom@52 {
				compatible = "atmel,24c64";
				reg = <0x52>;
			};

			pca_cable_card_c09: pca9551@62 {
				compatible = "nxp,pca9551";
				reg = <0x62>;
				#address-cells = <1>;
				#size-cells = <0>;

				gpio-controller;
				#gpio-cells = <2>;

				led@0 {
					label = "cablecard-c09-cxp-top";
					reg = <0>;
					retain-state-shutdown;
					default-state = "keep";
					type = <PCA955X_TYPE_LED>;
				};

				led@1 {
					label = "cablecard-c09-cxp-bot";
					reg = <1>;
					retain-state-shutdown;
					default-state = "keep";
					type = <PCA955X_TYPE_LED>;
				};

				gpio@2 {
					reg = <2>;
					type = <PCA955X_TYPE_GPIO>;
				};

				gpio@3 {
					reg = <3>;
					type = <PCA955X_TYPE_GPIO>;
				};

				gpio@4 {
					reg = <4>;
					type = <PCA955X_TYPE_GPIO>;
				};

				gpio@5 {
					reg = <5>;
					type = <PCA955X_TYPE_GPIO>;
				};

				gpio@6 {
					reg = <6>;
					type = <PCA955X_TYPE_GPIO>;
				};

				gpio@7 {
					reg = <7>;
					type = <PCA955X_TYPE_GPIO>;
				};
			};
		};

		i2c6mux0chn2: i2c@2 {
			#address-cells = <1>;
			#size-cells = <0>;
			reg = <2>;
			eeprom@53 {
				compatible = "atmel,24c64";
				reg = <0x53>;
			};

			pca_cable_card_c10: pca9551@63 {
				compatible = "nxp,pca9551";
				reg = <0x63>;
				#address-cells = <1>;
				#size-cells = <0>;

				gpio-controller;
				#gpio-cells = <2>;

				led@0 {
					label = "cablecard-c10-cxp-top";
					reg = <0>;
					retain-state-shutdown;
					default-state = "keep";
					type = <PCA955X_TYPE_LED>;
				};

				led@1 {
					label = "cablecard-c10-cxp-bot";
					reg = <1>;
					retain-state-shutdown;
					default-state = "keep";
					type = <PCA955X_TYPE_LED>;
				};

				gpio@2 {
					reg = <2>;
					type = <PCA955X_TYPE_GPIO>;
				};

				gpio@3 {
					reg = <3>;
					type = <PCA955X_TYPE_GPIO>;
				};

				gpio@4 {
					reg = <4>;
					type = <PCA955X_TYPE_GPIO>;
				};

				gpio@5 {
					reg = <5>;
					type = <PCA955X_TYPE_GPIO>;
				};

				gpio@6 {
					reg = <6>;
					type = <PCA955X_TYPE_GPIO>;
				};

				gpio@7 {
					reg = <7>;
					type = <PCA955X_TYPE_GPIO>;
				};
			};
		};

		i2c6mux0chn3: i2c@3 {
			#address-cells = <1>;
			#size-cells = <0>;
			reg = <3>;
			eeprom@51 {
				compatible = "atmel,24c64";
				reg = <0x51>;
			};

			pca_cable_card_c11: pca9551@61 {
				compatible = "nxp,pca9551";
				reg = <0x61>;
				#address-cells = <1>;
				#size-cells = <0>;

				gpio-controller;
				#gpio-cells = <2>;

				led@0 {
					label = "cablecard-c11-cxp-top";
					reg = <0>;
					retain-state-shutdown;
					default-state = "keep";
					type = <PCA955X_TYPE_LED>;
				};

				led@1 {
					label = "cablecard-c11-cxp-bot";
					reg = <1>;
					retain-state-shutdown;
					default-state = "keep";
					type = <PCA955X_TYPE_LED>;
				};

				gpio@2 {
					reg = <2>;
					type = <PCA955X_TYPE_GPIO>;
				};

				gpio@3 {
					reg = <3>;
					type = <PCA955X_TYPE_GPIO>;
				};

				gpio@4 {
					reg = <4>;
					type = <PCA955X_TYPE_GPIO>;
				};

				gpio@5 {
					reg = <5>;
					type = <PCA955X_TYPE_GPIO>;
				};

				gpio@6 {
					reg = <6>;
					type = <PCA955X_TYPE_GPIO>;
				};

				gpio@7 {
					reg = <7>;
					type = <PCA955X_TYPE_GPIO>;
				};
			};
		};
	};

	pca_pcie_slot: pca9552@65 {
		compatible = "nxp,pca9552";
		reg = <0x65>;
		#address-cells = <1>;
		#size-cells = <0>;

		gpio-controller;
		#gpio-cells = <2>;

		gpio@0 {
			reg = <0>;
			type = <PCA955X_TYPE_GPIO>;
		};

		led@1 {
			label = "pcieslot-c01";
			reg = <1>;
			retain-state-shutdown;
			default-state = "keep";
			type = <PCA955X_TYPE_LED>;
		};

		led@2 {
			label = "pcieslot-c02";
			reg = <2>;
			retain-state-shutdown;
			default-state = "keep";
			type = <PCA955X_TYPE_LED>;
		};

		led@3 {
			label = "pcieslot-c03";
			reg = <3>;
			retain-state-shutdown;
			default-state = "keep";
			type = <PCA955X_TYPE_LED>;
		};

		led@4 {
			label = "pcieslot-c04";
			reg = <4>;
			retain-state-shutdown;
			default-state = "keep";
			type = <PCA955X_TYPE_LED>;
		};

		led@5 {
			label = "pcieslot-c05";
			reg = <5>;
			retain-state-shutdown;
			default-state = "keep";
			type = <PCA955X_TYPE_LED>;
		};

		led@6 {
			label = "pcieslot-c06";
			reg = <6>;
			retain-state-shutdown;
			default-state = "keep";
			type = <PCA955X_TYPE_LED>;
		};

		led@7 {
			label = "pcieslot-c07";
			reg = <7>;
			retain-state-shutdown;
			default-state = "keep";
			type = <PCA955X_TYPE_LED>;
		};

		led@8 {
			label = "pcieslot-c08";
			reg = <8>;
			retain-state-shutdown;
			default-state = "keep";
			type = <PCA955X_TYPE_LED>;
		};

		led@9 {
			label = "pcieslot-c09";
			reg = <9>;
			retain-state-shutdown;
			default-state = "keep";
			type = <PCA955X_TYPE_LED>;
		};

		led@10 {
			label = "pcieslot-c10";
			reg = <10>;
			retain-state-shutdown;
			default-state = "keep";
			type = <PCA955X_TYPE_LED>;
		};

		led@11 {
			label = "pcieslot-c11";
			reg = <11>;
			retain-state-shutdown;
			default-state = "keep";
			type = <PCA955X_TYPE_LED>;
		};

		gpio@12 {
			reg = <12>;
			type = <PCA955X_TYPE_GPIO>;
		};

		gpio@13 {
			reg = <13>;
			type = <PCA955X_TYPE_GPIO>;
		};

		gpio@14 {
			reg = <14>;
			type = <PCA955X_TYPE_GPIO>;
		};

		gpio@15 {
			reg = <15>;
			type = <PCA955X_TYPE_GPIO>;
		};
	};
};

&i2c7 {
	status = "okay";

	pic0_dimm: pca9552@31 {
		compatible = "ibm,pca9552";
		reg = <0x31>;
		#address-cells = <1>;
		#size-cells = <0>;

		gpio-controller;
		#gpio-cells = <2>;

		led@0 {
			label = "ddimm0";
			reg = <0>;
			retain-state-shutdown;
			default-state = "keep";
			type = <PCA955X_TYPE_LED>;
		};

		led@1 {
			label = "ddimm1";
			reg = <1>;
			retain-state-shutdown;
			default-state = "keep";
			type = <PCA955X_TYPE_LED>;
		};

		led@2 {
			label = "ddimm2";
			reg = <2>;
			retain-state-shutdown;
			default-state = "keep";
			type = <PCA955X_TYPE_LED>;
		};

		led@3 {
			label = "ddimm3";
			reg = <3>;
			retain-state-shutdown;
			default-state = "keep";
			type = <PCA955X_TYPE_LED>;
		};

		led@4 {
			label = "ddimm4";
			reg = <4>;
			retain-state-shutdown;
			default-state = "keep";
			type = <PCA955X_TYPE_LED>;
		};

		led@5 {
			label = "ddimm5";
			reg = <5>;
			retain-state-shutdown;
			default-state = "keep";
			type = <PCA955X_TYPE_LED>;
		};

		led@6 {
			label = "ddimm6";
			reg = <6>;
			retain-state-shutdown;
			default-state = "keep";
			type = <PCA955X_TYPE_LED>;
		};

		led@7 {
			label = "ddimm7";
			reg = <7>;
			retain-state-shutdown;
			default-state = "keep";
			type = <PCA955X_TYPE_LED>;
		};

		led@8 {
			label = "ddimm8";
			reg = <8>;
			retain-state-shutdown;
			default-state = "keep";
			type = <PCA955X_TYPE_LED>;
		};

		led@9 {
			label = "ddimm9";
			reg = <9>;
			retain-state-shutdown;
			default-state = "keep";
			type = <PCA955X_TYPE_LED>;
		};

		led@10 {
			label = "ddimm10";
			reg = <10>;
			retain-state-shutdown;
			default-state = "keep";
			type = <PCA955X_TYPE_LED>;
		};

		led@11 {
			label = "ddimm11";
			reg = <11>;
			retain-state-shutdown;
			default-state = "keep";
			type = <PCA955X_TYPE_LED>;
		};

		led@12 {
			label = "ddimm12";
			reg = <12>;
			retain-state-shutdown;
			default-state = "keep";
			type = <PCA955X_TYPE_LED>;
		};

		led@13 {
			label = "ddimm13";
			reg = <13>;
			retain-state-shutdown;
			default-state = "keep";
			type = <PCA955X_TYPE_LED>;
		};

		led@14 {
			label = "ddimm14";
			reg = <14>;
			retain-state-shutdown;
			default-state = "keep";
			type = <PCA955X_TYPE_LED>;
		};

		led@15 {
			label = "ddimm15";
			reg = <15>;
			retain-state-shutdown;
			default-state = "keep";
			type = <PCA955X_TYPE_LED>;
		};
	};

	pic1_dimm: pca9552@32 {
		compatible = "ibm,pca9552";
		reg = <0x32>;
		#address-cells = <1>;
		#size-cells = <0>;

		gpio-controller;
		#gpio-cells = <2>;

		led@0 {
			label = "ddimm16";
			reg = <0>;
			retain-state-shutdown;
			default-state = "keep";
			type = <PCA955X_TYPE_LED>;
		};

		led@1 {
			label = "ddimm17";
			reg = <1>;
			retain-state-shutdown;
			default-state = "keep";
			type = <PCA955X_TYPE_LED>;
		};

		led@2 {
			label = "ddimm18";
			reg = <2>;
			retain-state-shutdown;
			default-state = "keep";
			type = <PCA955X_TYPE_LED>;
		};

		led@3 {
			label = "ddimm19";
			reg = <3>;
			retain-state-shutdown;
			default-state = "keep";
			type = <PCA955X_TYPE_LED>;
		};

		led@4 {
			label = "ddimm20";
			reg = <4>;
			retain-state-shutdown;
			default-state = "keep";
			type = <PCA955X_TYPE_LED>;
		};

		led@5 {
			label = "ddimm21";
			reg = <5>;
			retain-state-shutdown;
			default-state = "keep";
			type = <PCA955X_TYPE_LED>;
		};

		led@6 {
			label = "ddimm22";
			reg = <6>;
			retain-state-shutdown;
			default-state = "keep";
			type = <PCA955X_TYPE_LED>;
		};

		led@7 {
			label = "ddimm23";
			reg = <7>;
			retain-state-shutdown;
			default-state = "keep";
			type = <PCA955X_TYPE_LED>;
		};

		led@8 {
			label = "ddimm24";
			reg = <8>;
			retain-state-shutdown;
			default-state = "keep";
			type = <PCA955X_TYPE_LED>;
		};

		led@9 {
			label = "ddimm25";
			reg = <9>;
			retain-state-shutdown;
			default-state = "keep";
			type = <PCA955X_TYPE_LED>;
		};

		led@10 {
			label = "ddimm26";
			reg = <10>;
			retain-state-shutdown;
			default-state = "keep";
			type = <PCA955X_TYPE_LED>;
		};

		led@11 {
			label = "ddimm27";
			reg = <11>;
			retain-state-shutdown;
			default-state = "keep";
			type = <PCA955X_TYPE_LED>;
		};

		led@12 {
			label = "ddimm28";
			reg = <12>;
			retain-state-shutdown;
			default-state = "keep";
			type = <PCA955X_TYPE_LED>;
		};

		led@13 {
			label = "ddimm29";
			reg = <13>;
			retain-state-shutdown;
			default-state = "keep";
			type = <PCA955X_TYPE_LED>;
		};

		led@14 {
			label = "ddimm30";
			reg = <14>;
			retain-state-shutdown;
			default-state = "keep";
			type = <PCA955X_TYPE_LED>;
		};

		led@15 {
			label = "ddimm31";
			reg = <15>;
			retain-state-shutdown;
			default-state = "keep";
			type = <PCA955X_TYPE_LED>;
		};
	};

	pic2_dimm: pca9552@33 {
		compatible = "ibm,pca9552";
		reg = <0x33>;
		#address-cells = <1>;
		#size-cells = <0>;

		gpio-controller;
		#gpio-cells = <2>;

		led@0 {
			label = "ddimm32";
			reg = <0>;
			retain-state-shutdown;
			default-state = "keep";
			type = <PCA955X_TYPE_LED>;
		};

		led@1 {
			label = "ddimm33";
			reg = <1>;
			retain-state-shutdown;
			default-state = "keep";
			type = <PCA955X_TYPE_LED>;
		};

		led@2 {
			label = "ddimm34";
			reg = <2>;
			retain-state-shutdown;
			default-state = "keep";
			type = <PCA955X_TYPE_LED>;
		};

		led@3 {
			label = "ddimm35";
			reg = <3>;
			retain-state-shutdown;
			default-state = "keep";
			type = <PCA955X_TYPE_LED>;
		};

		led@4 {
			label = "ddimm36";
			reg = <4>;
			retain-state-shutdown;
			default-state = "keep";
			type = <PCA955X_TYPE_LED>;
		};

		led@5 {
			label = "ddimm37";
			reg = <5>;
			retain-state-shutdown;
			default-state = "keep";
			type = <PCA955X_TYPE_LED>;
		};

		led@6 {
			label = "ddimm38";
			reg = <6>;
			retain-state-shutdown;
			default-state = "keep";
			type = <PCA955X_TYPE_LED>;
		};

		led@7 {
			label = "ddimm39";
			reg = <7>;
			retain-state-shutdown;
			default-state = "keep";
			type = <PCA955X_TYPE_LED>;
		};

		led@8 {
			label = "ddimm40";
			reg = <8>;
			retain-state-shutdown;
			default-state = "keep";
			type = <PCA955X_TYPE_LED>;
		};

		led@9 {
			label = "ddimm41";
			reg = <9>;
			retain-state-shutdown;
			default-state = "keep";
			type = <PCA955X_TYPE_LED>;
		};

		led@10 {
			label = "ddimm42";
			reg = <10>;
			retain-state-shutdown;
			default-state = "keep";
			type = <PCA955X_TYPE_LED>;
		};

		led@11 {
			label = "ddimm43";
			reg = <11>;
			retain-state-shutdown;
			default-state = "keep";
			type = <PCA955X_TYPE_LED>;
		};

		led@12 {
			label = "ddimm44";
			reg = <12>;
			retain-state-shutdown;
			default-state = "keep";
			type = <PCA955X_TYPE_LED>;
		};

		led@13 {
			label = "ddimm45";
			reg = <13>;
			retain-state-shutdown;
			default-state = "keep";
			type = <PCA955X_TYPE_LED>;
		};

		led@14 {
			label = "ddimm46";
			reg = <14>;
			retain-state-shutdown;
			default-state = "keep";
			type = <PCA955X_TYPE_LED>;
		};

		led@15 {
			label = "ddimm47";
			reg = <15>;
			retain-state-shutdown;
			default-state = "keep";
			type = <PCA955X_TYPE_LED>;
		};
	};

	pic3_dimm: pca9552@30 {
		compatible = "ibm,pca9552";
		reg = <0x30>;
		#address-cells = <1>;
		#size-cells = <0>;

		gpio-controller;
		#gpio-cells = <2>;

		led@0 {
			label = "ddimm48";
			reg = <0>;
			retain-state-shutdown;
			default-state = "keep";
			type = <PCA955X_TYPE_LED>;
		};

		led@1 {
			label = "ddimm49";
			reg = <1>;
			retain-state-shutdown;
			default-state = "keep";
			type = <PCA955X_TYPE_LED>;
		};

		led@2 {
			label = "ddimm50";
			reg = <2>;
			retain-state-shutdown;
			default-state = "keep";
			type = <PCA955X_TYPE_LED>;
		};

		led@3 {
			label = "ddimm51";
			reg = <3>;
			retain-state-shutdown;
			default-state = "keep";
			type = <PCA955X_TYPE_LED>;
		};

		led@4 {
			label = "ddimm52";
			reg = <4>;
			retain-state-shutdown;
			default-state = "keep";
			type = <PCA955X_TYPE_LED>;
		};

		led@5 {
			label = "ddimm53";
			reg = <5>;
			retain-state-shutdown;
			default-state = "keep";
			type = <PCA955X_TYPE_LED>;
		};

		led@6 {
			label = "ddimm54";
			reg = <6>;
			retain-state-shutdown;
			default-state = "keep";
			type = <PCA955X_TYPE_LED>;
		};

		led@7 {
			label = "ddimm55";
			reg = <7>;
			retain-state-shutdown;
			default-state = "keep";
			type = <PCA955X_TYPE_LED>;
		};

		led@8 {
			label = "ddimm56";
			reg = <8>;
			retain-state-shutdown;
			default-state = "keep";
			type = <PCA955X_TYPE_LED>;
		};

		led@9 {
			label = "ddimm57";
			reg = <9>;
			retain-state-shutdown;
			default-state = "keep";
			type = <PCA955X_TYPE_LED>;
		};

		led@10 {
			label = "ddimm58";
			reg = <10>;
			retain-state-shutdown;
			default-state = "keep";
			type = <PCA955X_TYPE_LED>;
		};

		led@11 {
			label = "ddimm59";
			reg = <11>;
			retain-state-shutdown;
			default-state = "keep";
			type = <PCA955X_TYPE_LED>;
		};

		led@12 {
			label = "ddimm60";
			reg = <12>;
			retain-state-shutdown;
			default-state = "keep";
			type = <PCA955X_TYPE_LED>;
		};

		led@13 {
			label = "ddimm61";
			reg = <13>;
			retain-state-shutdown;
			default-state = "keep";
			type = <PCA955X_TYPE_LED>;
		};

		led@14 {
			label = "ddimm62";
			reg = <14>;
			retain-state-shutdown;
			default-state = "keep";
			type = <PCA955X_TYPE_LED>;
		};

		led@15 {
			label = "ddimm63";
			reg = <15>;
			retain-state-shutdown;
			default-state = "keep";
			type = <PCA955X_TYPE_LED>;
		};
	};

	pic0_vrm_misc: pca9552@34 {
		compatible = "ibm,pca9552";
		reg = <0x34>;
		#address-cells = <1>;
		#size-cells = <0>;

		gpio-controller;
		#gpio-cells = <2>;

		led@0 {
			label = "planar";
			reg = <0>;
			retain-state-shutdown;
			default-state = "keep";
			type = <PCA955X_TYPE_LED>;
		};

		led@1 {
			label = "tpm";
			reg = <1>;
			retain-state-shutdown;
			default-state = "keep";
			type = <PCA955X_TYPE_LED>;
		};

		led@2 {
			label = "cpu3-c61";
			reg = <2>;
			retain-state-shutdown;
			default-state = "keep";
			type = <PCA955X_TYPE_LED>;
		};

		led@3 {
			label = "cpu0-c14";
			reg = <3>;
			retain-state-shutdown;
			default-state = "keep";
			type = <PCA955X_TYPE_LED>;
		};

		led@4 {
			label = "opencapi-connector3";
			reg = <4>;
			retain-state-shutdown;
			default-state = "keep";
			type = <PCA955X_TYPE_LED>;
		};

		led@5 {
			label = "opencapi-connector4";
			reg = <5>;
			retain-state-shutdown;
			default-state = "keep";
			type = <PCA955X_TYPE_LED>;
		};

		led@6 {
			label = "opencapi-connector5";
			reg = <6>;
			retain-state-shutdown;
			default-state = "keep";
			type = <PCA955X_TYPE_LED>;
		};

		gpio@7 {
			reg = <7>;
			type = <PCA955X_TYPE_GPIO>;
		};

		led@8 {
			label = "vrm4";
			reg = <8>;
			retain-state-shutdown;
			default-state = "keep";
			type = <PCA955X_TYPE_LED>;
		};

		led@9 {
			label = "vrm5";
			reg = <9>;
			retain-state-shutdown;
			default-state = "keep";
			type = <PCA955X_TYPE_LED>;
		};

		led@10 {
			label = "vrm6";
			reg = <10>;
			retain-state-shutdown;
			default-state = "keep";
			type = <PCA955X_TYPE_LED>;
		};

		led@11 {
			label = "vrm7";
			reg = <11>;
			retain-state-shutdown;
			default-state = "keep";
			type = <PCA955X_TYPE_LED>;
		};

		led@12 {
			label = "vrm12";
			reg = <12>;
			retain-state-shutdown;
			default-state = "keep";
			type = <PCA955X_TYPE_LED>;
		};

		led@13 {
			label = "vrm13";
			reg = <13>;
			retain-state-shutdown;
			default-state = "keep";
			type = <PCA955X_TYPE_LED>;
		};

		led@14 {
			label = "vrm14";
			reg = <14>;
			retain-state-shutdown;
			default-state = "keep";
			type = <PCA955X_TYPE_LED>;
		};

		led@15 {
			label = "vrm15";
			reg = <15>;
			retain-state-shutdown;
			default-state = "keep";
			type = <PCA955X_TYPE_LED>;
		};
	};

	pic1_vrm_misc: pca9552@35 {
		compatible = "ibm,pca9552";
		reg = <0x35>;
>>>>>>> d92805b6
		#address-cells = <1>;
		#size-cells = <0>;

		gpio-controller;
		#gpio-cells = <2>;

		led@0 {
			label = "dasd-backplane";
			reg = <0>;
			retain-state-shutdown;
			default-state = "keep";
			type = <PCA955X_TYPE_LED>;
		};

		led@1 {
			label = "power-distribution";
			reg = <1>;
			retain-state-shutdown;
			default-state = "keep";
			type = <PCA955X_TYPE_LED>;
		};

		led@2 {
			label = "cpu1-c19";
			reg = <2>;
			retain-state-shutdown;
			default-state = "keep";
			type = <PCA955X_TYPE_LED>;
		};

		led@3 {
			label = "cpu2-c56";
			reg = <3>;
			retain-state-shutdown;
			default-state = "keep";
			type = <PCA955X_TYPE_LED>;
		};

		led@4 {
			label = "opencapi-connector0";
			reg = <4>;
			retain-state-shutdown;
			default-state = "keep";
			type = <PCA955X_TYPE_LED>;
		};

		led@5 {
			label = "opencapi-connector1";
			reg = <5>;
			retain-state-shutdown;
			default-state = "keep";
			type = <PCA955X_TYPE_LED>;
		};

		led@6 {
			label = "opencapi-connector2";
			reg = <6>;
			retain-state-shutdown;
			default-state = "keep";
			type = <PCA955X_TYPE_LED>;
		};

		gpio@7 {
			reg = <7>;
			type = <PCA955X_TYPE_GPIO>;
		};

		led@8 {
			label = "vrm0";
			reg = <8>;
			retain-state-shutdown;
			default-state = "keep";
			type = <PCA955X_TYPE_LED>;
		};

		led@9 {
			label = "vrm1";
			reg = <9>;
			retain-state-shutdown;
			default-state = "keep";
			type = <PCA955X_TYPE_LED>;
		};

		led@10 {
			label = "vrm2";
			reg = <10>;
			retain-state-shutdown;
			default-state = "keep";
			type = <PCA955X_TYPE_LED>;
		};

		led@11 {
			label = "vrm3";
			reg = <11>;
			retain-state-shutdown;
			default-state = "keep";
			type = <PCA955X_TYPE_LED>;
		};

		led@12 {
			label = "vrm8";
			reg = <12>;
			retain-state-shutdown;
			default-state = "keep";
			type = <PCA955X_TYPE_LED>;
		};

		led@13 {
			label = "vrm9";
			reg = <13>;
			retain-state-shutdown;
			default-state = "keep";
			type = <PCA955X_TYPE_LED>;
		};

		led@14 {
			label = "vrm10";
			reg = <14>;
			retain-state-shutdown;
			default-state = "keep";
			type = <PCA955X_TYPE_LED>;
		};

		led@15 {
			label = "vrm11";
			reg = <15>;
			retain-state-shutdown;
			default-state = "keep";
			type = <PCA955X_TYPE_LED>;
		};
	};
};

&i2c8 {
	status = "okay";

	ucd90320@11 {
		compatible = "ti,ucd90320";
		reg = <0x11>;
	};

	rtc@32 {
		compatible = "epson,rx8900";
		reg = <0x32>;
	};

	eeprom@51 {
		compatible = "atmel,24c64";
		reg = <0x51>;
	};

	eeprom@50 {
		compatible = "atmel,24c128";
		reg = <0x50>;
	};
};

&i2c9 {
	status = "okay";

	eeprom@50 {
		compatible = "atmel,24c128";
		reg = <0x50>;
	};

	eeprom@51 {
		compatible = "atmel,24c128";
		reg = <0x51>;
	};

	eeprom@53 {
		compatible = "atmel,24c128";
		reg = <0x53>;
	};

	eeprom@52 {
		compatible = "atmel,24c128";
		reg = <0x52>;
	};
};

&i2c10 {
	status = "okay";

	eeprom@51 {
		compatible = "atmel,24c128";
		reg = <0x51>;
	};

	eeprom@50 {
		compatible = "atmel,24c128";
		reg = <0x50>;
	};

	eeprom@53 {
		compatible = "atmel,24c128";
		reg = <0x53>;
	};

	eeprom@52 {
		compatible = "atmel,24c128";
		reg = <0x52>;
	};
};

&i2c11 {
	status = "okay";

	eeprom@51 {
		compatible = "atmel,24c128";
		reg = <0x51>;
	};

	eeprom@50 {
		compatible = "atmel,24c128";
		reg = <0x50>;
	};

	eeprom@53 {
		compatible = "atmel,24c128";
		reg = <0x53>;
	};

	eeprom@52 {
		compatible = "atmel,24c128";
		reg = <0x52>;
	};
};

&i2c12 {
	status = "okay";
};

&i2c13 {
	status = "okay";

	eeprom@51 {
		compatible = "atmel,24c128";
		reg = <0x51>;
	};

	eeprom@50 {
		compatible = "atmel,24c128";
		reg = <0x50>;
	};

	eeprom@53 {
		compatible = "atmel,24c128";
		reg = <0x53>;
	};

	eeprom@52 {
		compatible = "atmel,24c128";
		reg = <0x52>;
	};
};

&i2c14 {
	status = "okay";

	i2c-switch@70 {
		compatible = "nxp,pca9546";
		reg = <0x70>;
		#address-cells = <1>;
		#size-cells = <0>;
		status = "okay";
		i2c-mux-idle-disconnect;

		i2c14mux0chn0: i2c@0 {
			#address-cells = <1>;
			#size-cells = <0>;
			reg = <0>;
			eeprom@50 {
				compatible = "atmel,24c64";
				reg = <0x50>;
			};
		};

		i2c14mux0chn1: i2c@1 {
			#address-cells = <1>;
			#size-cells = <0>;
			reg = <1>;
			eeprom@51 {
				compatible = "atmel,24c32";
				reg = <0x51>;
			};
		};

		i2c14mux0chn2: i2c@2 {
			#address-cells = <1>;
			#size-cells = <0>;
			reg = <2>;
			eeprom@50 {
				compatible = "atmel,24c32";
				reg = <0x50>;
			};

			pca_oppanel: pca9551@60 {
				compatible = "nxp,pca9551";
				reg = <0x60>;
				#address-cells = <1>;
				#size-cells = <0>;

				gpio-controller;
				#gpio-cells = <2>;

				led@0 {
					label = "front-sys-id0";
					reg = <0>;
					retain-state-shutdown;
					default-state = "keep";
					type = <PCA955X_TYPE_LED>;
				};

				led@1 {
					label = "front-check-log0";
					reg = <1>;
					retain-state-shutdown;
					default-state = "keep";
					type = <PCA955X_TYPE_LED>;
				};

				led@2 {
					label = "front-enc-fault1";
					reg = <2>;
					retain-state-shutdown;
					default-state = "keep";
					type = <PCA955X_TYPE_LED>;
				};

				led@3 {
					label = "front-sys-pwron0";
					reg = <3>;
					retain-state-shutdown;
					default-state = "keep";
					type = <PCA955X_TYPE_LED>;
				};
			};
		};

		i2c14mux0chn3: i2c@3 {
			#address-cells = <1>;
			#size-cells = <0>;
			reg = <3>;

			max31785@52 {
				compatible = "maxim,max31785a";
				#address-cells = <1>;
				#size-cells = <0>;
				reg = <0x52>;

				fan@0 {
					compatible = "pmbus-fan";
					reg = <0>;
					tach-pulses = <2>;
				};

				fan@1 {
					compatible = "pmbus-fan";
					reg = <1>;
					tach-pulses = <2>;
				};

				fan@2 {
					compatible = "pmbus-fan";
					reg = <2>;
					tach-pulses = <2>;
				};

				fan@3 {
					compatible = "pmbus-fan";
					reg = <3>;
					tach-pulses = <2>;
				};
			};

			pca_fan_nvme: pca9552@60 {
				compatible = "nxp,pca9552";
				reg = <0x60>;
				#address-cells = <1>;
				#size-cells = <0>;

				gpio-controller;
				#gpio-cells = <2>;

				led@0 {
					label = "nvme0";
					reg = <0>;
					retain-state-shutdown;
					default-state = "keep";
					type = <PCA955X_TYPE_LED>;
				};

				led@1 {
					label = "nvme1";
					reg = <1>;
					retain-state-shutdown;
					default-state = "keep";
					type = <PCA955X_TYPE_LED>;
				};

				led@2 {
					label = "nvme2";
					reg = <2>;
					retain-state-shutdown;
					default-state = "keep";
					type = <PCA955X_TYPE_LED>;
				};

				led@3 {
					label = "nvme3";
					reg = <3>;
					retain-state-shutdown;
					default-state = "keep";
					type = <PCA955X_TYPE_LED>;
				};

				led@4 {
					label = "nvme4";
					reg = <4>;
					retain-state-shutdown;
					default-state = "keep";
					type = <PCA955X_TYPE_LED>;
				};

				led@5 {
					label = "nvme5";
					reg = <5>;
					retain-state-shutdown;
					default-state = "keep";
					type = <PCA955X_TYPE_LED>;
				};

				led@6 {
					label = "nvme6";
					reg = <6>;
					retain-state-shutdown;
					default-state = "keep";
					type = <PCA955X_TYPE_LED>;
				};

				led@7 {
					label = "nvme7";
					reg = <7>;
					retain-state-shutdown;
					default-state = "keep";
					type = <PCA955X_TYPE_LED>;
				};

				led@8 {
					label = "nvme8";
					reg = <8>;
					retain-state-shutdown;
					default-state = "keep";
					type = <PCA955X_TYPE_LED>;
				};

				led@9 {
					label = "nvme9";
					reg = <9>;
					retain-state-shutdown;
					default-state = "keep";
					type = <PCA955X_TYPE_LED>;
				};

				led@10 {
					label = "fan0";
					reg = <10>;
					retain-state-shutdown;
					default-state = "keep";
					type = <PCA955X_TYPE_LED>;
				};

				led@11 {
					label = "fan1";
					reg = <11>;
					retain-state-shutdown;
					default-state = "keep";
					type = <PCA955X_TYPE_LED>;
				};

				led@12 {
					label = "fan2";
					reg = <12>;
					retain-state-shutdown;
					default-state = "keep";
					type = <PCA955X_TYPE_LED>;
				};

				led@13 {
					label = "fan3";
					reg = <13>;
					retain-state-shutdown;
					default-state = "keep";
					type = <PCA955X_TYPE_LED>;
				};

				gpio@14 {
					reg = <14>;
					type = <PCA955X_TYPE_GPIO>;
				};

				gpio@15 {
					reg = <15>;
					type = <PCA955X_TYPE_GPIO>;
				};
			};

			pca0: pca9552@61 {
				compatible = "nxp,pca9552";
				#address-cells = <1>;
				#size-cells = <0>;
				reg = <0x61>;

				gpio-controller;
				#gpio-cells = <2>;

				gpio-line-names =
					"","","","",
					"","","","",
					"","","","",
					"presence-fan3",
					"presence-fan2",
					"presence-fan1",
					"presence-fan0";

				gpio@0 {
					reg = <0>;
					type = <PCA955X_TYPE_GPIO>;
				};

				gpio@1 {
					reg = <1>;
					type = <PCA955X_TYPE_GPIO>;
				};

				gpio@2 {
					reg = <2>;
					type = <PCA955X_TYPE_GPIO>;
				};

				gpio@3 {
					reg = <3>;
					type = <PCA955X_TYPE_GPIO>;
				};

				gpio@4 {
					reg = <4>;
					type = <PCA955X_TYPE_GPIO>;
				};

				gpio@5 {
					reg = <5>;
					type = <PCA955X_TYPE_GPIO>;
				};

				gpio@6 {
					reg = <6>;
					type = <PCA955X_TYPE_GPIO>;
				};

				gpio@7 {
					reg = <7>;
					type = <PCA955X_TYPE_GPIO>;
				};

				gpio@8 {
					reg = <8>;
					type = <PCA955X_TYPE_GPIO>;
				};

				gpio@9 {
					reg = <9>;
					type = <PCA955X_TYPE_GPIO>;
				};

				gpio@10 {
					reg = <10>;
					type = <PCA955X_TYPE_GPIO>;
				};

				gpio@11 {
					reg = <11>;
					type = <PCA955X_TYPE_GPIO>;
				};

				gpio@12 {
					reg = <12>;
					type = <PCA955X_TYPE_GPIO>;
				};

				gpio@13 {
					reg = <13>;
					type = <PCA955X_TYPE_GPIO>;
				};

				gpio@14 {
					reg = <14>;
					type = <PCA955X_TYPE_GPIO>;
				};

				gpio@15 {
					reg = <15>;
					type = <PCA955X_TYPE_GPIO>;
				};
			};
		};
	};

	i2c-switch@71 {
		compatible = "nxp,pca9546";
		reg = <0x71>;
		#address-cells = <1>;
		#size-cells = <0>;
		status = "okay";
		i2c-mux-idle-disconnect;

		i2c14mux1chn0: i2c@0 {
			#address-cells = <1>;
			#size-cells = <0>;
			reg = <0>;
			eeprom@50 {
				compatible = "atmel,24c32";
				reg = <0x50>;
			};
		};

		i2c14mux1chn1: i2c@1 {
			#address-cells = <1>;
			#size-cells = <0>;
			reg = <1>;
			eeprom@50 {
				compatible = "atmel,24c32";
				reg = <0x50>;
			};
		};

		i2c14mux1chn2: i2c@2 {
			#address-cells = <1>;
			#size-cells = <0>;
			reg = <2>;
			eeprom@50 {
				compatible = "atmel,24c32";
				reg = <0x50>;
			};
		};

		i2c14mux1chn3: i2c@3 {
			#address-cells = <1>;
			#size-cells = <0>;
			reg = <3>;
			eeprom@50 {
				compatible = "atmel,24c32";
				reg = <0x50>;
			};
		};
	};
};

&i2c15 {
	status = "okay";
};

&ehci1 {
	status = "okay";
};

&emmc_controller {
	status = "okay";
};

&pinctrl_emmc_default {
	bias-disable;
};

&emmc {
	status = "okay";
<<<<<<< HEAD
	clk-phase-mmc-hs200 = <180>, <180>;
=======
	clk-phase-mmc-hs200 = <210>, <228>;
>>>>>>> d92805b6
};

&fsim0 {
	status = "okay";

	#address-cells = <2>;
	#size-cells = <0>;

	/*
	 * CFAM Reset is supposed to be active low but pass1 hardware is wired
	 * active high.
	 */
	cfam-reset-gpios = <&gpio0 ASPEED_GPIO(Q, 0) GPIO_ACTIVE_HIGH>;

	cfam@0,0 {	/* DCM0_C0 */
		reg = <0 0>;
		#address-cells = <1>;
		#size-cells = <1>;
		chip-id = <0>;

		scom@1000 {
			compatible = "ibm,fsi2pib";
			reg = <0x1000 0x400>;
		};

		i2c@1800 {
			compatible = "ibm,fsi-i2c-master";
			reg = <0x1800 0x400>;
			#address-cells = <1>;
			#size-cells = <0>;

			cfam0_i2c0: i2c-bus@0 {
				reg = <0>;	/* OMI01 */
			};

			cfam0_i2c1: i2c-bus@1 {
				reg = <1>;	/* OMI23 */
			};

			cfam0_i2c10: i2c-bus@a {
				reg = <10>;	/* OP3A */
			};

			cfam0_i2c11: i2c-bus@b {
				reg = <11>;	/* OP3B */
			};

			cfam0_i2c12: i2c-bus@c {
				reg = <12>;	/* OP4A */
			};

			cfam0_i2c13: i2c-bus@d {
				reg = <13>;	/* OP4B */
			};

			cfam0_i2c14: i2c-bus@e {
				reg = <14>;	/* OP5A */
			};

			cfam0_i2c15: i2c-bus@f {
				reg = <15>;	/* OP5B */
			};
		};

		fsi2spi@1c00 {
			compatible = "ibm,fsi2spi";
			reg = <0x1c00 0x400>;
			#address-cells = <1>;
			#size-cells = <0>;

			cfam0_spi0: spi@0 {
				reg = <0x0>;
				#address-cells = <1>;
				#size-cells = <0>;

				eeprom@0 {
					at25,byte-len = <0x80000>;
					at25,addr-mode = <4>;
					at25,page-size = <256>;

					compatible = "atmel,at25";
					reg = <0>;
					spi-max-frequency = <1000000>;
				};
			};

			cfam0_spi1: spi@20 {
				reg = <0x20>;
				#address-cells = <1>;
				#size-cells = <0>;

				eeprom@0 {
					at25,byte-len = <0x80000>;
					at25,addr-mode = <4>;
					at25,page-size = <256>;

					compatible = "atmel,at25";
					reg = <0>;
					spi-max-frequency = <1000000>;
				};
			};

			cfam0_spi2: spi@40 {
				reg = <0x40>;
				compatible = "ibm,fsi2spi-restricted";
				#address-cells = <1>;
				#size-cells = <0>;

				eeprom@0 {
					at25,byte-len = <0x80000>;
					at25,addr-mode = <4>;
					at25,page-size = <256>;

					compatible = "atmel,at25";
					reg = <0>;
					spi-max-frequency = <1000000>;
				};
			};

			cfam0_spi3: spi@60 {
				reg = <0x60>;
				compatible = "ibm,fsi2spi-restricted";
				#address-cells = <1>;
				#size-cells = <0>;

				eeprom@0 {
					at25,byte-len = <0x80000>;
					at25,addr-mode = <4>;
					at25,page-size = <256>;

					compatible = "atmel,at25";
					reg = <0>;
					spi-max-frequency = <1000000>;
				};
			};
		};

		sbefifo@2400 {
			compatible = "ibm,p9-sbefifo";
			reg = <0x2400 0x400>;
			#address-cells = <1>;
			#size-cells = <0>;

			fsi_occ0: occ {
				compatible = "ibm,p10-occ";
			};
		};

		fsi_hub0: hub@3400 {
			compatible = "fsi-master-hub";
			reg = <0x3400 0x400>;
			#address-cells = <2>;
			#size-cells = <0>;
		};
	};
};

&fsi_hub0 {
	cfam@1,0 { /* DCM0_C1 */
		reg = <1 0>;
		#address-cells = <1>;
		#size-cells = <1>;
		chip-id = <1>;

		scom@1000 {
			compatible = "ibm,fsi2pib";
			reg = <0x1000 0x400>;
		};

		i2c@1800 {
			compatible = "ibm,fsi-i2c-master";
			reg = <0x1800 0x400>;
			#address-cells = <1>;
			#size-cells = <0>;

			cfam1_i2c2: i2c-bus@2 {
				reg = <2>;	/* OMI45 */
			};

			cfam1_i2c3: i2c-bus@3 {
				reg = <3>;	/* OMI67 */
			};

			cfam1_i2c10: i2c-bus@a {
				reg = <10>;	/* OP3A */
			};

			cfam1_i2c11: i2c-bus@b {
				reg = <11>;	/* OP3B */
			};

			cfam1_i2c14: i2c-bus@e {
				reg = <14>;	/* OP5A */
			};

			cfam1_i2c15: i2c-bus@f {
				reg = <15>;	/* OP5B */
			};

			cfam1_i2c16: i2c-bus@10 {
				reg = <16>;	/* OP6A */
			};

			cfam1_i2c17: i2c-bus@11 {
				reg = <17>;	/* OP6B */
			};
		};

		fsi2spi@1c00 {
			compatible = "ibm,fsi2spi";
			reg = <0x1c00 0x400>;
			#address-cells = <1>;
			#size-cells = <0>;

			cfam1_spi0: spi@0 {
				reg = <0x0>;
				#address-cells = <1>;
				#size-cells = <0>;

				eeprom@0 {
					at25,byte-len = <0x80000>;
					at25,addr-mode = <4>;
					at25,page-size = <256>;

					compatible = "atmel,at25";
					reg = <0>;
					spi-max-frequency = <1000000>;
				};
			};

			cfam1_spi1: spi@20 {
				reg = <0x20>;
				#address-cells = <1>;
				#size-cells = <0>;

				eeprom@0 {
					at25,byte-len = <0x80000>;
					at25,addr-mode = <4>;
					at25,page-size = <256>;

					compatible = "atmel,at25";
					reg = <0>;
					spi-max-frequency = <1000000>;
				};
			};

			cfam1_spi2: spi@40 {
				reg = <0x40>;
				compatible = "ibm,fsi2spi-restricted";
				#address-cells = <1>;
				#size-cells = <0>;

				eeprom@0 {
					at25,byte-len = <0x80000>;
					at25,addr-mode = <4>;
					at25,page-size = <256>;

					compatible = "atmel,at25";
					reg = <0>;
					spi-max-frequency = <1000000>;
				};
			};

			cfam1_spi3: spi@60 {
				reg = <0x60>;
				compatible = "ibm,fsi2spi-restricted";
				#address-cells = <1>;
				#size-cells = <0>;

				eeprom@0 {
					at25,byte-len = <0x80000>;
					at25,addr-mode = <4>;
					at25,page-size = <256>;

					compatible = "atmel,at25";
					reg = <0>;
					spi-max-frequency = <1000000>;
				};
			};
		};

		sbefifo@2400 {
			compatible = "ibm,p9-sbefifo";
			reg = <0x2400 0x400>;
			#address-cells = <1>;
			#size-cells = <0>;

			fsi_occ1: occ {
				compatible = "ibm,p10-occ";
			};
		};

		fsi_hub1: hub@3400 {
			compatible = "fsi-master-hub";
			reg = <0x3400 0x400>;
			#address-cells = <2>;
			#size-cells = <0>;

			no-scan-on-init;
		};
	};

	cfam@2,0 { /* DCM1_C0 */
		reg = <2 0>;
		#address-cells = <1>;
		#size-cells = <1>;
		chip-id = <2>;

		scom@1000 {
			compatible = "ibm,fsi2pib";
			reg = <0x1000 0x400>;
		};

		i2c@1800 {
			compatible = "ibm,fsi-i2c-master";
			reg = <0x1800 0x400>;
			#address-cells = <1>;
			#size-cells = <0>;

			cfam2_i2c0: i2c-bus@0 {
				reg = <0>;	/* OM01 */
			};

			cfam2_i2c1: i2c-bus@1 {
				reg = <1>;	/* OM23 */
			};

			cfam2_i2c10: i2c-bus@a {
				reg = <10>;	/* OP3A */
			};

			cfam2_i2c11: i2c-bus@b {
				reg = <11>;	/* OP3B */
			};

			cfam2_i2c12: i2c-bus@c {
				reg = <12>;	/* OP4A */
			};

			cfam2_i2c13: i2c-bus@d {
				reg = <13>;	/* OP4B */
			};

			cfam2_i2c14: i2c-bus@e {
				reg = <14>;	/* OP5A */
			};

			cfam2_i2c15: i2c-bus@f {
				reg = <15>;	/* OP5B */
			};
		};

		fsi2spi@1c00 {
			compatible = "ibm,fsi2spi";
			reg = <0x1c00 0x400>;
			#address-cells = <1>;
			#size-cells = <0>;

			cfam2_spi0: spi@0 {
				reg = <0x0>;
				#address-cells = <1>;
				#size-cells = <0>;

				eeprom@0 {
					at25,byte-len = <0x80000>;
					at25,addr-mode = <4>;
					at25,page-size = <256>;

					compatible = "atmel,at25";
					reg = <0>;
					spi-max-frequency = <1000000>;
				};
			};

			cfam2_spi1: spi@20 {
				reg = <0x20>;
				#address-cells = <1>;
				#size-cells = <0>;

				eeprom@0 {
					at25,byte-len = <0x80000>;
					at25,addr-mode = <4>;
					at25,page-size = <256>;

					compatible = "atmel,at25";
					reg = <0>;
					spi-max-frequency = <1000000>;
				};
			};

			cfam2_spi2: spi@40 {
				reg = <0x40>;
				compatible = "ibm,fsi2spi-restricted";
				#address-cells = <1>;
				#size-cells = <0>;

				eeprom@0 {
					at25,byte-len = <0x80000>;
					at25,addr-mode = <4>;
					at25,page-size = <256>;

					compatible = "atmel,at25";
					reg = <0>;
					spi-max-frequency = <1000000>;
				};
			};

			cfam2_spi3: spi@60 {
				reg = <0x60>;
				compatible = "ibm,fsi2spi-restricted";
				#address-cells = <1>;
				#size-cells = <0>;

				eeprom@0 {
					at25,byte-len = <0x80000>;
					at25,addr-mode = <4>;
					at25,page-size = <256>;

					compatible = "atmel,at25";
					reg = <0>;
					spi-max-frequency = <1000000>;
				};
			};
		};

		sbefifo@2400 {
			compatible = "ibm,p9-sbefifo";
			reg = <0x2400 0x400>;
			#address-cells = <1>;
			#size-cells = <0>;

			fsi_occ2: occ {
				compatible = "ibm,p10-occ";
			};
		};

		fsi_hub2: hub@3400 {
			compatible = "fsi-master-hub";
			reg = <0x3400 0x400>;
			#address-cells = <2>;
			#size-cells = <0>;

			no-scan-on-init;
		};
	};

	cfam@3,0 { /* DCM1_C1 */
		reg = <3 0>;
		#address-cells = <1>;
		#size-cells = <1>;
		chip-id = <3>;

		scom@1000 {
			compatible = "ibm,fsi2pib";
			reg = <0x1000 0x400>;
		};

		i2c@1800 {
			compatible = "ibm,fsi-i2c-master";
			reg = <0x1800 0x400>;
			#address-cells = <1>;
			#size-cells = <0>;

			cfam3_i2c2: i2c-bus@2 {
				reg = <2>;	/* OM45 */
			};

			cfam3_i2c3: i2c-bus@3 {
				reg = <3>;	/* OM67 */
			};

			cfam3_i2c10: i2c-bus@a {
				reg = <10>;	/* OP3A */
			};

			cfam3_i2c11: i2c-bus@b {
				reg = <11>;	/* OP3B */
			};

			cfam3_i2c14: i2c-bus@e {
				reg = <14>;	/* OP5A */
			};

			cfam3_i2c15: i2c-bus@f {
				reg = <15>;	/* OP5B */
			};

			cfam3_i2c16: i2c-bus@10 {
				reg = <16>;	/* OP6A */
			};

			cfam3_i2c17: i2c-bus@11 {
				reg = <17>;	/* OP6B */
			};
		};

		fsi2spi@1c00 {
			compatible = "ibm,fsi2spi";
			reg = <0x1c00 0x400>;
			#address-cells = <1>;
			#size-cells = <0>;

			cfam3_spi0: spi@0 {
				reg = <0x0>;
				#address-cells = <1>;
				#size-cells = <0>;

				eeprom@0 {
					at25,byte-len = <0x80000>;
					at25,addr-mode = <4>;
					at25,page-size = <256>;

					compatible = "atmel,at25";
					reg = <0>;
					spi-max-frequency = <1000000>;
				};
			};

			cfam3_spi1: spi@20 {
				reg = <0x20>;
				#address-cells = <1>;
				#size-cells = <0>;

				eeprom@0 {
					at25,byte-len = <0x80000>;
					at25,addr-mode = <4>;
					at25,page-size = <256>;

					compatible = "atmel,at25";
					reg = <0>;
					spi-max-frequency = <1000000>;
				};
			};

			cfam3_spi2: spi@40 {
				reg = <0x40>;
				compatible = "ibm,fsi2spi-restricted";
				#address-cells = <1>;
				#size-cells = <0>;

				eeprom@0 {
					at25,byte-len = <0x80000>;
					at25,addr-mode = <4>;
					at25,page-size = <256>;

					compatible = "atmel,at25";
					reg = <0>;
					spi-max-frequency = <1000000>;
				};
			};

			cfam3_spi3: spi@60 {
				reg = <0x60>;
				compatible = "ibm,fsi2spi-restricted";
				#address-cells = <1>;
				#size-cells = <0>;

				eeprom@0 {
					at25,byte-len = <0x80000>;
					at25,addr-mode = <4>;
					at25,page-size = <256>;

					compatible = "atmel,at25";
					reg = <0>;
					spi-max-frequency = <1000000>;
				};
			};
		};

		sbefifo@2400 {
			compatible = "ibm,p9-sbefifo";
			reg = <0x2400 0x400>;
			#address-cells = <1>;
			#size-cells = <0>;

			fsi_occ3: occ {
				compatible = "ibm,p10-occ";
			};
		};

		fsi_hub3: hub@3400 {
			compatible = "fsi-master-hub";
			reg = <0x3400 0x400>;
			#address-cells = <2>;
			#size-cells = <0>;

			no-scan-on-init;
		};
	};

	cfam@4,0 { /* DCM2_C0 */
		reg = <4 0>;
		#address-cells = <1>;
		#size-cells = <1>;
		chip-id = <4>;

		scom@1000 {
			compatible = "ibm,fsi2pib";
			reg = <0x1000 0x400>;
		};

		i2c@1800 {
			compatible = "ibm,fsi-i2c-master";
			reg = <0x1800 0x400>;
			#address-cells = <1>;
			#size-cells = <0>;

			cfam4_i2c0: i2c-bus@0 {
				reg = <0>;	/* OM01 */
			};

			cfam4_i2c1: i2c-bus@1 {
				reg = <1>;	/* OM23 */
			};

			cfam4_i2c10: i2c-bus@a {
				reg = <10>;	/* OP3A */
			};

			cfam4_i2c11: i2c-bus@b {
				reg = <11>;	/* OP3B */
			};

			cfam4_i2c12: i2c-bus@c {
				reg = <12>;	/* OP4A */
			};

			cfam4_i2c13: i2c-bus@d {
				reg = <13>;	/* OP4B */
			};

			cfam4_i2c14: i2c-bus@e {
				reg = <14>;	/* OP5A */
			};

			cfam4_i2c15: i2c-bus@f {
				reg = <15>;	/* OP5B */
			};
		};

		fsi2spi@1c00 {
			compatible = "ibm,fsi2spi";
			reg = <0x1c00 0x400>;
			#address-cells = <1>;
			#size-cells = <0>;

			cfam4_spi0: spi@0 {
				reg = <0x0>;
				#address-cells = <1>;
				#size-cells = <0>;

				eeprom@0 {
					at25,byte-len = <0x80000>;
					at25,addr-mode = <4>;
					at25,page-size = <256>;

					compatible = "atmel,at25";
					reg = <0>;
					spi-max-frequency = <1000000>;
				};
			};

			cfam4_spi1: spi@20 {
				reg = <0x20>;
				#address-cells = <1>;
				#size-cells = <0>;

				eeprom@0 {
					at25,byte-len = <0x80000>;
					at25,addr-mode = <4>;
					at25,page-size = <256>;

					compatible = "atmel,at25";
					reg = <0>;
					spi-max-frequency = <1000000>;
				};
			};

			cfam4_spi2: spi@40 {
				reg = <0x40>;
				compatible = "ibm,fsi2spi-restricted";
				#address-cells = <1>;
				#size-cells = <0>;

				eeprom@0 {
					at25,byte-len = <0x80000>;
					at25,addr-mode = <4>;
					at25,page-size = <256>;

					compatible = "atmel,at25";
					reg = <0>;
					spi-max-frequency = <1000000>;
				};
			};

			cfam4_spi3: spi@60 {
				reg = <0x60>;
				compatible = "ibm,fsi2spi-restricted";
				#address-cells = <1>;
				#size-cells = <0>;

				eeprom@0 {
					at25,byte-len = <0x80000>;
					at25,addr-mode = <4>;
					at25,page-size = <256>;

					compatible = "atmel,at25";
					reg = <0>;
					spi-max-frequency = <1000000>;
				};
			};
		};

		sbefifo@2400 {
			compatible = "ibm,p9-sbefifo";
			reg = <0x2400 0x400>;
			#address-cells = <1>;
			#size-cells = <0>;

			fsi_occ4: occ {
				compatible = "ibm,p10-occ";
			};
		};

		fsi_hub4: hub@3400 {
			compatible = "fsi-master-hub";
			reg = <0x3400 0x400>;
			#address-cells = <2>;
			#size-cells = <0>;

			no-scan-on-init;
		};
	};

	cfam@5,0 { /* DCM2_C1 */
		reg = <5 0>;
		#address-cells = <1>;
		#size-cells = <1>;
		chip-id = <5>;

		scom@1000 {
			compatible = "ibm,fsi2pib";
			reg = <0x1000 0x400>;
		};

		i2c@1800 {
			compatible = "ibm,fsi-i2c-master";
			reg = <0x1800 0x400>;
			#address-cells = <1>;
			#size-cells = <0>;

			cfam5_i2c2: i2c-bus@2 {
				reg = <2>;	/* OM45 */
			};

			cfam5_i2c3: i2c-bus@3 {
				reg = <3>;	/* OM67 */
			};

			cfam5_i2c10: i2c-bus@a {
				reg = <10>;	/* OP3A */
			};

			cfam5_i2c11: i2c-bus@b {
				reg = <11>;	/* OP3B */
			};

			cfam5_i2c14: i2c-bus@e {
				reg = <14>;	/* OP5A */
			};

			cfam5_i2c15: i2c-bus@f {
				reg = <15>;	/* OP5B */
			};

			cfam5_i2c16: i2c-bus@10 {
				reg = <16>;	/* OP6A */
			};

			cfam5_i2c17: i2c-bus@11 {
				reg = <17>;	/* OP6B */
			};
		};

		fsi2spi@1c00 {
			compatible = "ibm,fsi2spi";
			reg = <0x1c00 0x400>;
			#address-cells = <1>;
			#size-cells = <0>;

			cfam5_spi0: spi@0 {
				reg = <0x0>;
				#address-cells = <1>;
				#size-cells = <0>;

				eeprom@0 {
					at25,byte-len = <0x80000>;
					at25,addr-mode = <4>;
					at25,page-size = <256>;

					compatible = "atmel,at25";
					reg = <0>;
					spi-max-frequency = <1000000>;
				};
			};

			cfam5_spi1: spi@20 {
				reg = <0x20>;
				#address-cells = <1>;
				#size-cells = <0>;

				eeprom@0 {
					at25,byte-len = <0x80000>;
					at25,addr-mode = <4>;
					at25,page-size = <256>;

					compatible = "atmel,at25";
					reg = <0>;
					spi-max-frequency = <1000000>;
				};
			};

			cfam5_spi2: spi@40 {
				reg = <0x40>;
				compatible = "ibm,fsi2spi-restricted";
				#address-cells = <1>;
				#size-cells = <0>;

				eeprom@0 {
					at25,byte-len = <0x80000>;
					at25,addr-mode = <4>;
					at25,page-size = <256>;

					compatible = "atmel,at25";
					reg = <0>;
					spi-max-frequency = <1000000>;
				};
			};

			cfam5_spi3: spi@60 {
				reg = <0x60>;
				compatible = "ibm,fsi2spi-restricted";
				#address-cells = <1>;
				#size-cells = <0>;

				eeprom@0 {
					at25,byte-len = <0x80000>;
					at25,addr-mode = <4>;
					at25,page-size = <256>;

					compatible = "atmel,at25";
					reg = <0>;
					spi-max-frequency = <1000000>;
				};
			};
		};

		sbefifo@2400 {
			compatible = "ibm,p9-sbefifo";
			reg = <0x2400 0x400>;
			#address-cells = <1>;
			#size-cells = <0>;

			fsi_occ5: occ {
				compatible = "ibm,p10-occ";
			};
		};

		fsi_hub5: hub@3400 {
			compatible = "fsi-master-hub";
			reg = <0x3400 0x400>;
			#address-cells = <2>;
			#size-cells = <0>;

			no-scan-on-init;
		};
	};

	cfam@6,0 { /* DCM3_C0 */
		reg = <6 0>;
		#address-cells = <1>;
		#size-cells = <1>;
		chip-id = <6>;

		scom@1000 {
			compatible = "ibm,fsi2pib";
			reg = <0x1000 0x400>;
		};

		i2c@1800 {
			compatible = "ibm,fsi-i2c-master";
			reg = <0x1800 0x400>;
			#address-cells = <1>;
			#size-cells = <0>;

			cfam6_i2c0: i2c-bus@0 {
				reg = <0>;	/* OM01 */
			};

			cfam6_i2c1: i2c-bus@1 {
				reg = <1>;	/* OM23 */
			};

			cfam6_i2c10: i2c-bus@a {
				reg = <10>;	/* OP3A */
			};

			cfam6_i2c11: i2c-bus@b {
				reg = <11>;	/* OP3B */
			};

			cfam6_i2c12: i2c-bus@c {
				reg = <12>;	/* OP4A */
			};

			cfam6_i2c13: i2c-bus@d {
				reg = <13>;	/* OP4B */
			};

			cfam6_i2c14: i2c-bus@e {
				reg = <14>;	/* OP5A */
			};

			cfam6_i2c15: i2c-bus@f {
				reg = <15>;	/* OP5B */
			};
		};

		fsi2spi@1c00 {
			compatible = "ibm,fsi2spi";
			reg = <0x1c00 0x400>;
			#address-cells = <1>;
			#size-cells = <0>;

			cfam6_spi0: spi@0 {
				reg = <0x0>;
				#address-cells = <1>;
				#size-cells = <0>;

				eeprom@0 {
					at25,byte-len = <0x80000>;
					at25,addr-mode = <4>;
					at25,page-size = <256>;

					compatible = "atmel,at25";
					reg = <0>;
					spi-max-frequency = <1000000>;
				};
			};

			cfam6_spi1: spi@20 {
				reg = <0x20>;
				#address-cells = <1>;
				#size-cells = <0>;

				eeprom@0 {
					at25,byte-len = <0x80000>;
					at25,addr-mode = <4>;
					at25,page-size = <256>;

					compatible = "atmel,at25";
					reg = <0>;
					spi-max-frequency = <1000000>;
				};
			};

			cfam6_spi2: spi@40 {
				reg = <0x40>;
				compatible = "ibm,fsi2spi-restricted";
				#address-cells = <1>;
				#size-cells = <0>;

				eeprom@0 {
					at25,byte-len = <0x80000>;
					at25,addr-mode = <4>;
					at25,page-size = <256>;

					compatible = "atmel,at25";
					reg = <0>;
					spi-max-frequency = <1000000>;
				};
			};

			cfam6_spi3: spi@60 {
				reg = <0x60>;
				compatible = "ibm,fsi2spi-restricted";
				#address-cells = <1>;
				#size-cells = <0>;

				eeprom@0 {
					at25,byte-len = <0x80000>;
					at25,addr-mode = <4>;
					at25,page-size = <256>;

					compatible = "atmel,at25";
					reg = <0>;
					spi-max-frequency = <1000000>;
				};
			};
		};

		sbefifo@2400 {
			compatible = "ibm,p9-sbefifo";
			reg = <0x2400 0x400>;
			#address-cells = <1>;
			#size-cells = <0>;

			fsi_occ6: occ {
				compatible = "ibm,p10-occ";
			};
		};

		fsi_hub6: hub@3400 {
			compatible = "fsi-master-hub";
			reg = <0x3400 0x400>;
			#address-cells = <2>;
			#size-cells = <0>;

			no-scan-on-init;
		};
	};

	cfam@7,0 { /* DCM3_C1 */
		reg = <7 0>;
		#address-cells = <1>;
		#size-cells = <1>;
		chip-id = <7>;

		scom@1000 {
			compatible = "ibm,fsi2pib";
			reg = <0x1000 0x400>;
		};

		i2c@1800 {
			compatible = "ibm,fsi-i2c-master";
			reg = <0x1800 0x400>;
			#address-cells = <1>;
			#size-cells = <0>;

			cfam7_i2c2: i2c-bus@2 {
				reg = <2>;	/* OM45 */
			};

			cfam7_i2c3: i2c-bus@3 {
				reg = <3>;	/* OM67 */
			};

			cfam7_i2c10: i2c-bus@a {
				reg = <10>;	/* OP3A */
			};

			cfam7_i2c11: i2c-bus@b {
				reg = <11>;	/* OP3B */
			};

			cfam7_i2c14: i2c-bus@e {
				reg = <14>;	/* OP5A */
			};

			cfam7_i2c15: i2c-bus@f {
				reg = <15>;	/* OP5B */
			};

			cfam7_i2c16: i2c-bus@10 {
				reg = <16>;	/* OP6A */
			};

			cfam7_i2c17: i2c-bus@11 {
				reg = <17>;	/* OP6B */
			};
		};

		fsi2spi@1c00 {
			compatible = "ibm,fsi2spi";
			reg = <0x1c00 0x400>;
			#address-cells = <1>;
			#size-cells = <0>;

			cfam7_spi0: spi@0 {
				reg = <0x0>;
				#address-cells = <1>;
				#size-cells = <0>;

				eeprom@0 {
					at25,byte-len = <0x80000>;
					at25,addr-mode = <4>;
					at25,page-size = <256>;

					compatible = "atmel,at25";
					reg = <0>;
					spi-max-frequency = <1000000>;
				};
			};

			cfam7_spi1: spi@20 {
				reg = <0x20>;
				#address-cells = <1>;
				#size-cells = <0>;

				eeprom@0 {
					at25,byte-len = <0x80000>;
					at25,addr-mode = <4>;
					at25,page-size = <256>;

					compatible = "atmel,at25";
					reg = <0>;
					spi-max-frequency = <1000000>;
				};
			};

			cfam7_spi2: spi@40 {
				reg = <0x40>;
				compatible = "ibm,fsi2spi-restricted";
				#address-cells = <1>;
				#size-cells = <0>;

				eeprom@0 {
					at25,byte-len = <0x80000>;
					at25,addr-mode = <4>;
					at25,page-size = <256>;

					compatible = "atmel,at25";
					reg = <0>;
					spi-max-frequency = <1000000>;
				};
			};

			cfam7_spi3: spi@60 {
				reg = <0x60>;
				compatible = "ibm,fsi2spi-restricted";
				#address-cells = <1>;
				#size-cells = <0>;

				eeprom@0 {
					at25,byte-len = <0x80000>;
					at25,addr-mode = <4>;
					at25,page-size = <256>;

					compatible = "atmel,at25";
					reg = <0>;
					spi-max-frequency = <1000000>;
				};
			};
		};

		sbefifo@2400 {
			compatible = "ibm,p9-sbefifo";
			reg = <0x2400 0x400>;
			#address-cells = <1>;
			#size-cells = <0>;

			fsi_occ7: occ {
				compatible = "ibm,p10-occ";
			};
		};

		fsi_hub7: hub@3400 {
			compatible = "fsi-master-hub";
			reg = <0x3400 0x400>;
			#address-cells = <2>;
			#size-cells = <0>;

			no-scan-on-init;
		};
	};
};

/* Legacy OCC numbering (to get rid of when userspace is fixed) */
&fsi_occ0 {
	reg = <1>;
};

&fsi_occ1 {
	reg = <2>;
};

&fsi_occ2 {
	reg = <3>;
};

&fsi_occ3 {
	reg = <4>;
};

&fsi_occ4 {
	reg = <5>;
};

&fsi_occ5 {
	reg = <6>;
};

&fsi_occ6 {
	reg = <7>;
};

&fsi_occ7 {
	reg = <8>;
};

&ibt {
	status = "okay";
};

&vuart1 {
	status = "okay";
};

&vuart2 {
	status = "okay";
};

&lpc_ctrl {
	status = "okay";
	memory-region = <&flash_memory>;
};

&kcs4 {
	compatible = "openbmc,mctp-lpc";
	status = "okay";
};

&mac2 {
	status = "okay";
	pinctrl-names = "default";
	pinctrl-0 = <&pinctrl_rmii3_default>;
	clocks = <&syscon ASPEED_CLK_GATE_MAC3CLK>,
		 <&syscon ASPEED_CLK_MAC3RCLK>;
	clock-names = "MACCLK", "RCLK";
	use-ncsi;
};

&mac3 {
	status = "okay";
	pinctrl-names = "default";
	pinctrl-0 = <&pinctrl_rmii4_default>;
	clocks = <&syscon ASPEED_CLK_GATE_MAC4CLK>,
		 <&syscon ASPEED_CLK_MAC4RCLK>;
	clock-names = "MACCLK", "RCLK";
	use-ncsi;
};

&wdt1 {
	aspeed,reset-type = "none";
	aspeed,external-signal;
	aspeed,ext-push-pull;
	aspeed,ext-active-high;

	pinctrl-names = "default";
	pinctrl-0 = <&pinctrl_wdtrst1_default>;
};

&wdt2 {
	status = "okay";
};

&xdma {
	status = "okay";
	memory-region = <&vga_memory>;
};<|MERGE_RESOLUTION|>--- conflicted
+++ resolved
@@ -387,7 +387,6 @@
 &i2c2 {
 	status = "okay";
 };
-<<<<<<< HEAD
 
 &i2c3 {
 	status = "okay";
@@ -407,44 +406,10 @@
 		reg = <0x69>;
 	};
 
-	power-supply@6a {
-		compatible = "ibm,cffps";
-		reg = <0x6a>;
-	};
-
 	power-supply@6b {
 		compatible = "ibm,cffps";
 		reg = <0x6b>;
 	};
-};
-
-&i2c4 {
-	status = "okay";
-
-=======
-
-&i2c3 {
-	status = "okay";
-
-	eeprom@54 {
-		compatible = "atmel,24c128";
-		reg = <0x54>;
-	};
-
-	power-supply@68 {
-		compatible = "ibm,cffps";
-		reg = <0x68>;
-	};
-
-	power-supply@69 {
-		compatible = "ibm,cffps";
-		reg = <0x69>;
-	};
-
-	power-supply@6b {
-		compatible = "ibm,cffps";
-		reg = <0x6b>;
-	};
 
 	power-supply@6d {
 		compatible = "ibm,cffps";
@@ -455,7 +420,6 @@
 &i2c4 {
 	status = "okay";
 
->>>>>>> d92805b6
 	pca2: pca9552@65 {
 		compatible = "nxp,pca9552";
 		reg = <0x65>;
@@ -527,7 +491,6 @@
 			type = <PCA955X_TYPE_GPIO>;
 		};
 	};
-<<<<<<< HEAD
 
 	i2c-switch@70 {
 		compatible = "nxp,pca9546";
@@ -545,51 +508,6 @@
 				compatible = "atmel,24c64";
 				reg = <0x52>;
 			};
-		};
-
-		i2c4mux0chn1: i2c@1 {
-			#address-cells = <1>;
-			#size-cells = <0>;
-			reg = <1>;
-			eeprom@50 {
-				compatible = "atmel,24c64";
-				reg = <0x50>;
-			};
-		};
-
-		i2c4mux0chn2: i2c@2 {
-			#address-cells = <1>;
-			#size-cells = <0>;
-			reg = <2>;
-			eeprom@51 {
-				compatible = "atmel,24c64";
-				reg = <0x51>;
-			};
-		};
-	};
-};
-
-&i2c5 {
-	status = "okay";
-
-=======
-
-	i2c-switch@70 {
-		compatible = "nxp,pca9546";
-		reg = <0x70>;
-		#address-cells = <1>;
-		#size-cells = <0>;
-		status = "okay";
-		i2c-mux-idle-disconnect;
-
-		i2c4mux0chn0: i2c@0 {
-			#address-cells = <1>;
-			#size-cells = <0>;
-			reg = <0>;
-			eeprom@52 {
-				compatible = "atmel,24c64";
-				reg = <0x52>;
-			};
 
 			pca_cable_card_c01: pca9551@62 {
 				compatible = "nxp,pca9551";
@@ -785,7 +703,6 @@
 &i2c5 {
 	status = "okay";
 
->>>>>>> d92805b6
 	pca3: pca9552@66 {
 		compatible = "nxp,pca9552";
 		reg = <0x66>;
@@ -874,8 +791,6 @@
 	i2c-switch@70 {
 		compatible = "nxp,pca9546";
 		reg = <0x70>;
-<<<<<<< HEAD
-=======
 		#address-cells = <1>;
 		#size-cells = <0>;
 		status = "okay";
@@ -2240,7 +2155,6 @@
 	pic1_vrm_misc: pca9552@35 {
 		compatible = "ibm,pca9552";
 		reg = <0x35>;
->>>>>>> d92805b6
 		#address-cells = <1>;
 		#size-cells = <0>;
 
@@ -2918,11 +2832,7 @@
 
 &emmc {
 	status = "okay";
-<<<<<<< HEAD
-	clk-phase-mmc-hs200 = <180>, <180>;
-=======
 	clk-phase-mmc-hs200 = <210>, <228>;
->>>>>>> d92805b6
 };
 
 &fsim0 {
