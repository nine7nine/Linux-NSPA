// SPDX-License-Identifier: GPL-2.0
/*
 *  SMP related functions
 *
 *    Copyright IBM Corp. 1999, 2012
 *    Author(s): Denis Joseph Barrow,
 *		 Martin Schwidefsky <schwidefsky@de.ibm.com>,
 *		 Heiko Carstens <heiko.carstens@de.ibm.com>,
 *
 *  based on other smp stuff by
 *    (c) 1995 Alan Cox, CymruNET Ltd  <alan@cymru.net>
 *    (c) 1998 Ingo Molnar
 *
 * The code outside of smp.c uses logical cpu numbers, only smp.c does
 * the translation of logical to physical cpu ids. All new code that
 * operates on physical cpu numbers needs to go into smp.c.
 */

#define KMSG_COMPONENT "cpu"
#define pr_fmt(fmt) KMSG_COMPONENT ": " fmt

#include <linux/workqueue.h>
#include <linux/memblock.h>
#include <linux/export.h>
#include <linux/init.h>
#include <linux/mm.h>
#include <linux/err.h>
#include <linux/spinlock.h>
#include <linux/kernel_stat.h>
#include <linux/delay.h>
#include <linux/interrupt.h>
#include <linux/irqflags.h>
#include <linux/irq_work.h>
#include <linux/cpu.h>
#include <linux/slab.h>
#include <linux/sched/hotplug.h>
#include <linux/sched/task_stack.h>
#include <linux/crash_dump.h>
#include <linux/kprobes.h>
#include <asm/asm-offsets.h>
#include <asm/diag.h>
#include <asm/switch_to.h>
#include <asm/facility.h>
#include <asm/ipl.h>
#include <asm/setup.h>
#include <asm/irq.h>
#include <asm/tlbflush.h>
#include <asm/vtimer.h>
#include <asm/lowcore.h>
#include <asm/sclp.h>
#include <asm/debug.h>
#include <asm/os_info.h>
#include <asm/sigp.h>
#include <asm/idle.h>
#include <asm/nmi.h>
#include <asm/stacktrace.h>
#include <asm/topology.h>
#include <asm/vdso.h>
#include "entry.h"

enum {
	ec_schedule = 0,
	ec_call_function_single,
	ec_stop_cpu,
	ec_mcck_pending,
	ec_irq_work,
};

enum {
	CPU_STATE_STANDBY,
	CPU_STATE_CONFIGURED,
};

static DEFINE_PER_CPU(struct cpu *, cpu_device);

struct pcpu {
	unsigned long ec_mask;		/* bit mask for ec_xxx functions */
	unsigned long ec_clk;		/* sigp timestamp for ec_xxx */
	signed char state;		/* physical cpu state */
	signed char polarization;	/* physical polarization */
	u16 address;			/* physical cpu address */
};

static u8 boot_core_type;
static struct pcpu pcpu_devices[NR_CPUS];

unsigned int smp_cpu_mt_shift;
EXPORT_SYMBOL(smp_cpu_mt_shift);

unsigned int smp_cpu_mtid;
EXPORT_SYMBOL(smp_cpu_mtid);

#ifdef CONFIG_CRASH_DUMP
__vector128 __initdata boot_cpu_vector_save_area[__NUM_VXRS];
#endif

static unsigned int smp_max_threads __initdata = -1U;
cpumask_t cpu_setup_mask;

static int __init early_nosmt(char *s)
{
	smp_max_threads = 1;
	return 0;
}
early_param("nosmt", early_nosmt);

static int __init early_smt(char *s)
{
	get_option(&s, &smp_max_threads);
	return 0;
}
early_param("smt", early_smt);

/*
 * The smp_cpu_state_mutex must be held when changing the state or polarization
 * member of a pcpu data structure within the pcpu_devices arreay.
 */
DEFINE_MUTEX(smp_cpu_state_mutex);

/*
 * Signal processor helper functions.
 */
static inline int __pcpu_sigp_relax(u16 addr, u8 order, unsigned long parm)
{
	int cc;

	while (1) {
		cc = __pcpu_sigp(addr, order, parm, NULL);
		if (cc != SIGP_CC_BUSY)
			return cc;
		cpu_relax();
	}
}

static int pcpu_sigp_retry(struct pcpu *pcpu, u8 order, u32 parm)
{
	int cc, retry;

	for (retry = 0; ; retry++) {
		cc = __pcpu_sigp(pcpu->address, order, parm, NULL);
		if (cc != SIGP_CC_BUSY)
			break;
		if (retry >= 3)
			udelay(10);
	}
	return cc;
}

static inline int pcpu_stopped(struct pcpu *pcpu)
{
	u32 status;

	if (__pcpu_sigp(pcpu->address, SIGP_SENSE,
			0, &status) != SIGP_CC_STATUS_STORED)
		return 0;
	return !!(status & (SIGP_STATUS_CHECK_STOP|SIGP_STATUS_STOPPED));
}

static inline int pcpu_running(struct pcpu *pcpu)
{
	if (__pcpu_sigp(pcpu->address, SIGP_SENSE_RUNNING,
			0, NULL) != SIGP_CC_STATUS_STORED)
		return 1;
	/* Status stored condition code is equivalent to cpu not running. */
	return 0;
}

/*
 * Find struct pcpu by cpu address.
 */
static struct pcpu *pcpu_find_address(const struct cpumask *mask, u16 address)
{
	int cpu;

	for_each_cpu(cpu, mask)
		if (pcpu_devices[cpu].address == address)
			return pcpu_devices + cpu;
	return NULL;
}

static void pcpu_ec_call(struct pcpu *pcpu, int ec_bit)
{
	int order;

	if (test_and_set_bit(ec_bit, &pcpu->ec_mask))
		return;
	order = pcpu_running(pcpu) ? SIGP_EXTERNAL_CALL : SIGP_EMERGENCY_SIGNAL;
	pcpu->ec_clk = get_tod_clock_fast();
	pcpu_sigp_retry(pcpu, order, 0);
}

static int pcpu_alloc_lowcore(struct pcpu *pcpu, int cpu)
{
	unsigned long async_stack, nodat_stack, mcck_stack;
	struct lowcore *lc;

	lc = (struct lowcore *) __get_free_pages(GFP_KERNEL | GFP_DMA, LC_ORDER);
	nodat_stack = __get_free_pages(GFP_KERNEL, THREAD_SIZE_ORDER);
	async_stack = stack_alloc();
	mcck_stack = stack_alloc();
	if (!lc || !nodat_stack || !async_stack || !mcck_stack)
		goto out;
	memcpy(lc, &S390_lowcore, 512);
	memset((char *) lc + 512, 0, sizeof(*lc) - 512);
	lc->async_stack = async_stack + STACK_INIT_OFFSET;
	lc->nodat_stack = nodat_stack + STACK_INIT_OFFSET;
	lc->mcck_stack = mcck_stack + STACK_INIT_OFFSET;
	lc->cpu_nr = cpu;
	lc->spinlock_lockval = arch_spin_lockval(cpu);
	lc->spinlock_index = 0;
	lc->br_r1_trampoline = 0x07f1;	/* br %r1 */
	lc->return_lpswe = gen_lpswe(__LC_RETURN_PSW);
	lc->return_mcck_lpswe = gen_lpswe(__LC_RETURN_MCCK_PSW);
	lc->preempt_count = PREEMPT_DISABLED;
	if (nmi_alloc_per_cpu(lc))
		goto out;
	lowcore_ptr[cpu] = lc;
	pcpu_sigp_retry(pcpu, SIGP_SET_PREFIX, (u32)(unsigned long) lc);
	return 0;

out:
	stack_free(mcck_stack);
	stack_free(async_stack);
	free_pages(nodat_stack, THREAD_SIZE_ORDER);
	free_pages((unsigned long) lc, LC_ORDER);
	return -ENOMEM;
}

static void pcpu_free_lowcore(struct pcpu *pcpu)
{
	unsigned long async_stack, nodat_stack, mcck_stack;
	struct lowcore *lc;
	int cpu;

	cpu = pcpu - pcpu_devices;
	lc = lowcore_ptr[cpu];
	nodat_stack = lc->nodat_stack - STACK_INIT_OFFSET;
	async_stack = lc->async_stack - STACK_INIT_OFFSET;
	mcck_stack = lc->mcck_stack - STACK_INIT_OFFSET;
	pcpu_sigp_retry(pcpu, SIGP_SET_PREFIX, 0);
	lowcore_ptr[cpu] = NULL;
	nmi_free_per_cpu(lc);
	stack_free(async_stack);
	stack_free(mcck_stack);
	free_pages(nodat_stack, THREAD_SIZE_ORDER);
	free_pages((unsigned long) lc, LC_ORDER);
}

static void pcpu_prepare_secondary(struct pcpu *pcpu, int cpu)
{
	struct lowcore *lc = lowcore_ptr[cpu];

	cpumask_set_cpu(cpu, &init_mm.context.cpu_attach_mask);
	cpumask_set_cpu(cpu, mm_cpumask(&init_mm));
	lc->cpu_nr = cpu;
	lc->restart_flags = RESTART_FLAG_CTLREGS;
	lc->spinlock_lockval = arch_spin_lockval(cpu);
	lc->spinlock_index = 0;
	lc->percpu_offset = __per_cpu_offset[cpu];
	lc->kernel_asce = S390_lowcore.kernel_asce;
	lc->user_asce = s390_invalid_asce;
	lc->machine_flags = S390_lowcore.machine_flags;
	lc->user_timer = lc->system_timer =
		lc->steal_timer = lc->avg_steal_timer = 0;
	__ctl_store(lc->cregs_save_area, 0, 15);
	lc->cregs_save_area[1] = lc->kernel_asce;
	lc->cregs_save_area[7] = lc->user_asce;
	save_access_regs((unsigned int *) lc->access_regs_save_area);
	arch_spin_lock_setup(cpu);
}

static void pcpu_attach_task(struct pcpu *pcpu, struct task_struct *tsk)
{
	struct lowcore *lc;
	int cpu;

	cpu = pcpu - pcpu_devices;
	lc = lowcore_ptr[cpu];
	lc->kernel_stack = (unsigned long) task_stack_page(tsk)
		+ THREAD_SIZE - STACK_FRAME_OVERHEAD - sizeof(struct pt_regs);
	lc->current_task = (unsigned long) tsk;
	lc->lpp = LPP_MAGIC;
	lc->current_pid = tsk->pid;
	lc->user_timer = tsk->thread.user_timer;
	lc->guest_timer = tsk->thread.guest_timer;
	lc->system_timer = tsk->thread.system_timer;
	lc->hardirq_timer = tsk->thread.hardirq_timer;
	lc->softirq_timer = tsk->thread.softirq_timer;
	lc->steal_timer = 0;
}

static void pcpu_start_fn(struct pcpu *pcpu, void (*func)(void *), void *data)
{
	struct lowcore *lc;
	int cpu;

	cpu = pcpu - pcpu_devices;
	lc = lowcore_ptr[cpu];
	lc->restart_stack = lc->kernel_stack;
	lc->restart_fn = (unsigned long) func;
	lc->restart_data = (unsigned long) data;
	lc->restart_source = -1U;
	pcpu_sigp_retry(pcpu, SIGP_RESTART, 0);
}

typedef void (pcpu_delegate_fn)(void *);

/*
 * Call function via PSW restart on pcpu and stop the current cpu.
 */
static void __pcpu_delegate(pcpu_delegate_fn *func, void *data)
{
	func(data);	/* should not return */
}

static void pcpu_delegate(struct pcpu *pcpu,
			  pcpu_delegate_fn *func,
			  void *data, unsigned long stack)
{
	struct lowcore *lc = lowcore_ptr[pcpu - pcpu_devices];
	unsigned int source_cpu = stap();

	__load_psw_mask(PSW_KERNEL_BITS | PSW_MASK_DAT);
	if (pcpu->address == source_cpu) {
		call_on_stack(2, stack, void, __pcpu_delegate,
			      pcpu_delegate_fn *, func, void *, data);
	}
	/* Stop target cpu (if func returns this stops the current cpu). */
	pcpu_sigp_retry(pcpu, SIGP_STOP, 0);
	/* Restart func on the target cpu and stop the current cpu. */
	mem_assign_absolute(lc->restart_stack, stack);
	mem_assign_absolute(lc->restart_fn, (unsigned long) func);
	mem_assign_absolute(lc->restart_data, (unsigned long) data);
	mem_assign_absolute(lc->restart_source, source_cpu);
	__bpon();
	asm volatile(
		"0:	sigp	0,%0,%2	# sigp restart to target cpu\n"
		"	brc	2,0b	# busy, try again\n"
		"1:	sigp	0,%1,%3	# sigp stop to current cpu\n"
		"	brc	2,1b	# busy, try again\n"
		: : "d" (pcpu->address), "d" (source_cpu),
		    "K" (SIGP_RESTART), "K" (SIGP_STOP)
		: "0", "1", "cc");
	for (;;) ;
}

/*
 * Enable additional logical cpus for multi-threading.
 */
static int pcpu_set_smt(unsigned int mtid)
{
	int cc;

	if (smp_cpu_mtid == mtid)
		return 0;
	cc = __pcpu_sigp(0, SIGP_SET_MULTI_THREADING, mtid, NULL);
	if (cc == 0) {
		smp_cpu_mtid = mtid;
		smp_cpu_mt_shift = 0;
		while (smp_cpu_mtid >= (1U << smp_cpu_mt_shift))
			smp_cpu_mt_shift++;
		pcpu_devices[0].address = stap();
	}
	return cc;
}

/*
 * Call function on an online CPU.
 */
void smp_call_online_cpu(void (*func)(void *), void *data)
{
	struct pcpu *pcpu;

	/* Use the current cpu if it is online. */
	pcpu = pcpu_find_address(cpu_online_mask, stap());
	if (!pcpu)
		/* Use the first online cpu. */
		pcpu = pcpu_devices + cpumask_first(cpu_online_mask);
	pcpu_delegate(pcpu, func, data, (unsigned long) restart_stack);
}

/*
 * Call function on the ipl CPU.
 */
void smp_call_ipl_cpu(void (*func)(void *), void *data)
{
	struct lowcore *lc = lowcore_ptr[0];

	if (pcpu_devices[0].address == stap())
		lc = &S390_lowcore;

	pcpu_delegate(&pcpu_devices[0], func, data,
		      lc->nodat_stack);
}

int smp_find_processor_id(u16 address)
{
	int cpu;

	for_each_present_cpu(cpu)
		if (pcpu_devices[cpu].address == address)
			return cpu;
	return -1;
}

void schedule_mcck_handler(void)
{
	pcpu_ec_call(pcpu_devices + smp_processor_id(), ec_mcck_pending);
}

bool notrace arch_vcpu_is_preempted(int cpu)
{
	if (test_cpu_flag_of(CIF_ENABLED_WAIT, cpu))
		return false;
	if (pcpu_running(pcpu_devices + cpu))
		return false;
	return true;
}
EXPORT_SYMBOL(arch_vcpu_is_preempted);

void notrace smp_yield_cpu(int cpu)
{
	if (!MACHINE_HAS_DIAG9C)
		return;
	diag_stat_inc_norecursion(DIAG_STAT_X09C);
	asm volatile("diag %0,0,0x9c"
		     : : "d" (pcpu_devices[cpu].address));
}
EXPORT_SYMBOL_GPL(smp_yield_cpu);

/*
 * Send cpus emergency shutdown signal. This gives the cpus the
 * opportunity to complete outstanding interrupts.
 */
void notrace smp_emergency_stop(void)
{
	static arch_spinlock_t lock = __ARCH_SPIN_LOCK_UNLOCKED;
	static cpumask_t cpumask;
	u64 end;
	int cpu;

	arch_spin_lock(&lock);
	cpumask_copy(&cpumask, cpu_online_mask);
	cpumask_clear_cpu(smp_processor_id(), &cpumask);

	end = get_tod_clock() + (1000000UL << 12);
	for_each_cpu(cpu, &cpumask) {
		struct pcpu *pcpu = pcpu_devices + cpu;
		set_bit(ec_stop_cpu, &pcpu->ec_mask);
		while (__pcpu_sigp(pcpu->address, SIGP_EMERGENCY_SIGNAL,
				   0, NULL) == SIGP_CC_BUSY &&
		       get_tod_clock() < end)
			cpu_relax();
	}
	while (get_tod_clock() < end) {
		for_each_cpu(cpu, &cpumask)
			if (pcpu_stopped(pcpu_devices + cpu))
				cpumask_clear_cpu(cpu, &cpumask);
		if (cpumask_empty(&cpumask))
			break;
		cpu_relax();
	}
	arch_spin_unlock(&lock);
}
NOKPROBE_SYMBOL(smp_emergency_stop);

/*
 * Stop all cpus but the current one.
 */
void smp_send_stop(void)
{
	int cpu;

	/* Disable all interrupts/machine checks */
	__load_psw_mask(PSW_KERNEL_BITS | PSW_MASK_DAT);
	trace_hardirqs_off();

	debug_set_critical();

	if (oops_in_progress)
		smp_emergency_stop();

	/* stop all processors */
	for_each_online_cpu(cpu) {
		if (cpu == smp_processor_id())
			continue;
		pcpu_sigp_retry(pcpu_devices + cpu, SIGP_STOP, 0);
		while (!pcpu_stopped(pcpu_devices + cpu))
			cpu_relax();
	}
}

/*
 * This is the main routine where commands issued by other
 * cpus are handled.
 */
static void smp_handle_ext_call(void)
{
	unsigned long bits;

	/* handle bit signal external calls */
	bits = xchg(&pcpu_devices[smp_processor_id()].ec_mask, 0);
	if (test_bit(ec_stop_cpu, &bits))
		smp_stop_cpu();
	if (test_bit(ec_schedule, &bits))
		scheduler_ipi();
	if (test_bit(ec_call_function_single, &bits))
		generic_smp_call_function_single_interrupt();
	if (test_bit(ec_mcck_pending, &bits))
		__s390_handle_mcck();
	if (test_bit(ec_irq_work, &bits))
		irq_work_run();
}

static void do_ext_call_interrupt(struct ext_code ext_code,
				  unsigned int param32, unsigned long param64)
{
	inc_irq_stat(ext_code.code == 0x1202 ? IRQEXT_EXC : IRQEXT_EMS);
	smp_handle_ext_call();
}

void arch_send_call_function_ipi_mask(const struct cpumask *mask)
{
	int cpu;

	for_each_cpu(cpu, mask)
		pcpu_ec_call(pcpu_devices + cpu, ec_call_function_single);
}

void arch_send_call_function_single_ipi(int cpu)
{
	pcpu_ec_call(pcpu_devices + cpu, ec_call_function_single);
}

/*
 * this function sends a 'reschedule' IPI to another CPU.
 * it goes straight through and wastes no time serializing
 * anything. Worst case is that we lose a reschedule ...
 */
void smp_send_reschedule(int cpu)
{
	pcpu_ec_call(pcpu_devices + cpu, ec_schedule);
}

#ifdef CONFIG_IRQ_WORK
void arch_irq_work_raise(void)
{
	pcpu_ec_call(pcpu_devices + smp_processor_id(), ec_irq_work);
}
#endif

/*
 * parameter area for the set/clear control bit callbacks
 */
struct ec_creg_mask_parms {
	unsigned long orval;
	unsigned long andval;
	int cr;
};

/*
 * callback for setting/clearing control bits
 */
static void smp_ctl_bit_callback(void *info)
{
	struct ec_creg_mask_parms *pp = info;
	unsigned long cregs[16];

	__ctl_store(cregs, 0, 15);
	cregs[pp->cr] = (cregs[pp->cr] & pp->andval) | pp->orval;
	__ctl_load(cregs, 0, 15);
}

static DEFINE_SPINLOCK(ctl_lock);
static unsigned long ctlreg;

/*
 * Set a bit in a control register of all cpus
 */
void smp_ctl_set_bit(int cr, int bit)
{
	struct ec_creg_mask_parms parms = { 1UL << bit, -1UL, cr };

	spin_lock(&ctl_lock);
	memcpy_absolute(&ctlreg, &S390_lowcore.cregs_save_area[cr], sizeof(ctlreg));
	__set_bit(bit, &ctlreg);
	memcpy_absolute(&S390_lowcore.cregs_save_area[cr], &ctlreg, sizeof(ctlreg));
	spin_unlock(&ctl_lock);
	on_each_cpu(smp_ctl_bit_callback, &parms, 1);
}
EXPORT_SYMBOL(smp_ctl_set_bit);

/*
 * Clear a bit in a control register of all cpus
 */
void smp_ctl_clear_bit(int cr, int bit)
{
	struct ec_creg_mask_parms parms = { 0, ~(1UL << bit), cr };

	spin_lock(&ctl_lock);
	memcpy_absolute(&ctlreg, &S390_lowcore.cregs_save_area[cr], sizeof(ctlreg));
	__clear_bit(bit, &ctlreg);
	memcpy_absolute(&S390_lowcore.cregs_save_area[cr], &ctlreg, sizeof(ctlreg));
	spin_unlock(&ctl_lock);
	on_each_cpu(smp_ctl_bit_callback, &parms, 1);
}
EXPORT_SYMBOL(smp_ctl_clear_bit);

#ifdef CONFIG_CRASH_DUMP

int smp_store_status(int cpu)
{
	struct lowcore *lc;
	struct pcpu *pcpu;
	unsigned long pa;

	pcpu = pcpu_devices + cpu;
	lc = lowcore_ptr[cpu];
	pa = __pa(&lc->floating_pt_save_area);
	if (__pcpu_sigp_relax(pcpu->address, SIGP_STORE_STATUS_AT_ADDRESS,
			      pa) != SIGP_CC_ORDER_CODE_ACCEPTED)
		return -EIO;
	if (!MACHINE_HAS_VX && !MACHINE_HAS_GS)
		return 0;
	pa = __pa(lc->mcesad & MCESA_ORIGIN_MASK);
	if (MACHINE_HAS_GS)
		pa |= lc->mcesad & MCESA_LC_MASK;
	if (__pcpu_sigp_relax(pcpu->address, SIGP_STORE_ADDITIONAL_STATUS,
			      pa) != SIGP_CC_ORDER_CODE_ACCEPTED)
		return -EIO;
	return 0;
}

/*
 * Collect CPU state of the previous, crashed system.
 * There are four cases:
 * 1) standard zfcp/nvme dump
 *    condition: OLDMEM_BASE == NULL && is_ipl_type_dump() == true
 *    The state for all CPUs except the boot CPU needs to be collected
 *    with sigp stop-and-store-status. The boot CPU state is located in
 *    the absolute lowcore of the memory stored in the HSA. The zcore code
 *    will copy the boot CPU state from the HSA.
 * 2) stand-alone kdump for SCSI/NVMe (zfcp/nvme dump with swapped memory)
 *    condition: OLDMEM_BASE != NULL && is_ipl_type_dump() == true
 *    The state for all CPUs except the boot CPU needs to be collected
 *    with sigp stop-and-store-status. The firmware or the boot-loader
 *    stored the registers of the boot CPU in the absolute lowcore in the
 *    memory of the old system.
 * 3) kdump and the old kernel did not store the CPU state,
 *    or stand-alone kdump for DASD
 *    condition: OLDMEM_BASE != NULL && !is_kdump_kernel()
 *    The state for all CPUs except the boot CPU needs to be collected
 *    with sigp stop-and-store-status. The kexec code or the boot-loader
 *    stored the registers of the boot CPU in the memory of the old system.
 * 4) kdump and the old kernel stored the CPU state
 *    condition: OLDMEM_BASE != NULL && is_kdump_kernel()
 *    This case does not exist for s390 anymore, setup_arch explicitly
 *    deactivates the elfcorehdr= kernel parameter
 */
static __init void smp_save_cpu_vxrs(struct save_area *sa, u16 addr,
				     bool is_boot_cpu, unsigned long page)
{
	__vector128 *vxrs = (__vector128 *) page;

	if (is_boot_cpu)
		vxrs = boot_cpu_vector_save_area;
	else
		__pcpu_sigp_relax(addr, SIGP_STORE_ADDITIONAL_STATUS, page);
	save_area_add_vxrs(sa, vxrs);
}

static __init void smp_save_cpu_regs(struct save_area *sa, u16 addr,
				     bool is_boot_cpu, unsigned long page)
{
	void *regs = (void *) page;

	if (is_boot_cpu)
		copy_oldmem_kernel(regs, (void *) __LC_FPREGS_SAVE_AREA, 512);
	else
		__pcpu_sigp_relax(addr, SIGP_STORE_STATUS_AT_ADDRESS, page);
	save_area_add_regs(sa, regs);
}

void __init smp_save_dump_cpus(void)
{
	int addr, boot_cpu_addr, max_cpu_addr;
	struct save_area *sa;
	unsigned long page;
	bool is_boot_cpu;

	if (!(oldmem_data.start || is_ipl_type_dump()))
		/* No previous system present, normal boot. */
		return;
	/* Allocate a page as dumping area for the store status sigps */
	page = memblock_phys_alloc_range(PAGE_SIZE, PAGE_SIZE, 0, 1UL << 31);
	if (!page)
		panic("ERROR: Failed to allocate %lx bytes below %lx\n",
		      PAGE_SIZE, 1UL << 31);

	/* Set multi-threading state to the previous system. */
	pcpu_set_smt(sclp.mtid_prev);
	boot_cpu_addr = stap();
	max_cpu_addr = SCLP_MAX_CORES << sclp.mtid_prev;
	for (addr = 0; addr <= max_cpu_addr; addr++) {
		if (__pcpu_sigp_relax(addr, SIGP_SENSE, 0) ==
		    SIGP_CC_NOT_OPERATIONAL)
			continue;
		is_boot_cpu = (addr == boot_cpu_addr);
		/* Allocate save area */
		sa = save_area_alloc(is_boot_cpu);
		if (!sa)
			panic("could not allocate memory for save area\n");
		if (MACHINE_HAS_VX)
			/* Get the vector registers */
			smp_save_cpu_vxrs(sa, addr, is_boot_cpu, page);
		/*
		 * For a zfcp/nvme dump OLDMEM_BASE == NULL and the registers
		 * of the boot CPU are stored in the HSA. To retrieve
		 * these registers an SCLP request is required which is
		 * done by drivers/s390/char/zcore.c:init_cpu_info()
		 */
		if (!is_boot_cpu || oldmem_data.start)
			/* Get the CPU registers */
			smp_save_cpu_regs(sa, addr, is_boot_cpu, page);
	}
	memblock_free(page, PAGE_SIZE);
	diag_amode31_ops.diag308_reset();
	pcpu_set_smt(0);
}
#endif /* CONFIG_CRASH_DUMP */

void smp_cpu_set_polarization(int cpu, int val)
{
	pcpu_devices[cpu].polarization = val;
}

int smp_cpu_get_polarization(int cpu)
{
	return pcpu_devices[cpu].polarization;
}

int smp_cpu_get_cpu_address(int cpu)
{
	return pcpu_devices[cpu].address;
}

static void __ref smp_get_core_info(struct sclp_core_info *info, int early)
{
	static int use_sigp_detection;
	int address;

	if (use_sigp_detection || sclp_get_core_info(info, early)) {
		use_sigp_detection = 1;
		for (address = 0;
		     address < (SCLP_MAX_CORES << smp_cpu_mt_shift);
		     address += (1U << smp_cpu_mt_shift)) {
			if (__pcpu_sigp_relax(address, SIGP_SENSE, 0) ==
			    SIGP_CC_NOT_OPERATIONAL)
				continue;
			info->core[info->configured].core_id =
				address >> smp_cpu_mt_shift;
			info->configured++;
		}
		info->combined = info->configured;
	}
}

static int smp_add_present_cpu(int cpu);

static int smp_add_core(struct sclp_core_entry *core, cpumask_t *avail,
			bool configured, bool early)
{
	struct pcpu *pcpu;
	int cpu, nr, i;
	u16 address;

	nr = 0;
	if (sclp.has_core_type && core->type != boot_core_type)
		return nr;
	cpu = cpumask_first(avail);
	address = core->core_id << smp_cpu_mt_shift;
	for (i = 0; (i <= smp_cpu_mtid) && (cpu < nr_cpu_ids); i++) {
		if (pcpu_find_address(cpu_present_mask, address + i))
			continue;
		pcpu = pcpu_devices + cpu;
		pcpu->address = address + i;
		if (configured)
			pcpu->state = CPU_STATE_CONFIGURED;
		else
			pcpu->state = CPU_STATE_STANDBY;
		smp_cpu_set_polarization(cpu, POLARIZATION_UNKNOWN);
		set_cpu_present(cpu, true);
		if (!early && smp_add_present_cpu(cpu) != 0)
			set_cpu_present(cpu, false);
		else
			nr++;
		cpumask_clear_cpu(cpu, avail);
		cpu = cpumask_next(cpu, avail);
	}
	return nr;
}

static int __smp_rescan_cpus(struct sclp_core_info *info, bool early)
{
	struct sclp_core_entry *core;
	static cpumask_t avail;
	bool configured;
	u16 core_id;
	int nr, i;

	cpus_read_lock();
	mutex_lock(&smp_cpu_state_mutex);
	nr = 0;
	cpumask_xor(&avail, cpu_possible_mask, cpu_present_mask);
	/*
	 * Add IPL core first (which got logical CPU number 0) to make sure
	 * that all SMT threads get subsequent logical CPU numbers.
	 */
	if (early) {
		core_id = pcpu_devices[0].address >> smp_cpu_mt_shift;
		for (i = 0; i < info->configured; i++) {
			core = &info->core[i];
			if (core->core_id == core_id) {
				nr += smp_add_core(core, &avail, true, early);
				break;
			}
		}
	}
	for (i = 0; i < info->combined; i++) {
		configured = i < info->configured;
		nr += smp_add_core(&info->core[i], &avail, configured, early);
	}
	mutex_unlock(&smp_cpu_state_mutex);
	cpus_read_unlock();
	return nr;
}

void __init smp_detect_cpus(void)
{
	unsigned int cpu, mtid, c_cpus, s_cpus;
	struct sclp_core_info *info;
	u16 address;

	/* Get CPU information */
	info = memblock_alloc(sizeof(*info), 8);
	if (!info)
		panic("%s: Failed to allocate %zu bytes align=0x%x\n",
		      __func__, sizeof(*info), 8);
	smp_get_core_info(info, 1);
	/* Find boot CPU type */
	if (sclp.has_core_type) {
		address = stap();
		for (cpu = 0; cpu < info->combined; cpu++)
			if (info->core[cpu].core_id == address) {
				/* The boot cpu dictates the cpu type. */
				boot_core_type = info->core[cpu].type;
				break;
			}
		if (cpu >= info->combined)
			panic("Could not find boot CPU type");
	}

	/* Set multi-threading state for the current system */
	mtid = boot_core_type ? sclp.mtid : sclp.mtid_cp;
	mtid = (mtid < smp_max_threads) ? mtid : smp_max_threads - 1;
	pcpu_set_smt(mtid);

	/* Print number of CPUs */
	c_cpus = s_cpus = 0;
	for (cpu = 0; cpu < info->combined; cpu++) {
		if (sclp.has_core_type &&
		    info->core[cpu].type != boot_core_type)
			continue;
		if (cpu < info->configured)
			c_cpus += smp_cpu_mtid + 1;
		else
			s_cpus += smp_cpu_mtid + 1;
	}
	pr_info("%d configured CPUs, %d standby CPUs\n", c_cpus, s_cpus);

	/* Add CPUs present at boot */
	__smp_rescan_cpus(info, true);
	memblock_free_early((unsigned long)info, sizeof(*info));
}

/*
 *	Activate a secondary processor.
 */
static void smp_start_secondary(void *cpuvoid)
{
	int cpu = raw_smp_processor_id();

	S390_lowcore.last_update_clock = get_tod_clock();
	S390_lowcore.restart_stack = (unsigned long)restart_stack;
	S390_lowcore.restart_fn = (unsigned long)do_restart;
	S390_lowcore.restart_data = 0;
	S390_lowcore.restart_source = -1U;
	S390_lowcore.restart_flags = 0;
	restore_access_regs(S390_lowcore.access_regs_save_area);
	cpu_init();
	rcu_cpu_starting(cpu);
	init_cpu_timer();
	vtime_init();
	vdso_getcpu_init();
	pfault_init();
	cpumask_set_cpu(cpu, &cpu_setup_mask);
	update_cpu_masks();
	notify_cpu_starting(cpu);
	if (topology_cpu_dedicated(cpu))
		set_cpu_flag(CIF_DEDICATED_CPU);
	else
		clear_cpu_flag(CIF_DEDICATED_CPU);
	set_cpu_online(cpu, true);
	inc_irq_stat(CPU_RST);
	local_irq_enable();
	cpu_startup_entry(CPUHP_AP_ONLINE_IDLE);
}

<<<<<<< HEAD
/*
 *	Activate a secondary processor.
 */
static void smp_start_secondary(void *cpuvoid)
{
	S390_lowcore.restart_stack = (unsigned long) restart_stack;
	S390_lowcore.restart_fn = (unsigned long) do_restart;
	S390_lowcore.restart_data = 0;
	S390_lowcore.restart_source = -1U;
	S390_lowcore.restart_flags = 0;
	call_on_stack_noreturn(smp_init_secondary, S390_lowcore.kernel_stack);
}

=======
>>>>>>> 3b17187f
/* Upping and downing of CPUs */
int __cpu_up(unsigned int cpu, struct task_struct *tidle)
{
	struct pcpu *pcpu = pcpu_devices + cpu;
	int rc;

	if (pcpu->state != CPU_STATE_CONFIGURED)
		return -EIO;
	if (pcpu_sigp_retry(pcpu, SIGP_INITIAL_CPU_RESET, 0) !=
	    SIGP_CC_ORDER_CODE_ACCEPTED)
		return -EIO;

	rc = pcpu_alloc_lowcore(pcpu, cpu);
	if (rc)
		return rc;
	pcpu_prepare_secondary(pcpu, cpu);
	pcpu_attach_task(pcpu, tidle);
	pcpu_start_fn(pcpu, smp_start_secondary, NULL);
	/* Wait until cpu puts itself in the online & active maps */
	while (!cpu_online(cpu))
		cpu_relax();
	return 0;
}

static unsigned int setup_possible_cpus __initdata;

static int __init _setup_possible_cpus(char *s)
{
	get_option(&s, &setup_possible_cpus);
	return 0;
}
early_param("possible_cpus", _setup_possible_cpus);

int __cpu_disable(void)
{
	unsigned long cregs[16];
	int cpu;

	/* Handle possible pending IPIs */
	smp_handle_ext_call();
	cpu = smp_processor_id();
	set_cpu_online(cpu, false);
	cpumask_clear_cpu(cpu, &cpu_setup_mask);
	update_cpu_masks();
	/* Disable pseudo page faults on this cpu. */
	pfault_fini();
	/* Disable interrupt sources via control register. */
	__ctl_store(cregs, 0, 15);
	cregs[0]  &= ~0x0000ee70UL;	/* disable all external interrupts */
	cregs[6]  &= ~0xff000000UL;	/* disable all I/O interrupts */
	cregs[14] &= ~0x1f000000UL;	/* disable most machine checks */
	__ctl_load(cregs, 0, 15);
	clear_cpu_flag(CIF_NOHZ_DELAY);
	return 0;
}

void __cpu_die(unsigned int cpu)
{
	struct pcpu *pcpu;

	/* Wait until target cpu is down */
	pcpu = pcpu_devices + cpu;
	while (!pcpu_stopped(pcpu))
		cpu_relax();
	pcpu_free_lowcore(pcpu);
	cpumask_clear_cpu(cpu, mm_cpumask(&init_mm));
	cpumask_clear_cpu(cpu, &init_mm.context.cpu_attach_mask);
}

void __noreturn cpu_die(void)
{
	idle_task_exit();
	__bpon();
	pcpu_sigp_retry(pcpu_devices + smp_processor_id(), SIGP_STOP, 0);
	for (;;) ;
}

void __init smp_fill_possible_mask(void)
{
	unsigned int possible, sclp_max, cpu;

	sclp_max = max(sclp.mtid, sclp.mtid_cp) + 1;
	sclp_max = min(smp_max_threads, sclp_max);
	sclp_max = (sclp.max_cores * sclp_max) ?: nr_cpu_ids;
	possible = setup_possible_cpus ?: nr_cpu_ids;
	possible = min(possible, sclp_max);
	for (cpu = 0; cpu < possible && cpu < nr_cpu_ids; cpu++)
		set_cpu_possible(cpu, true);
}

void __init smp_prepare_cpus(unsigned int max_cpus)
{
	/* request the 0x1201 emergency signal external interrupt */
	if (register_external_irq(EXT_IRQ_EMERGENCY_SIG, do_ext_call_interrupt))
		panic("Couldn't request external interrupt 0x1201");
	/* request the 0x1202 external call external interrupt */
	if (register_external_irq(EXT_IRQ_EXTERNAL_CALL, do_ext_call_interrupt))
		panic("Couldn't request external interrupt 0x1202");
}

void __init smp_prepare_boot_cpu(void)
{
	struct pcpu *pcpu = pcpu_devices;

	WARN_ON(!cpu_present(0) || !cpu_online(0));
	pcpu->state = CPU_STATE_CONFIGURED;
	S390_lowcore.percpu_offset = __per_cpu_offset[0];
	smp_cpu_set_polarization(0, POLARIZATION_UNKNOWN);
}

void __init smp_setup_processor_id(void)
{
	pcpu_devices[0].address = stap();
	S390_lowcore.cpu_nr = 0;
	S390_lowcore.spinlock_lockval = arch_spin_lockval(0);
	S390_lowcore.spinlock_index = 0;
}

/*
 * the frequency of the profiling timer can be changed
 * by writing a multiplier value into /proc/profile.
 *
 * usually you want to run this on all CPUs ;)
 */
int setup_profiling_timer(unsigned int multiplier)
{
	return 0;
}

static ssize_t cpu_configure_show(struct device *dev,
				  struct device_attribute *attr, char *buf)
{
	ssize_t count;

	mutex_lock(&smp_cpu_state_mutex);
	count = sprintf(buf, "%d\n", pcpu_devices[dev->id].state);
	mutex_unlock(&smp_cpu_state_mutex);
	return count;
}

static ssize_t cpu_configure_store(struct device *dev,
				   struct device_attribute *attr,
				   const char *buf, size_t count)
{
	struct pcpu *pcpu;
	int cpu, val, rc, i;
	char delim;

	if (sscanf(buf, "%d %c", &val, &delim) != 1)
		return -EINVAL;
	if (val != 0 && val != 1)
		return -EINVAL;
	cpus_read_lock();
	mutex_lock(&smp_cpu_state_mutex);
	rc = -EBUSY;
	/* disallow configuration changes of online cpus and cpu 0 */
	cpu = dev->id;
	cpu = smp_get_base_cpu(cpu);
	if (cpu == 0)
		goto out;
	for (i = 0; i <= smp_cpu_mtid; i++)
		if (cpu_online(cpu + i))
			goto out;
	pcpu = pcpu_devices + cpu;
	rc = 0;
	switch (val) {
	case 0:
		if (pcpu->state != CPU_STATE_CONFIGURED)
			break;
		rc = sclp_core_deconfigure(pcpu->address >> smp_cpu_mt_shift);
		if (rc)
			break;
		for (i = 0; i <= smp_cpu_mtid; i++) {
			if (cpu + i >= nr_cpu_ids || !cpu_present(cpu + i))
				continue;
			pcpu[i].state = CPU_STATE_STANDBY;
			smp_cpu_set_polarization(cpu + i,
						 POLARIZATION_UNKNOWN);
		}
		topology_expect_change();
		break;
	case 1:
		if (pcpu->state != CPU_STATE_STANDBY)
			break;
		rc = sclp_core_configure(pcpu->address >> smp_cpu_mt_shift);
		if (rc)
			break;
		for (i = 0; i <= smp_cpu_mtid; i++) {
			if (cpu + i >= nr_cpu_ids || !cpu_present(cpu + i))
				continue;
			pcpu[i].state = CPU_STATE_CONFIGURED;
			smp_cpu_set_polarization(cpu + i,
						 POLARIZATION_UNKNOWN);
		}
		topology_expect_change();
		break;
	default:
		break;
	}
out:
	mutex_unlock(&smp_cpu_state_mutex);
	cpus_read_unlock();
	return rc ? rc : count;
}
static DEVICE_ATTR(configure, 0644, cpu_configure_show, cpu_configure_store);

static ssize_t show_cpu_address(struct device *dev,
				struct device_attribute *attr, char *buf)
{
	return sprintf(buf, "%d\n", pcpu_devices[dev->id].address);
}
static DEVICE_ATTR(address, 0444, show_cpu_address, NULL);

static struct attribute *cpu_common_attrs[] = {
	&dev_attr_configure.attr,
	&dev_attr_address.attr,
	NULL,
};

static struct attribute_group cpu_common_attr_group = {
	.attrs = cpu_common_attrs,
};

static struct attribute *cpu_online_attrs[] = {
	&dev_attr_idle_count.attr,
	&dev_attr_idle_time_us.attr,
	NULL,
};

static struct attribute_group cpu_online_attr_group = {
	.attrs = cpu_online_attrs,
};

static int smp_cpu_online(unsigned int cpu)
{
	struct device *s = &per_cpu(cpu_device, cpu)->dev;

	return sysfs_create_group(&s->kobj, &cpu_online_attr_group);
}

static int smp_cpu_pre_down(unsigned int cpu)
{
	struct device *s = &per_cpu(cpu_device, cpu)->dev;

	sysfs_remove_group(&s->kobj, &cpu_online_attr_group);
	return 0;
}

static int smp_add_present_cpu(int cpu)
{
	struct device *s;
	struct cpu *c;
	int rc;

	c = kzalloc(sizeof(*c), GFP_KERNEL);
	if (!c)
		return -ENOMEM;
	per_cpu(cpu_device, cpu) = c;
	s = &c->dev;
	c->hotpluggable = 1;
	rc = register_cpu(c, cpu);
	if (rc)
		goto out;
	rc = sysfs_create_group(&s->kobj, &cpu_common_attr_group);
	if (rc)
		goto out_cpu;
	rc = topology_cpu_init(c);
	if (rc)
		goto out_topology;
	return 0;

out_topology:
	sysfs_remove_group(&s->kobj, &cpu_common_attr_group);
out_cpu:
	unregister_cpu(c);
out:
	return rc;
}

int __ref smp_rescan_cpus(void)
{
	struct sclp_core_info *info;
	int nr;

	info = kzalloc(sizeof(*info), GFP_KERNEL);
	if (!info)
		return -ENOMEM;
	smp_get_core_info(info, 0);
	nr = __smp_rescan_cpus(info, false);
	kfree(info);
	if (nr)
		topology_schedule_update();
	return 0;
}

static ssize_t __ref rescan_store(struct device *dev,
				  struct device_attribute *attr,
				  const char *buf,
				  size_t count)
{
	int rc;

	rc = lock_device_hotplug_sysfs();
	if (rc)
		return rc;
	rc = smp_rescan_cpus();
	unlock_device_hotplug();
	return rc ? rc : count;
}
static DEVICE_ATTR_WO(rescan);

static int __init s390_smp_init(void)
{
	int cpu, rc = 0;

	rc = device_create_file(cpu_subsys.dev_root, &dev_attr_rescan);
	if (rc)
		return rc;
	for_each_present_cpu(cpu) {
		rc = smp_add_present_cpu(cpu);
		if (rc)
			goto out;
	}

	rc = cpuhp_setup_state(CPUHP_AP_ONLINE_DYN, "s390/smp:online",
			       smp_cpu_online, smp_cpu_pre_down);
	rc = rc <= 0 ? rc : 0;
out:
	return rc;
}
subsys_initcall(s390_smp_init);

static __always_inline void set_new_lowcore(struct lowcore *lc)
{
	union register_pair dst, src;
	u32 pfx;

	src.even = (unsigned long) &S390_lowcore;
	src.odd  = sizeof(S390_lowcore);
	dst.even = (unsigned long) lc;
	dst.odd  = sizeof(*lc);
	pfx = (unsigned long) lc;

	asm volatile(
		"	mvcl	%[dst],%[src]\n"
		"	spx	%[pfx]\n"
		: [dst] "+&d" (dst.pair), [src] "+&d" (src.pair)
		: [pfx] "Q" (pfx)
		: "memory", "cc");
}

static int __init smp_reinit_ipl_cpu(void)
{
	unsigned long async_stack, nodat_stack, mcck_stack;
	struct lowcore *lc, *lc_ipl;
	unsigned long flags;

	lc_ipl = lowcore_ptr[0];
	lc = (struct lowcore *)	__get_free_pages(GFP_KERNEL | GFP_DMA, LC_ORDER);
	nodat_stack = __get_free_pages(GFP_KERNEL, THREAD_SIZE_ORDER);
	async_stack = stack_alloc();
	mcck_stack = stack_alloc();
	if (!lc || !nodat_stack || !async_stack || !mcck_stack)
		panic("Couldn't allocate memory");

	local_irq_save(flags);
	local_mcck_disable();
	set_new_lowcore(lc);
	S390_lowcore.nodat_stack = nodat_stack + STACK_INIT_OFFSET;
	S390_lowcore.async_stack = async_stack + STACK_INIT_OFFSET;
	S390_lowcore.mcck_stack = mcck_stack + STACK_INIT_OFFSET;
	lowcore_ptr[0] = lc;
	local_mcck_enable();
	local_irq_restore(flags);

	free_pages(lc_ipl->async_stack - STACK_INIT_OFFSET, THREAD_SIZE_ORDER);
	memblock_free_late(lc_ipl->mcck_stack - STACK_INIT_OFFSET, THREAD_SIZE);
	memblock_free_late((unsigned long) lc_ipl, sizeof(*lc_ipl));

	return 0;
}
early_initcall(smp_reinit_ipl_cpu);<|MERGE_RESOLUTION|>--- conflicted
+++ resolved
@@ -916,22 +916,6 @@
 	cpu_startup_entry(CPUHP_AP_ONLINE_IDLE);
 }
 
-<<<<<<< HEAD
-/*
- *	Activate a secondary processor.
- */
-static void smp_start_secondary(void *cpuvoid)
-{
-	S390_lowcore.restart_stack = (unsigned long) restart_stack;
-	S390_lowcore.restart_fn = (unsigned long) do_restart;
-	S390_lowcore.restart_data = 0;
-	S390_lowcore.restart_source = -1U;
-	S390_lowcore.restart_flags = 0;
-	call_on_stack_noreturn(smp_init_secondary, S390_lowcore.kernel_stack);
-}
-
-=======
->>>>>>> 3b17187f
 /* Upping and downing of CPUs */
 int __cpu_up(unsigned int cpu, struct task_struct *tidle)
 {
